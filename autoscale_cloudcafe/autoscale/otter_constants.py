"""
This has the minimums, maximums and defaults used by the otter api
"""


class OtterConstants(object):
    """
    Minimums, maximums and defaults set by/for the otter api
    """
    MAX_MAXENTITIES = 25
    MAX_COOLDOWN = 86400
    SCHEDULER_INTERVAL = 11
<<<<<<< HEAD
    SCHEDULER_BATCH = 10
    MAX_GROUPS = 31
    MAX_POLICIES = 5
    MAX_WEBHOOKS = 5
=======
    SCHEDULER_BATCH = 2
    LIMIT_VALUE_ALL = 1000
    LIMIT_UNIT_ALL = 'MINUTE'
    LIMIT_VALUE_WEBHOOK = 10
    LIMIT_UNIT_WEBHOOK = 'SECOND'
>>>>>>> 692a4060
<|MERGE_RESOLUTION|>--- conflicted
+++ resolved
@@ -10,15 +10,11 @@
     MAX_MAXENTITIES = 25
     MAX_COOLDOWN = 86400
     SCHEDULER_INTERVAL = 11
-<<<<<<< HEAD
     SCHEDULER_BATCH = 10
     MAX_GROUPS = 31
     MAX_POLICIES = 5
     MAX_WEBHOOKS = 5
-=======
-    SCHEDULER_BATCH = 2
     LIMIT_VALUE_ALL = 1000
     LIMIT_UNIT_ALL = 'MINUTE'
     LIMIT_VALUE_WEBHOOK = 10
-    LIMIT_UNIT_WEBHOOK = 'SECOND'
->>>>>>> 692a4060
+    LIMIT_UNIT_WEBHOOK = 'SECOND'