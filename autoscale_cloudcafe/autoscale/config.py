"""
Define autoscale config values
"""
from cloudcafe.common.models.configuration import ConfigSectionInterface


class AutoscaleConfig(ConfigSectionInterface):
    """
    Defines the config values for autoscale
    """
    SECTION_NAME = 'autoscale'

    @property
    def tenant_id(self):
        """
        Tenant ID of the account
        """
        return self.get('tenant_id')

    @property
    def region(self):
        """
        Region to autoscale
        """
        return self.get('region')

    @property
    def gc_name(self):
        """
        group configuration name
        """
        return self.get('gc_name')

    @property
    def gc_cooldown(self):
        """
        group configuration cooldown time
        """
        return self.get('gc_cooldown')

    @property
    def gc_min_entities(self):
        """
        group configuration minimum entities
        """
        return self.get('gc_min_entities')

    @property
    def gc_max_entities(self):
        """
        group configuration maximum entities
        """
        return self.get('gc_max_entities')

    @property
    def gc_min_entities_alt(self):
        """
        group configuration alternate minimum entities
        """
        return self.get('gc_min_entities_alt')

    @property
    def lc_name(self):
        """
        launch configuration server name
        """
        return self.get('lc_name')

    @property
    def lc_flavor_ref(self):
        """
        launch configuration server flavor
        """
        return self.get('lc_flavor_ref')

    @property
    def lc_image_ref(self):
        """
        launch configuration server image id
        """
        return self.get('lc_image_ref')

    @property
    def lc_image_ref_alt(self):
        """
        Alternate launch configuration server image id
        """
        return self.get('lc_image_ref_alt')

    @property
    def sp_name(self):
        """
        scaling policy name
        """
        return self.get('sp_name')

    @property
    def sp_cooldown(self):
        """
        scaling policy cooldown time
        """
        return self.get('sp_cooldown')

    @property
    def sp_change(self):
        """
        scaling policy change in servers
        """
        return self.get('sp_change')

    @property
    def sp_policy_type(self):
        """
        scaling policy type
        """
        return self.get('sp_policy_type')

    @property
    def upd_sp_change(self):
        """
        scaling policy's update to change in servers
        """
        return self.get('upd_sp_change')

    @property
    def sp_change_percent(self):
        """
        scaling policy percent change in servers
        """
        return self.get('sp_change_percent')

    @property
    def sp_desired_capacity(self):
        """
        scaling policy's servers required to be in steady state
        """
        return self.get('sp_desired_capacity')

    @property
    def lc_load_balancers(self):
        """
        launch configuration for load balancers
        """
        return self.get('lc_load_balancers')

    @property
    def sp_list(self):
        """
        list of scaling policies
        """
        return self.get('sp_list')

    @property
    def wb_name(self):
        """
        Webhook name
        """
        return self.get('wb_name')

    @property
    def interval_time(self):
        """
        Interval time for polling group state table for active servers
        """
        return self.get('interval_time')

    @property
    def timeout(self):
        """
        Timeout is the wait time for all servers on that group to be active
        """
        return self.get('timeout')

    @property
    def autoscale_endpoint_name(self):
        """
        Autoscale endpoint name in the service catalog
        """
        return self.get('autoscale_endpoint_name')

    @property
    def server_endpoint_name(self):
        """
        server endpoint name in the service catalog
        """
        return self.get('server_endpoint_name')

    @property
    def server_endpoint(self):
        """
        server endpoint is the url to the otter application
        """
        return self.get('server_endpoint')

    @property
    def load_balancer_endpoint_name(self):
        """
        load balancer endpoint name in the service catalog
        """
        return self.get('load_balancer_endpoint_name')

    @property
    def lbaas_region_override(self):
        """
        load balancer region in the service catalog
        """
        return self.get('lbaas_region_override', None)

    @property
    def server_region_override(self):
        """
        server region in the service catalog
        """
        return self.get('server_region_override', None)

    @property
    def non_autoscale_username(self):
        """
        Test username without autoscale endpoint in its service catalog
        """
        return self.get('non_autoscale_username')

    @property
    def non_autoscale_password(self):
        """
        Test password without autoscale endpoint in its service catalog
        """
        return self.get('non_autoscale_password')

    @property
    def non_autoscale_tenant(self):
        """
        Test tenant without autoscale endpoint in its service catalog
        """
        return self.get('non_autoscale_tenant')

    @property
    def autoscale_na_la_aa(self):
        """
        Test username with admin access for next gen, load balancers and
        autoscale
        """
        return self.get('autoscale_na_la_aa')

    @property
    def autoscale_na_lo_aa(self):
        """
        Test username with admin access for next gen and autoscale &
        observer role for load balancer.
        """
        return self.get('autoscale_na_lo_aa')

    @property
    def autoscale_no_lo_aa(self):
        """
        Test username with observer access for next gen and load balancer &
        admin role for autoscale.
        """
        return self.get('autoscale_no_lo_aa')

    @property
    def autoscale_no_lo_ao(self):
        """
        Test username with observer access for next gen, load balancer &
        autoscale.
        """
        return self.get('autoscale_no_lo_ao')

    @property
    def autoscale_na_la_ao(self):
        """
        Test username with admin access for next gen, load balancer &
        observer role for autoscale.
        """
        return self.get('autoscale_na_la_ao')

    @property
    def autoscale_nc_lc_aa(self):
        """
        Test username with creator access for next gen, load balancer &
        admin role for autoscale.
        """
        return self.get('autoscale_nc_lc_aa')

    @property
    def autoscale_nc_lc_ao(self):
        """
        Test username with creator access for next gen, load balancer &
        observer role for autoscale.
        """
        return self.get('autoscale_nc_lc_ao')

    @property
    def autoscale_na_la_ano(self):
        """
        Test username with admin access for next gen, load balancer &
        no access for autoscale.
        """
        return self.get('autoscale_na_la_ano')

    @property
    def autoscale_nno_lno_ao(self):
        """
        Test username with admin access for next gen, load balancer &
        no access for autoscale.
        """
        return self.get('autoscale_nno_lno_ao')

    @property
    def autoscale_nno_lno_aa(self):
        """
        Test username with admin access for next gen, load balancer &
        no access for autoscale.
        """
        return self.get('autoscale_nno_lno_aa')

    @property
    def rcv3_endpoint_name(self):
        """
        Get the catalog name of the RCV3 endpoint
        """
        return self.get('rcv3_endpoint_name')

    @property
    def rcv3_load_balancer_pool(self):
        """
        Name and id of the shared RCV3 LB
        """
        temp = self.get('rcv3_load_balancer_pool')
        return temp

    @property
    def rcv3_region_override(self):
        """
        Allow override of the rcv3 region from the config file
        """
        return self.get('rcv3_region_override')

    @property
    def rcv3_cloud_network(self):
        """
        Specify the cloud network to use with RackConnect
        """
        return self.get('rcv3_cloud_network')

    @property
<<<<<<< HEAD
    def environment(self):
        """
        Read the environment for the config.  For example, dev, ci, etc.
        Default is production.
        """
        return self.get('environment', 'production')
=======
    def mimic(self):
        """
        Specify whether this configuration is against a mimic instance.
        """
        return bool(self.get('mimic'))
>>>>>>> 8b9d9144
<|MERGE_RESOLUTION|>--- conflicted
+++ resolved
@@ -344,17 +344,16 @@
         return self.get('rcv3_cloud_network')
 
     @property
-<<<<<<< HEAD
     def environment(self):
         """
         Read the environment for the config.  For example, dev, ci, etc.
         Default is production.
         """
         return self.get('environment', 'production')
-=======
+
+    @property
     def mimic(self):
         """
         Specify whether this configuration is against a mimic instance.
         """
-        return bool(self.get('mimic'))
->>>>>>> 8b9d9144
+        return bool(self.get('mimic'))