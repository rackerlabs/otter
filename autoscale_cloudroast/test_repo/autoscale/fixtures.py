--- conflicted
+++ resolved
@@ -509,19 +509,11 @@
                 server_name=server_name)
             if len(server_list) == count:
                 return server_list
-<<<<<<< HEAD
             self.fail('Servers on the tenant with name {0} were not deleted '
                       'even after waiting {1} seconds'.format(
                           server_name, elapsed_time))
         return self.autoscale_behaviors.retry(
             check_deleted,  timeout=900, time_scale=time_scale)
-=======
-            time.sleep(self.interval_time)
-        else:
-            self.fail(
-                'Servers on the tenant with name {0} were not deleted even'
-                ' after waiting 15 mins'.format(server_name))
->>>>>>> 32aebc05
 
     def delete_nodes_in_loadbalancer(self, node_id_list, load_balancer):
         """
@@ -593,22 +585,12 @@
         """
         def del_lb(elapsed_time):
             del_lb = self.lbaas_client.delete_load_balancer(lb_id)
-<<<<<<< HEAD
             if del_lb.status_code != 202:
                 self.fail(
                     'Deleting load balancer failed, as load balancer {0} '
                     'remained in building after waiting {1} seconds'.format(
                         lb_id, elapsed_time))
         return self.autoscale_behaviors.retry(del_lb, timeout=900)
-=======
-            if del_lb.status_code == 202:
-                break
-            time.sleep(self.interval_time)
-        else:
-            self.fail(
-                'Deleting load balancer failed, as load balncer remained '
-                'in building after waiting 15 mins'.format(lb_id))
->>>>>>> 32aebc05
 
     @classmethod
     def tearDownClass(cls):
