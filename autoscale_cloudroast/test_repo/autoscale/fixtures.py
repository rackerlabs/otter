"""
:summary: Base Classes for Autoscale Test Suites (Collections of Test Cases)
"""
from cafe.drivers.unittest.fixtures import BaseTestFixture
from autoscale.behaviors import AutoscaleBehaviors
from cloudcafe.common.resources import ResourcePool
from cloudcafe.common.tools.datagen import rand_name
from autoscale.config import AutoscaleConfig
from cloudcafe.auth.config import UserAuthConfig, UserConfig
from autoscale.client import AutoscalingAPIClient, LbaasAPIClient
from cloudcafe.auth.provider import AuthProvider
from cloudcafe.compute.servers_api.client import ServersClient
from autoscale.otter_constants import OtterConstants

import os
import time


class AutoscaleFixture(BaseTestFixture):

    """
    :summary: Fixture for an Autoscale test.
    """

    @classmethod
    def setUpClass(cls):
        """
        Initialize autoscale configs, behaviors and client
        """
        super(AutoscaleFixture, cls).setUpClass()
        cls.resources = ResourcePool()
        cls.autoscale_config = AutoscaleConfig()
        cls.endpoint_config = UserAuthConfig()
        user_config = UserConfig()
        access_data = AuthProvider.get_access_data(cls.endpoint_config,
                                                   user_config)
        server_service = access_data.get_service(
            cls.autoscale_config.server_endpoint_name)
        load_balancer_service = access_data.get_service(
            cls.autoscale_config.load_balancer_endpoint_name)
        server_url = server_service.get_endpoint(
            cls.autoscale_config.region).public_url
        lbaas_url = load_balancer_service.get_endpoint(
            cls.autoscale_config.region).public_url

        cls.tenant_id = cls.autoscale_config.tenant_id
        cls.otter_endpoint = cls.autoscale_config.server_endpoint

        env = os.environ['OSTNG_CONFIG_FILE']
        if ('prod.ord' in env.lower()) or ('prod.dfw' in env.lower()):
            autoscale_service = access_data.get_service(
                cls.autoscale_config.autoscale_endpoint_name)
            cls.url = autoscale_service.get_endpoint(
                cls.autoscale_config.region).public_url
        else:
            cls.url = str(cls.otter_endpoint) + '/' + str(cls.tenant_id)

        cls.autoscale_client = AutoscalingAPIClient(
            cls.url, access_data.token.id_,
            'json', 'json')
        cls.server_client = ServersClient(
            server_url, access_data.token.id_,
            'json', 'json')
        cls.lbaas_client = LbaasAPIClient(
            lbaas_url, access_data.token.id_,
            'json', 'json')
        cls.autoscale_behaviors = AutoscaleBehaviors(cls.autoscale_config,
                                                     cls.autoscale_client)
        cls.gc_name = cls.autoscale_config.gc_name
        cls.gc_cooldown = int(cls.autoscale_config.gc_cooldown)
        cls.gc_min_entities = int(cls.autoscale_config.gc_min_entities)
        cls.gc_min_entities_alt = int(cls.autoscale_config.gc_min_entities_alt)
        cls.gc_max_entities = int(cls.autoscale_config.gc_max_entities)
        cls.lc_name = cls.autoscale_config.lc_name
        cls.lc_flavor_ref = cls.autoscale_config.lc_flavor_ref
        cls.lc_image_ref = cls.autoscale_config.lc_image_ref
        cls.lc_image_ref_alt = cls.autoscale_config.lc_image_ref_alt
        cls.sp_name = rand_name(cls.autoscale_config.sp_name)
        cls.sp_cooldown = int(cls.autoscale_config.sp_cooldown)
        cls.sp_change = int(cls.autoscale_config.sp_change)
        cls.sp_change_percent = int(cls.autoscale_config.sp_change_percent)
        cls.sp_desired_capacity = int(cls.autoscale_config.sp_desired_capacity)
        cls.sp_policy_type = cls.autoscale_config.sp_policy_type
        cls.upd_sp_change = int(cls.autoscale_config.upd_sp_change)
        cls.lc_load_balancers = cls.autoscale_config.lc_load_balancers
        cls.sp_list = cls.autoscale_config.sp_list
        cls.wb_name = rand_name(cls.autoscale_config.wb_name)
        cls.load_balancer_1 = int(cls.autoscale_config.load_balancer_1)
        cls.load_balancer_2 = int(cls.autoscale_config.load_balancer_2)
        cls.load_balancer_3 = int(cls.autoscale_config.load_balancer_3)
        cls.lb_other_region = int(cls.autoscale_config.lb_other_region)
        cls.interval_time = int(cls.autoscale_config.interval_time)
        cls.timeout = int(cls.autoscale_config.timeout)
        cls.scheduler_interval = OtterConstants.SCHEDULER_INTERVAL
        cls.scheduler_batch = OtterConstants.SCHEDULER_BATCH
        cls.max_maxentities = OtterConstants.MAX_MAXENTITIES
        cls.max_cooldown = OtterConstants.MAX_COOLDOWN
<<<<<<< HEAD
        cls.max_groups = OtterConstants.MAX_GROUPS
        cls.max_policies = OtterConstants.MAX_POLICIES
        cls.max_webhooks = OtterConstants.MAX_WEBHOOKS
=======
        cls.limit_value_all = OtterConstants.LIMIT_VALUE_ALL
        cls.limit_unit_all = OtterConstants.LIMIT_UNIT_ALL
        cls.limit_value_webhook = OtterConstants.LIMIT_VALUE_WEBHOOK
        cls.limit_unit_webhook = OtterConstants.LIMIT_UNIT_WEBHOOK
        cls.non_autoscale_username = cls.autoscale_config.non_autoscale_username
        cls.non_autoscale_password = cls.autoscale_config.non_autoscale_password
        cls.non_autoscale_tenant = cls.autoscale_config.non_autoscale_tenant
>>>>>>> 692a4060

    def validate_headers(self, headers):
        """
        Module to validate headers
        """
        self.assertTrue(headers is not None,
                        msg='No headers returned')
        if headers.get('transfer-encoding'):
            self.assertEqual(headers['transfer-encoding'], 'chunked',
                             msg='Response header transfer-encoding is not chunked')
        self.assertTrue(headers['server'] is not None,
                        msg='Response header server is not available')
        self.assertEquals(headers['content-type'], 'application/json',
                          msg='Response header content-type is None')
        self.assertTrue(headers['date'] is not None,
                        msg='Time not included')
        self.assertTrue(headers['x-response-id'] is not None,
                        msg='No x-response-id')

    def empty_scaling_group(self, group, delete=True):
        """
        Given the group, updates the group to be of 0 minentities and maxentities.
        If delete is set to True, the scaling group is deleted.
        """
        servers_on_group = (self.autoscale_client.list_status_entities_sgroups(group.id)).entity
        if servers_on_group.desiredCapacity is not 0:
            self.autoscale_client.update_group_config(
                group_id=group.id,
                name="delete_me_please",
                cooldown=0,
                min_entities=0,
                max_entities=0,
                metadata={})
        if delete:
            self.resources.add(group.id,
                               self.autoscale_client.delete_scaling_group)

    def verify_group_state(self, group_id, desired_capacity):
        """
        Given the group id and the expected desired capacity,
        asserts if the desired capacity is being met by the scaling group
        through the list group status call
        """
        group_state_response = self.autoscale_client.list_status_entities_sgroups(
            group_id)
        self.assertEquals(group_state_response.status_code, 200)
        group_state = group_state_response.entity
        self.assertEquals(
            group_state.pendingCapacity + group_state.activeCapacity,
            desired_capacity,
            msg='Active + Pending servers ({0}) != ({1}) minentities on the group {2}'
            .format((group_state.pendingCapacity + group_state.activeCapacity),
                desired_capacity, group_id))
        self.assertEquals(group_state.desiredCapacity, desired_capacity,
                          msg='Desired capacity ({0}) != ({1}) minentities on the group {2}'
                          .format(group_state.desiredCapacity, desired_capacity, group_id))

    def assert_get_policy(self, created_policy, get_policy, args=False):
        """
        Given the newly created policy dict and the response object from the get
        policy call, asserts all the attributes are equal. args can be at_style,
        cron_style or maas
        """
        self.assertEquals(
            get_policy.id, created_policy['id'],
            msg='Policy Id upon get is not as when created')
        self.assertEquals(
            get_policy.links, created_policy['links'],
            msg='Links for the scaling policy upon get is not as when created')
        self.assertEquals(
            get_policy.name, created_policy['name'],
            msg='Name of the policy upon get is not as when was created')
        self.assertEquals(
            get_policy.cooldown, created_policy['cooldown'],
            msg='Cooldown of the policy upon get != when created')
        if created_policy.get('change'):
            self.assertEquals(
                get_policy.change, created_policy['change'],
                msg='Change in the policy is not as expected')
        elif created_policy.get('change_percent'):
            self.assertEquals(
                get_policy.changePercent, created_policy['change_percent'],
                msg='Change percent in the policy is not as expected')
        elif created_policy.get('desired_capacity'):
            self.assertEquals(
                get_policy.desiredCapacity, created_policy['desired_capacity'],
                msg='Desired capacity in the policy is not as expected')
        else:
            self.fail(msg='Policy does not have a change type')
        if args is 'at_style':
            self.assertEquals(get_policy.args.at, created_policy['schedule_value'],
                              msg='At style schedule policy value not as expected')
        if args is 'cron_style':
            self.assertEquals(get_policy.args.cron, created_policy['schedule_value'],
                              msg='Cron style schedule policy value not as expected')

    def create_default_at_style_policy_wait_for_execution(self, group_id, delay=3,
                                                          change=None,
                                                          scale_down=None):
        """
        Creates an at style scale up/scale down policy to execute at utcnow() + delay and waits
        the scheduler config seconds + delay, so that the policy is picked
        """
        if change is None:
            change = self.sp_change
        if scale_down is True:
            change = -change
        self.autoscale_behaviors.create_schedule_policy_given(
            group_id=group_id,
            sp_cooldown=0,
            sp_change=change,
            schedule_at=self.autoscale_behaviors.get_time_in_utc(delay))
        time.sleep(self.scheduler_interval + delay)

    def get_servers_containing_given_name_on_tenant(self, group_id=None, server_name=None):
        """
        The group_id or the server_name should be provided.
        Given the group id, the server name is got from the group's launch
        config and returns server ID list of servers containing that server name
        on the tenant, from nova.
        list_servers(name=params) returns list of servers that contain the
        specified name within the server name.
        """
        if group_id:
            launch_config = self.autoscale_client.view_launch_config(
                group_id).entity
            params = launch_config.server.name
        elif server_name:
            params = server_name
        list_server_resp = self.server_client.list_servers(name=params)
        filtered_servers = list_server_resp.entity
        return [server.id for server in filtered_servers]

    def wait_for_expected_number_of_active_servers(self, group_id, expected_servers,
                                                   interval_time=None, timeout=None):
        """
        :summary: verify the desired capacity in group state is equal to expected servers
         and waits for the specified number of servers to be active on a group
        :param group_id: Group id
        :param expected_servers: Total active servers expected on the group
        :param interval_time: Time to wait during polling group state
        :param timeout: Time to wait before exiting this function
        :return: returns the list of active servers in the group
        """
        interval_time = interval_time or int(
            self.autoscale_config.interval_time)
        timeout = timeout or int(self.autoscale_config.timeout)
        end_time = time.time() + timeout

        group_state_response = self.autoscale_client.list_status_entities_sgroups(
            group_id)
        group_state = group_state_response.entity
        self.assertEquals(group_state.desiredCapacity, expected_servers,
                          msg='Group {0} should have {1} servers, but is trying to '
                          'build {2} servers'.format(group_id, expected_servers,
                                                     group_state.desiredCapacity))
        while time.time() < end_time:
            resp = self.autoscale_client.list_status_entities_sgroups(group_id)
            group_state = resp.entity
            active_list = group_state.active
            self.assertNotEquals((group_state.activeCapacity + group_state.pendingCapacity), 0,
                                 msg='Group Id {0} failed to attempt server creation. Group has no'
                                 ' servers'.format(group_id))
            self.assertEquals(group_state.desiredCapacity, expected_servers,
                              msg='Group {0} should have {1} servers, but has reduced the build {2}'
                              'servers'.format(group_id, expected_servers, group_state.desiredCapacity))
            if len(active_list) == expected_servers:
                return [server.id for server in active_list]
            time.sleep(interval_time)
        else:
            self.fail(
                "wait_for_active_list_in_group_state ran for {0} seconds for group {1} and did not "
                "observe the active server list achieving the expected servers count: {2}.".format(
                    timeout, group_id, expected_servers))

    def check_for_expected_number_of_building_servers(self, group_id, expected_servers,
                                                      desired_capacity=None, server_name=None):
        """
        :summary: verify the desired capacity in group state is equal to expected servers
         and verifies for the specified number of servers with the name specified in the
         group's current launch config, exist on the tenant
        :param group_id: Group id
        :param expected_servers: Total active servers expected on the group
        :param interval_time: Time to wait during polling group state
        :param timeout: Time to wait before exiting this function
        :return: returns the list of active servers in the group
        """
        end_time = time.time() + 120
        desired_capacity = desired_capacity or expected_servers
        while time.time() < end_time:
            group_state = self.autoscale_client.list_status_entities_sgroups(
                group_id).entity
            if group_state.desiredCapacity == desired_capacity:
                if server_name:
                    server_list = self.get_servers_containing_given_name_on_tenant(
                        server_name=server_name)
                else:
                    server_list = self.get_servers_containing_given_name_on_tenant(
                        group_id=group_id)
                if (len(server_list) == expected_servers):
                        return server_list
        else:
            self.fail(
                'Waited 2 mins for desired capacity/active server list to reach the'
                ' server count of {0}. Has desired capacity {1} on the group {2}'
                ' and {3} servers on the account' .format(desired_capacity,
                group_state.desiredCapacity, group_id, len(server_list)))

    def assert_servers_deleted_successfully(self, server_name, count=0):
        """
        Given a partial server name, polls for 15 mins to assert that the tenant id
        has only specified count of servers containing that name.
        """
        endtime = time.time() + 900
        while time.time() < endtime:
            server_list = self.get_servers_containing_given_name_on_tenant(
                server_name=server_name)
            if len(server_list) == count:
                break
            time.sleep(self.interval_time)
        else:
            self.fail('Servers on the tenant with name {0} were not deleted even'
                      ' after waiting 15 mins'.format(server_name))

    @classmethod
    def tearDownClass(cls):
        """
        Deletes the added resources
        """
        super(AutoscaleFixture, cls).tearDownClass()
        cls.resources.release()


class ScalingGroupFixture(AutoscaleFixture):

    """
    :summary: Creates a scaling group using the default from
              the test data
    """

    @classmethod
    def setUpClass(cls, gc_name=None, gc_cooldown=None, gc_min_entities=None,
                   gc_max_entities=None, gc_metadata=None, lc_name=None,
                   lc_image_ref=None, lc_flavor_ref=None,
                   lc_personality=None, lc_metadata=None,
                   lc_disk_config=None, lc_networks=None,
                   lc_load_balancers=None):
        """
        Creates a scaling group with config values
        """
        super(ScalingGroupFixture, cls).setUpClass()
        if gc_name is None:
            gc_name = rand_name('test_sgroup_fixt_')
        if gc_cooldown is None:
            gc_cooldown = cls.gc_cooldown
        if gc_min_entities is None:
            gc_min_entities = cls.gc_min_entities
        if lc_name is None:
            lc_name = rand_name('test_sg_fixt_srv')
        if lc_flavor_ref is None:
            lc_flavor_ref = cls.lc_flavor_ref
        if lc_image_ref is None:
            lc_image_ref = cls.lc_image_ref
        cls.create_group_response = cls.autoscale_client.\
            create_scaling_group(
                gc_name, gc_cooldown,
                gc_min_entities,
                lc_name, lc_image_ref,
                lc_flavor_ref,
                gc_max_entities=gc_max_entities,
                gc_metadata=gc_metadata,
                lc_personality=lc_personality,
                lc_metadata=lc_metadata,
                lc_disk_config=lc_disk_config,
                lc_networks=lc_networks,
                lc_load_balancers=lc_load_balancers)
        cls.group = cls.create_group_response.entity
        cls.resources.add(cls.group.id,
                          cls.autoscale_client.delete_scaling_group)

    @classmethod
    def tearDownClass(cls):
        """
        Deletes the scaling group
        """
        super(ScalingGroupFixture, cls).tearDownClass()


class ScalingGroupPolicyFixture(ScalingGroupFixture):

    """
    :summary: Creates a scaling group with policy using the default from
              the test data
    """

    @classmethod
    def setUpClass(cls, name=None, cooldown=None, change=None,
                   change_percent=None, desired_capacity=None,
                   policy_type=None):
        """
        Creates a scaliing policy
        """

        super(ScalingGroupPolicyFixture, cls).setUpClass()
        if name is None:
            name = cls.sp_name
        if cooldown is None:
            cooldown = cls.sp_cooldown
        if policy_type is None:
            policy_type = cls.sp_policy_type
        if change:
            cls.create_policy_response = cls.autoscale_client.create_policy(
                group_id=cls.group.id,
                name=name, cooldown=cooldown, change=change, policy_type=policy_type)
        elif change_percent:
            cls.create_policy_response = cls.autoscale_client.create_policy(
                group_id=cls.group.id,
                name=name, cooldown=cooldown, change_percent=change_percent,
                policy_type=policy_type)
        elif desired_capacity:
            cls.create_policy_response = cls.autoscale_client.create_policy(
                group_id=cls.group.id,
                name=name, cooldown=cooldown, desired_capacity=desired_capacity,
                policy_type=policy_type)
        else:
            change = cls.sp_change
            cls.create_policy_response = cls.autoscale_client.create_policy(
                group_id=cls.group.id,
                name=name, cooldown=cooldown, change=change, policy_type=policy_type)
        cls.create_policy = cls.create_policy_response.entity
        cls.policy = cls.autoscale_behaviors.get_policy_properties(
            cls.create_policy)

    @classmethod
    def tearDownClass(cls):
        """
        Deletes the scaling policy
        """
        super(ScalingGroupPolicyFixture, cls).tearDownClass()


class ScalingGroupWebhookFixture(ScalingGroupPolicyFixture):

    """
    :summary: Creates a scaling group with a scaling policy
              and webhook using the default from the test data
    """

    @classmethod
    def setUpClass(cls, webhook=None, metadata=None):
        """
        Create a webhook
        """
        super(ScalingGroupWebhookFixture, cls).setUpClass()
        if webhook is None:
            webhook = cls.wb_name
        cls.create_webhook_response = cls.autoscale_client.create_webhook(
            group_id=cls.group.id,
            policy_id=cls.policy['id'],
            name=webhook,
            metadata=metadata)
        cls.create_webhook = cls.create_webhook_response.entity
        cls.webhook = cls.autoscale_behaviors.get_webhooks_properties(
            cls.create_webhook)

    @classmethod
    def tearDownClass(cls):
        """
        Delete the webhook
        """
        super(ScalingGroupWebhookFixture, cls).tearDownClass()<|MERGE_RESOLUTION|>--- conflicted
+++ resolved
@@ -95,11 +95,9 @@
         cls.scheduler_batch = OtterConstants.SCHEDULER_BATCH
         cls.max_maxentities = OtterConstants.MAX_MAXENTITIES
         cls.max_cooldown = OtterConstants.MAX_COOLDOWN
-<<<<<<< HEAD
         cls.max_groups = OtterConstants.MAX_GROUPS
         cls.max_policies = OtterConstants.MAX_POLICIES
         cls.max_webhooks = OtterConstants.MAX_WEBHOOKS
-=======
         cls.limit_value_all = OtterConstants.LIMIT_VALUE_ALL
         cls.limit_unit_all = OtterConstants.LIMIT_UNIT_ALL
         cls.limit_value_webhook = OtterConstants.LIMIT_VALUE_WEBHOOK
@@ -107,7 +105,6 @@
         cls.non_autoscale_username = cls.autoscale_config.non_autoscale_username
         cls.non_autoscale_password = cls.autoscale_config.non_autoscale_password
         cls.non_autoscale_tenant = cls.autoscale_config.non_autoscale_tenant
->>>>>>> 692a4060
 
     def validate_headers(self, headers):
         """
