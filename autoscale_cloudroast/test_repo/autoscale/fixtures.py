--- conflicted
+++ resolved
@@ -209,11 +209,8 @@
         Given the group id, the server name is got from the group's launch
         config and returns server ID list of servers containing that server name
         on the tenant, from nova.
-<<<<<<< HEAD
-=======
         list_servers(name=params) returns list of servers that contain the
         specified name within the server name.
->>>>>>> 2b3f52a8
         """
         if group_id:
             launch_config_response = self.autoscale_client.view_launch_config(
