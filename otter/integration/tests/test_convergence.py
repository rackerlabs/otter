--- conflicted
+++ resolved
@@ -230,15 +230,12 @@
             )
         )
 
-<<<<<<< HEAD
     def test_aaa(self):  # XXX: Testing purposes only
         return (
             self
             .test_scale_over_group_max_after_metadata_removal_reduced_grp_max()
         )
 
-=======
->>>>>>> 6d231826
     def test_scaling_to_clb_max_after_oob_delete_type1(self):
         """This test starts with a scaling group with no servers.  We scale up
         to 24 servers, but after that's done, we delete 2 directly through
