--- conflicted
+++ resolved
@@ -1042,7 +1042,6 @@
             max_entities=10)
         yield self.helper.start_group_and_wait(group, self.rcs, desired=5)
 
-<<<<<<< HEAD
     @skip_if(not_mimic, "This requires Mimic for error injection.")
     @tag("CATC-024")
     @inlineCallbacks
@@ -1070,7 +1069,7 @@
                 {"name": "default"},
                 {"name": "fail",
                  "parameters": {"code": 400, "message": message_400,
-                                "type": "BadRequest"}}
+                                "type": "badRequest"}}
             ])
 
         yield group.start(self.rcs, self)
@@ -1084,8 +1083,6 @@
             ), timeout=600)
 
     @skip_me("Autoscale does not yet handle Nova over-quota errors: #1470")
-=======
->>>>>>> b0342f9d
     @skip_if(not_mimic, "This requires Mimic for error injection.")
     @tag("CATC-025")
     @inlineCallbacks
