--- conflicted
+++ resolved
@@ -997,8 +997,6 @@
                       matcher=HasLength(2), timeout=600)
         return d
 
-<<<<<<< HEAD
-=======
     @skip_if(not_mimic, "This requires Mimic for error injection.")
     @tag("CATC-024")
     @inlineCallbacks
@@ -1038,8 +1036,6 @@
             max_entities=10)
         yield self.helper.start_group_and_wait(group, self.rcs, desired=5)
 
-    @skip_me("Autoscale does not yet handle Nova over-quota errors: #1470")
->>>>>>> e1690e98
     @skip_if(not_mimic, "This requires Mimic for error injection.")
     @tag("CATC-025")
     @inlineCallbacks
