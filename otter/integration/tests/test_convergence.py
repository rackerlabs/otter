"""Tests covering foreseen or known edge cases for the Convergence subsystem.
Tests covering self-healing should be placed in a separate test file.
"""

import os
import random

import treq

from twisted.internet import reactor
from twisted.internet.defer import gatherResults
from twisted.internet.task import deferLater
from twisted.internet.tcp import Client
from twisted.trial import unittest
from twisted.web.client import HTTPConnectionPool

from otter import auth
from otter.integration.lib.autoscale import (
    ScalingGroup,
    ScalingPolicy,
    create_scaling_group_dict,
    extract_active_ids,
)
from otter.integration.lib.cloud_load_balancer import CloudLoadBalancer
from otter.integration.lib.identity import IdentityV2
from otter.integration.lib.resources import TestResources

from otter.util.http import check_success, headers


username = os.environ['AS_USERNAME']
password = os.environ['AS_PASSWORD']
endpoint = os.environ['AS_IDENTITY']
flavor_ref = os.environ['AS_FLAVOR_REF']
image_ref = os.environ['AS_IMAGE_REF']
region = os.environ['AS_REGION']


class TestConvergence(unittest.TestCase):
    """This class contains test cases aimed at the Otter Converger."""

    def setUp(self):
        """Establish an HTTP connection pool and commonly used resources for
        each test.  The HTTP connection pool is important for maintaining a
        clean Twisted reactor.
        """

        self.pool = HTTPConnectionPool(reactor, False)
        self.identity = IdentityV2(
            auth=auth, username=username, password=password,
            endpoint=endpoint, pool=self.pool
        )

    def tearDown(self):
        """Destroy the HTTP connection pool, so that we close the reactor
        cleanly.
        """

        def _check_fds(_):
            fds = set(reactor.getReaders() + reactor.getWriters())
            if not [fd for fd in fds if isinstance(fd, Client)]:
                return
            return deferLater(reactor, 0, _check_fds, None)
        return self.pool.closeCachedConnections().addBoth(_check_fds)

<<<<<<< HEAD
    def test_scaling_to_clb_max_after_oob_delete_type1(self):
        """This test starts with a scaling group with no servers.  We scale up
        to 24 servers, but after that's done, we delete 2 directly through
        Nova.  After that, we scale up once more by 1 server, thus max'ing out
        the CLB's ports.  We expect that the group will return to 25 servers,
        and does not overshoot in the process.

        Further, we want to make sure the deleted servers are removed from the
        CLB.

        This variant assumes a scaling group's max_entities field matches that
        for a CLB (as of this writing).
        """
        return self._perform_oobd_clb_test(25)
    test_scaling_to_clb_max_after_oob_delete_type1.timeout = 1800

    def test_scaling_to_clb_max_after_oob_delete_type2(self):
        """This test starts with a scaling group with no servers.  We scale up
        to 24 servers, but after that's done, we delete 2 directly through
        Nova.  After that, we scale up once more by 1 server, thus max'ing out
        the CLB's ports.  We expect that the group will return to 25 servers,
        and does not overshoot in the process.

        Further, we want to make sure the deleted servers are removed from the
        CLB.

        This variant assumes a scaling group's max_entities field exceeds that
        for a CLB (as of this writing).  We use max of CLB + 25.
        """
        return self._perform_oobd_clb_test(50)
    test_scaling_to_clb_max_after_oob_delete_type2.timeout = 1800

    def _perform_oobd_clb_test(self, scaling_group_max_entities):
        rcs = TestResources()

        def create_clb_first():
            self.clb = CloudLoadBalancer(pool=self.pool)
            return (
                self.identity.authenticate_user(rcs)
                .addCallback(
                    rcs.find_end_point,
                    "otter", "autoscale", region,
                    default_url='http://localhost:9000/v1.0/{0}'
                ).addCallback(
                    rcs.find_end_point,
                    "nova", "cloudServersOpenStack", region
                ).addCallback(
                    rcs.find_end_point,
                    "loadbalancers", "cloudLoadBalancers", region
                ).addCallback(self.clb.start, self)
                .addCallback(self.clb.wait_for_state, "ACTIVE", 600)
            )

        def then_test(_):
            scaling_group_body = create_scaling_group_dict(
                image_ref=image_ref, flavor_ref=flavor_ref,
                use_lbs=[self.clb.scaling_group_spec()],
                max_entities=scaling_group_max_entities,
            )

            self.scaling_group = ScalingGroup(
                group_config=scaling_group_body,
                pool=self.pool
            )

            self.first_scaling_policy = ScalingPolicy(
                scale_by=24,
                scaling_group=self.scaling_group
            )

            # If we didn't have this policy, then this test would always pass
            # on an Otter deployment w/out Convergence enabled.  Reason: we
            # start off with 24 servers.  We OOB-delete 2 of them, leaving 22
            # actually running; however, Otter will still think 24 exist.  We
            # scale up by one, and:
            #
            # - If Otter doesn't converge, then it'll just spin up another
            # server, and will meet the test criteria, OR,
            #
            # - If Otter converges, it's entirely possible for it to notice
            # that two servers are gone, for it to attempt to provision
            # replacements, and then provision the third and final server, all
            # before we get a response back from
            # scaling_group.get_scaling_group_state.
            #
            # So, we need an intermediate step that *guarantees* our test the
            # ability to inspect Otter's behavior.  This is that step.
            self.second_scaling_policy = ScalingPolicy(
                scale_by=-1,
                scaling_group=self.scaling_group
            )

            # We scale up by 2 here instead of 1, to make up for the -1 in the
            # previous scaling policy.
            self.third_scaling_policy = ScalingPolicy(
                scale_by=2,
                scaling_group=self.scaling_group
            )

            return (
                self.scaling_group.start(rcs, self)
                .addCallback(self.first_scaling_policy.start, self)
                .addCallback(self.second_scaling_policy.start, self)
                .addCallback(self.third_scaling_policy.start, self)
                .addCallback(self.first_scaling_policy.execute)
                .addCallback(
                    self.scaling_group.wait_for_N_servers, 24, timeout=1800
                ).addCallback(self.scaling_group.get_scaling_group_state)
                .addCallback(self._choose_random_servers, 2)
                .addCallback(self._delete_those_servers, rcs)
                .addCallback(self.second_scaling_policy.execute)
                .addCallback(
                    self._wait_for_autoscale_to_catch_up, rcs, delta=-1
                )
                .addCallback(self.third_scaling_policy.execute)
                .addCallback(
                    self.scaling_group.wait_for_N_servers, 25, timeout=1800
                )
            )

        return create_clb_first().addCallback(then_test)
=======
    def test_reaction_to_oob_deletion_then_scale_up(self):
        """Exercise out-of-band server deletion, but then scale up afterwards.
        The goal is to spin up, say, three servers, then use Nova to delete
        one of them directly, without Autoscale's knowledge.  Then we scale up
        by, say, two servers.  If convergence is working as expected, we expect
        five servers at the end.
        """

        rcs = TestResources()

        scaling_group_body = create_scaling_group_dict(
            image_ref=image_ref, flavor_ref=flavor_ref,
            min_entities=3
        )

        self.scaling_group = ScalingGroup(
            group_config=scaling_group_body,
            pool=self.pool
        )

        self.scaling_policy = ScalingPolicy(
            scale_by=2,
            scaling_group=self.scaling_group
        )

        return (
            self.identity.authenticate_user(rcs)
            .addCallback(
                rcs.find_end_point,
                "otter", "autoscale", region,
                default_url='http://localhost:9000/v1.0/{0}'
            ).addCallback(
                rcs.find_end_point,
                "nova", "cloudServersOpenStack", region
            ).addCallback(self.scaling_group.start, self)
            .addCallback(
                self.scaling_group.wait_for_N_servers, 3, timeout=1800
            ).addCallback(self.scaling_group.get_scaling_group_state)
            .addCallback(self._choose_random_servers, 1)
            .addCallback(self._delete_those_servers, rcs)
            .addCallback(self.scaling_policy.start, self)
            .addCallback(self.scaling_policy.execute)
            .addCallback(lambda _: self.removed_ids)
            .addCallback(
                self.scaling_group.wait_for_deleted_id_removal,
                rcs,
                total_servers=3,
            )
            .addCallback(
                self.scaling_group.wait_for_N_servers, 5, timeout=1800
            )
        )
    test_reaction_to_oob_deletion_then_scale_up.timeout = 1800
>>>>>>> 3b0d65ed

    def test_reaction_to_oob_server_deletion(self):
        """Exercise out-of-band server deletion.  The goal is to spin up, say,
        eight servers, then use Nova to delete four of them.  We should be able
        to see, over time, more servers coming into existence to replace those
        deleted.
        """

        N_SERVERS = 4

        rcs = TestResources()

        scaling_group_body = create_scaling_group_dict(
            image_ref=image_ref, flavor_ref=flavor_ref,
            min_entities=N_SERVERS
        )

        self.scaling_group = ScalingGroup(
            group_config=scaling_group_body,
            pool=self.pool
        )

        self.scaling_policy = ScalingPolicy(
            scale_by=1,
            scaling_group=self.scaling_group
        )

        return (
            self.identity.authenticate_user(rcs)
            .addCallback(
                rcs.find_end_point,
                "otter", "autoscale", region,
                default_url='http://localhost:9000/v1.0/{0}'
            ).addCallback(
                rcs.find_end_point,
                "nova", "cloudServersOpenStack", region
            ).addCallback(self.scaling_group.start, self)
            .addCallback(
                self.scaling_group.wait_for_N_servers,
                N_SERVERS, timeout=1800
            ).addCallback(self.scaling_group.get_scaling_group_state)
            .addCallback(self._choose_half_the_servers)
            .addCallback(self._delete_those_servers, rcs)
            .addCallback(self.scaling_policy.start, self)
            .addCallback(self.scaling_policy.execute)
            .addCallback(lambda _: self.removed_ids)
            .addCallback(
                self.scaling_group.wait_for_deleted_id_removal,
                rcs,
                total_servers=N_SERVERS,
            )
        )
    test_reaction_to_oob_server_deletion.timeout = 1800

    def _choose_half_the_servers(self, (code, response)):
        """Select the first half of the servers returned by the
        ``get_scaling_group_state`` function.  Record the number of servers
        received in ``n_servers`` attribute, and the number killed (which
        should be roughly half) in ``n_killed``.
        """

        if code == 404:
            raise Exception("Got 404; where'd the scaling group go?")
        ids = extract_active_ids(response)
        self.n_servers = len(ids)
        self.n_killed = self.n_servers / 2
        return ids[:self.n_killed]

    def _choose_random_servers(self, (code, response), n):
        """Selects ``n`` randomly selected servers from those returned by the
        ``get_scaling_group_state`` function.
        """

<<<<<<< HEAD
        if code != 200:
            raise Exception("Got 404; dude, where's my scaling group?")
        ids = map(lambda obj: obj['id'], response['group']['active'])
=======
        if code == 404:
            raise Exception("Got 404; dude, where's my scaling group?")
        ids = extract_active_ids(response)
>>>>>>> 3b0d65ed
        self.n_servers = len(ids)
        self.n_killed = n
        return random.sample(ids, n)

    def _delete_those_servers(self, ids, rcs):
        """Delete each of the servers selected."""

        def delete_server_by_id(i):
            return (
                treq.delete(
                    "{}/servers/{}".format(str(rcs.endpoints["nova"]), i),
                    headers=headers(str(rcs.token)),
                    pool=self.pool
                ).addCallback(check_success, [204])
                .addCallback(lambda _: rcs)
            )

        deferreds = map(delete_server_by_id, ids)
        self.removed_ids = ids
        # If no error occurs while deleting, all the results will be the
        # same.  So just return the 1st, which is just our rcs value.
<<<<<<< HEAD
        return gatherResults(deferreds).addCallback(lambda rslts: rslts[0])

    def _wait_for_autoscale_to_catch_up(
        self, _, rcs, timeout=60, period=1, delta=1
    ):
        """Wait for the converger to recognize the reality of this tenant's
        situation and reflect it in the scaling group state accordingly.

        Most tests are organized to execute a scale-up policy with a +1 delta.
        For this reason, if you don't specify a ``delta`` kwArg, it defaults to
        1.  For those tests which have a different scale-up policy, you'll need
        to specify the delta you use explicitly.
        """

        def check((code, response)):
            if code != 200:
                raise BreakLoopException(
                    "Scaling group appears to have disappeared"
                )

            n_remaining = self.n_servers - self.n_killed + delta
            if len(response["group"]["active"]) == n_remaining:
                return rcs

            raise TransientRetryError()

        def poll():
            return self.get_scaling_group_state(rcs).addCallback(check)

        return retry_and_timeout(
            poll, timeout,
            can_retry=transient_errors_except(BreakLoopException),
            next_interval=repeating_interval(period),
            clock=reactor,
            deferred_description=(
                "Waiting for Autoscale to see we killed {} servers of "
                "{}.".format(self.n_killed, self.n_servers)
            )
        )
=======
        return gatherResults(deferreds).addCallback(lambda rslts: rslts[0])
>>>>>>> 3b0d65ed
<|MERGE_RESOLUTION|>--- conflicted
+++ resolved
@@ -63,7 +63,6 @@
             return deferLater(reactor, 0, _check_fds, None)
         return self.pool.closeCachedConnections().addBoth(_check_fds)
 
-<<<<<<< HEAD
     def test_scaling_to_clb_max_after_oob_delete_type1(self):
         """This test starts with a scaling group with no servers.  We scale up
         to 24 servers, but after that's done, we delete 2 directly through
@@ -185,7 +184,7 @@
             )
 
         return create_clb_first().addCallback(then_test)
-=======
+
     def test_reaction_to_oob_deletion_then_scale_up(self):
         """Exercise out-of-band server deletion, but then scale up afterwards.
         The goal is to spin up, say, three servers, then use Nova to delete
@@ -239,7 +238,6 @@
             )
         )
     test_reaction_to_oob_deletion_then_scale_up.timeout = 1800
->>>>>>> 3b0d65ed
 
     def test_reaction_to_oob_server_deletion(self):
         """Exercise out-of-band server deletion.  The goal is to spin up, say,
@@ -313,15 +311,9 @@
         ``get_scaling_group_state`` function.
         """
 
-<<<<<<< HEAD
-        if code != 200:
-            raise Exception("Got 404; dude, where's my scaling group?")
-        ids = map(lambda obj: obj['id'], response['group']['active'])
-=======
         if code == 404:
             raise Exception("Got 404; dude, where's my scaling group?")
         ids = extract_active_ids(response)
->>>>>>> 3b0d65ed
         self.n_servers = len(ids)
         self.n_killed = n
         return random.sample(ids, n)
@@ -343,46 +335,4 @@
         self.removed_ids = ids
         # If no error occurs while deleting, all the results will be the
         # same.  So just return the 1st, which is just our rcs value.
-<<<<<<< HEAD
-        return gatherResults(deferreds).addCallback(lambda rslts: rslts[0])
-
-    def _wait_for_autoscale_to_catch_up(
-        self, _, rcs, timeout=60, period=1, delta=1
-    ):
-        """Wait for the converger to recognize the reality of this tenant's
-        situation and reflect it in the scaling group state accordingly.
-
-        Most tests are organized to execute a scale-up policy with a +1 delta.
-        For this reason, if you don't specify a ``delta`` kwArg, it defaults to
-        1.  For those tests which have a different scale-up policy, you'll need
-        to specify the delta you use explicitly.
-        """
-
-        def check((code, response)):
-            if code != 200:
-                raise BreakLoopException(
-                    "Scaling group appears to have disappeared"
-                )
-
-            n_remaining = self.n_servers - self.n_killed + delta
-            if len(response["group"]["active"]) == n_remaining:
-                return rcs
-
-            raise TransientRetryError()
-
-        def poll():
-            return self.get_scaling_group_state(rcs).addCallback(check)
-
-        return retry_and_timeout(
-            poll, timeout,
-            can_retry=transient_errors_except(BreakLoopException),
-            next_interval=repeating_interval(period),
-            clock=reactor,
-            deferred_description=(
-                "Waiting for Autoscale to see we killed {} servers of "
-                "{}.".format(self.n_killed, self.n_servers)
-            )
-        )
-=======
-        return gatherResults(deferreds).addCallback(lambda rslts: rslts[0])
->>>>>>> 3b0d65ed
+        return gatherResults(deferreds).addCallback(lambda rslts: rslts[0])