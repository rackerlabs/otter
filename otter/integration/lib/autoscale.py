--- conflicted
+++ resolved
@@ -323,99 +323,6 @@
             .addCallback(decide)
         )
 
-<<<<<<< HEAD
-    def wait_for_state(
-        self, rcs, state_desired, timeout, period=1, clock=None
-    ):
-        """Waits for the scaling group to reach a certain state.  After
-        a timeout, a `TimeoutError` exception will occur.
-
-        :param TestResources rcs: The resources used to make appropriate API
-            calls with.
-        :param str state_desired: The state you expect the cloud load balancer
-            to eventually reach.
-        :param int timeout: The number of seconds to wait before timing out.
-        :param int period: The number of seconds between polls to the cloud
-            load balancer.  If left unspecified, it defaults to 1 second.
-        :param twisted.internet.interfaces.IReactorTime clock: If provided,
-            the clock to use for scheduling things.  Defaults to `reactor`
-            if not specified.
-        :result: A `Deferred` which if fired, returns the same test resources
-            as provided this method.  This signifies the state has been
-            reached.  If the state has not been attained in the timeout period,
-            an exception will be raised, which can be caught in an Errback.
-        """
-        def check(state):
-            print(state)
-            sg_state = state["scalingGroup"]["status"]
-            if sg_state == state_desired:
-                return rcs
-
-            raise TransientRetryError()
-
-        def poll():
-            return self.get_scaling_group_state(rcs).addCallback(check)
-
-        return retry_and_timeout(
-            poll, timeout,
-            can_retry=terminal_errors_except(TransientRetryError),
-            next_interval=repeating_interval(period),
-            clock=clock or reactor,
-            deferred_description=(
-                "Waiting for cloud load balancer to reach state {}".format(
-                    state_desired
-                )
-            )
-        )
-
-    def wait_for_N_servers(
-        self, rcs, servers_desired, period=10, timeout=600, clock=None
-    ):
-        """Waits for the desired number of servers.
-
-        :param TestResources rcs: The integration test resources instance.
-            This provides useful information to complete the request, like
-            which endpoint to use to make the API request.
-        :param int servers_desired: The number of servers to wait for.
-            It must be greater than or equal to one.
-        :param int period: The number of seconds between poll attempts.
-            If unspecified, defaults to 10 seconds.
-        :param int timeout: The number of seconds to wait before giving up.
-            Defaults to 600 seconds (10 minutes).
-        :param twisted.internet.interfaces.IReactorTime clock: If provided,
-            the clock to use for scheduling things.  Defaults to `reactor`
-            if not specified.
-
-        :return: If the operation succeeds, the same instance of TestResources.
-            Otherwise, an exception is raised.
-        """
-        def check(state):
-            code, response = state
-            if code == 404:
-                raise BreakLoopException("Scaling group not found.")
-            servers_active = len(response["group"]["active"])
-            if servers_active == servers_desired:
-                return rcs
-
-            raise TransientRetryError()
-
-        def poll():
-            return self.get_scaling_group_state(rcs).addCallback(check)
-
-        return retry_and_timeout(
-            poll, timeout,
-            can_retry=terminal_errors_except(TransientRetryError),
-            next_interval=repeating_interval(period),
-            clock=clock or reactor,
-            deferred_description=(
-                "Waiting for {} servers to go active.".format(
-                    servers_desired
-                )
-            )
-        )
-
-=======
->>>>>>> c1ac45ee
     def start(self, rcs, test):
         """Create a scaling group.
 
