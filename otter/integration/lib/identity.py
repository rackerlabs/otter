"""This module contains reusable Identity components."""

from characteristic import Attribute, attributes


@attributes([
    Attribute('auth'),
    Attribute('username', instance_of=str),
    Attribute('password', instance_of=str),
    Attribute('endpoint', instance_of=str),
    Attribute('pool', default_value=None),
    Attribute('convergence_tenant_override', default_value=None),
])
class IdentityV2(object):
    """This class provides a way to configure commonly used parameters
    exactly once for any number of Identity-related API calls.

    :param module auth: Either the ``otter.auth`` module, or a compatible
        interface for testing purposes.
    :param str username: The username you wish to authenticate against
        Identity with.
    :param str password: The password you wish to authenticate against
        Identity with.
    :param str endpoint: The Identity V2 API base endpoint address.
    :param twisted.web.client.HTTPConnectionPool pool: If left
        unspecified, Twisted will use its own connection pool for making
        HTTP requests.  When running tests via Trial, this may cause
        some race conditions inside the treq module.  Providing your
        own connection pool for manual management inside of a test class'
        setUp and tearDown methods will work around this problem.
        See https://github.com/dreid/treq/blob/master/treq/
        test/test_treq_integration.py#L60-L74 for more information.
    """

    def __init__(self):
        self.access = None

<<<<<<< HEAD
    def authenticate_user(self, rcs, tenant_id=None):
=======
    def authenticate_user(self, rcs, resources=None, region=None):
>>>>>>> 6ec5db35
        """Authenticates against the Identity API.  Prior to success, the
        :attr:`access` member will be set to `None`.  After authentication
        completes, :attr:`access` will hold the raw Identity V2 API results as
        a Python dictionary, including service catalog and API authentication
        token.

        :param TestResources rcs: A :class:`TestResources` instance used to
            record the identity results.
        :param dict resources: A dictionary that maps a `TestResources` service
            catalog key to a tuple.  The tuple, then, contains the actual
            service catalog key, and default URL (or None if not).  For
            example, {"nova": ("cloudComputeOpenStack",), "autoscale":
            ("rax:autoscale", "http://localhost:9000/v1.0")}.
        :param string region: Required if `resources` provided; ignored
            otherwise.  This provides the OpenStack region to use for all
            service catalog queries.
        :return: A Deferred which, when fired, returns a copy of the resources
            given.  The :attr:`access` field will be set to the Python
            dictionary representation of the Identity authentication results.
        """
<<<<<<< HEAD
        return self.auth.authenticate_user(
            self.endpoint, self.username, self.password, pool=self.pool,
            tenant_id=tenant_id).addCallback(rcs.init_from_access)
=======
        resources = resources or {}

        d = self.auth.authenticate_user(
            self.endpoint, self.username, self.password, pool=self.pool,
            tenant_id=self.convergence_tenant_override,
        ).addCallback(rcs.init_from_access)
>>>>>>> 6ec5db35

        for r in resources:
            # This pads the provided tuple or list out to the minimum length
            # needed to perform the multi-assignment.  Saves on special-cases.
            service_catalog_key, default_url = (resources[r]+(None,))[:2]

            kwArgs = {}
            if default_url:
                kwArgs = {"default_url": default_url}

            d.addCallback(
                rcs.find_end_point,
                r, service_catalog_key, region,
                **kwArgs
            )
        return d


def find_endpoint(catalog, service_type, region):
    """Locate an endpoint in a service catalog, as returned by IdentityV2.
    Please note that both :param:`service_type` and :param:`region` are
    case sensitive.

    :param dict catalog: The Identity service catalog.
    :param str service_type: The type of service to look for.
    :param str region: The service region the desired endpoint must service.
    :return: The endpoint offering the desired type of service for the
        desired region, if available.  None otherwise.
    """

    for entry in catalog["access"]["serviceCatalog"]:
        if entry["type"] != service_type:
            continue
        for endpoint in entry["endpoints"]:
            if endpoint["region"] == region:
                return endpoint["publicURL"]
    return None<|MERGE_RESOLUTION|>--- conflicted
+++ resolved
@@ -35,11 +35,7 @@
     def __init__(self):
         self.access = None
 
-<<<<<<< HEAD
-    def authenticate_user(self, rcs, tenant_id=None):
-=======
     def authenticate_user(self, rcs, resources=None, region=None):
->>>>>>> 6ec5db35
         """Authenticates against the Identity API.  Prior to success, the
         :attr:`access` member will be set to `None`.  After authentication
         completes, :attr:`access` will hold the raw Identity V2 API results as
@@ -60,18 +56,12 @@
             given.  The :attr:`access` field will be set to the Python
             dictionary representation of the Identity authentication results.
         """
-<<<<<<< HEAD
-        return self.auth.authenticate_user(
-            self.endpoint, self.username, self.password, pool=self.pool,
-            tenant_id=tenant_id).addCallback(rcs.init_from_access)
-=======
         resources = resources or {}
 
         d = self.auth.authenticate_user(
             self.endpoint, self.username, self.password, pool=self.pool,
             tenant_id=self.convergence_tenant_override,
         ).addCallback(rcs.init_from_access)
->>>>>>> 6ec5db35
 
         for r in resources:
             # This pads the provided tuple or list out to the minimum length
@@ -101,7 +91,6 @@
     :return: The endpoint offering the desired type of service for the
         desired region, if available.  None otherwise.
     """
-
     for entry in catalog["access"]["serviceCatalog"]:
         if entry["type"] != service_type:
             continue
