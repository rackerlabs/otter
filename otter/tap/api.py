--- conflicted
+++ resolved
@@ -309,10 +309,6 @@
     Create a Converger service, which has a Partitioner as a child service, so
     that if the Converger is stopped, the partitioner is also stopped.
     """
-<<<<<<< HEAD
-    converger_buckets = range(10)
-=======
->>>>>>> 8cc4ce48
     partitioner_factory = partial(
         Partitioner,
         kz_client=kz_client,
