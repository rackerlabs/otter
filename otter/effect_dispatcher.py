--- conflicted
+++ resolved
@@ -21,13 +21,10 @@
     Get an Effect dispatcher that can handle most of the effects in Otter,
     suitable for passing to :func:`effect.perform`. Note that this does NOT
     handle :obj:`ServiceRequest` and :obj:`TenantScope`.
-<<<<<<< HEAD
-=======
 
     Usually, :func:`get_full_dispatcher` should be used instead of this
     function. The simple dispatcher should only be used in tests or legacy
     code.
->>>>>>> 9b6bc4cd
     """
     return ComposedDispatcher([
         base_dispatcher,
