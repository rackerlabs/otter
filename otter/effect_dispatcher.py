"""Effect dispatchers for Otter."""

from functools import partial

from effect import (
    ComposedDispatcher,
    TypeDispatcher,
    base_dispatcher)
from effect.ref import reference_dispatcher
from effect.twisted import make_twisted_dispatcher

from .auth import (
    Authenticate,
    InvalidateToken,
    perform_authenticate,
    perform_invalidate_token,
)
<<<<<<< HEAD
from .cloud_client import get_cloud_client_dispatcher
=======
from .cloud_client import TenantScope, perform_tenant_scope
from .log.intents import get_log_dispatcher
>>>>>>> e51190e0
from .models.cass import CQLQueryExecute, perform_cql_query
from .models.intents import get_model_dispatcher
from .util.pure_http import Request, perform_request
from .util.retry import Retry, perform_retry
from .util.zk import get_zk_dispatcher
from .worker_intents import get_eviction_dispatcher


def get_simple_dispatcher(reactor):
    """
    Get an Effect dispatcher that can handle most of the effects in Otter,
    suitable for passing to :func:`effect.perform`. Note that this does NOT
    handle :obj:`ServiceRequest` and :obj:`TenantScope`.

    Usually, :func:`get_full_dispatcher` should be used instead of this
    function. The simple dispatcher should only be used in tests or legacy
    code.
    """
    return ComposedDispatcher([
        base_dispatcher,
        TypeDispatcher({
            Authenticate: perform_authenticate,
            InvalidateToken: perform_invalidate_token,
            Request: perform_request,
            Retry: perform_retry,
        }),
        make_twisted_dispatcher(reactor),
        reference_dispatcher,
    ])


def get_full_dispatcher(reactor, authenticator, log, service_configs,
                        kz_client, store, supervisor):
    """
    Return a dispatcher that can perform all of Otter's effects.
    """
    return ComposedDispatcher([
        get_legacy_dispatcher(reactor, authenticator, log, service_configs),
        get_zk_dispatcher(kz_client),
        get_model_dispatcher(log, store),
        get_eviction_dispatcher(supervisor),
        get_log_dispatcher(log, {})
    ])


def get_legacy_dispatcher(reactor, authenticator, log, service_configs):
    """
    Return a dispatcher that can perform effects that are needed by the old
    worker code.
    """
    return ComposedDispatcher([
        get_cloud_client_dispatcher(
            reactor, authenticator, log, service_configs),
        get_simple_dispatcher(reactor),
    ])


def get_cql_dispatcher(reactor, connection):
    """
    Get dispatcher with `CQLQueryExecute`'s performer in it

    :param reactor: Twisted reactor
    :param connection: Silverberg connection
    """
    return ComposedDispatcher([
        get_simple_dispatcher(reactor),
        TypeDispatcher({
            CQLQueryExecute: partial(perform_cql_query, connection)
        })
    ])<|MERGE_RESOLUTION|>--- conflicted
+++ resolved
@@ -15,12 +15,8 @@
     perform_authenticate,
     perform_invalidate_token,
 )
-<<<<<<< HEAD
 from .cloud_client import get_cloud_client_dispatcher
-=======
-from .cloud_client import TenantScope, perform_tenant_scope
 from .log.intents import get_log_dispatcher
->>>>>>> e51190e0
 from .models.cass import CQLQueryExecute, perform_cql_query
 from .models.intents import get_model_dispatcher
 from .util.pure_http import Request, perform_request
