"""Effect dispatchers for Otter."""

from functools import partial

from effect import (
    ComposedDispatcher,
    TypeDispatcher,
    base_dispatcher)
from effect.ref import reference_dispatcher
from effect.twisted import make_twisted_dispatcher

from .auth import (
    Authenticate,
    InvalidateToken,
    perform_authenticate,
    perform_invalidate_token,
)
from .cloud_client import TenantScope, perform_tenant_scope
from .models.cass import CQLQueryExecute, perform_cql_query
from .models.intents import get_model_dispatcher
from .util.pure_http import Request, perform_request
from .util.retry import Retry, perform_retry
from .util.zk import get_zk_dispatcher
from .worker_intents import get_eviction_dispatcher


def get_simple_dispatcher(reactor):
    """
    Get an Effect dispatcher that can handle most of the effects in Otter,
    suitable for passing to :func:`effect.perform`. Note that this does NOT
    handle :obj:`ServiceRequest` and :obj:`TenantScope`.

    Usually, :func:`get_full_dispatcher` should be used instead of this
    function. The simple dispatcher should only be used in tests or legacy
    code.
    """
    return ComposedDispatcher([
        base_dispatcher,
        TypeDispatcher({
            Authenticate: perform_authenticate,
            InvalidateToken: perform_invalidate_token,
            Request: perform_request,
            Retry: perform_retry,
        }),
        make_twisted_dispatcher(reactor),
        reference_dispatcher,
    ])


def get_full_dispatcher(reactor, authenticator, log, service_configs,
                        kz_client, store, supervisor):
    """
    Return a dispatcher that can perform all of Otter's effects.
    """
    return ComposedDispatcher([
        get_legacy_dispatcher(reactor, authenticator, log, service_configs),
        get_zk_dispatcher(kz_client),
<<<<<<< HEAD
        get_model_dispatcher(log, store)
=======
        get_model_dispatcher(log, store),
        get_eviction_dispatcher(supervisor)
>>>>>>> a2e6fb03
    ])


def get_legacy_dispatcher(reactor, authenticator, log, service_configs):
    """
    Return a dispatcher that can perform effects that are needed by the old
    worker code.
    """
    return ComposedDispatcher([
        TypeDispatcher({
            TenantScope: partial(perform_tenant_scope, authenticator, log,
                                 service_configs)}),
        get_simple_dispatcher(reactor),
    ])


def get_cql_dispatcher(reactor, connection):
    """
    Get dispatcher with `CQLQueryExecute`'s performer in it

    :param reactor: Twisted reactor
    :param connection: Silverberg connection
    """
    return ComposedDispatcher([
        get_simple_dispatcher(reactor),
        TypeDispatcher({
            CQLQueryExecute: partial(perform_cql_query, connection)
        })
    ])<|MERGE_RESOLUTION|>--- conflicted
+++ resolved
@@ -55,12 +55,8 @@
     return ComposedDispatcher([
         get_legacy_dispatcher(reactor, authenticator, log, service_configs),
         get_zk_dispatcher(kz_client),
-<<<<<<< HEAD
-        get_model_dispatcher(log, store)
-=======
         get_model_dispatcher(log, store),
         get_eviction_dispatcher(supervisor)
->>>>>>> a2e6fb03
     ])
 
 
