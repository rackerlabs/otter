"""Tests for otter.util.fp"""

from pyrsistent import pmap

from twisted.trial.unittest import SynchronousTestCase

from otter.util.fp import (
    assoc_obj, predicate_all, predicate_any, set_in)


class PredicateAllTests(SynchronousTestCase):
    """
    Tests for :func:`otter.util.fp.predicate_all`
    """

    def test_combines_predicates(self):
        """
        Combines many predicates and returns another predicate function after applying
        and operator
        """
        p1 = lambda a: a % 2 == 0
        p2 = lambda a: a % 3 == 0
        p3 = lambda a: a % 5 == 0
        p = predicate_all(p1, p2, p3)
        self.assertTrue(p(30))
        self.assertFalse(p(10))
        self.assertFalse(p(2))
        self.assertFalse(p(3))
        self.assertFalse(p(5))
        self.assertFalse(p(6))

    def test_combines_one(self):
        """
        Works with one arg also
        """
        self.assertTrue(predicate_all(lambda a: a % 2 == 0)(4))

    def test_multiple_args(self):
        """
        Works with multiple argument predicates
        """
        self.assertTrue(
            predicate_all(lambda a, b: a % 2 == 0 and b % 2 == 0,
                          lambda a, b: a % 3 == 0 and b % 3 == 0)(6, 12))

    def test_multiple_kw_args(self):
        """
        Works with multiple keyword argument predicates
        """
        self.assertTrue(
            predicate_all(
                lambda **k: k['a'] % 2 == 0 and k['b'] % 2 == 0,
                lambda **k: k['a'] % 3 == 0 and k['b'] % 3 == 0)(a=6, b=12))


class PredicateAnyTests(SynchronousTestCase):
    """
    Tests for :func:`otter.util.fp.predicate_any`
    """

    def test_combines_predicates(self):
        """
        Combine many predicates and returns another predicate
        function after applying or operator
        """
        p1 = lambda a: a % 2 == 0
        p2 = lambda a: a % 3 == 0
        p3 = lambda a: a % 5 == 0
        p = predicate_any(p1, p2, p3)
        self.assertTrue(p(2))
        self.assertTrue(p(3))
        self.assertTrue(p(5))
        self.assertTrue(p(30))
        self.assertFalse(p(7))
        self.assertFalse(p(11))

    def test_combines_one(self):
        """
        Succeed with one arg also.
        """
        self.assertTrue(predicate_any(lambda a: a % 2 == 0)(4))

    def test_multiple_args(self):
        """
        Succeed with multiple argument predicates.
        """
        self.assertTrue(
            predicate_any(lambda a, b: a % 2 == 0 and b % 2 == 0,
                          lambda a, b: a % 3 == 0 and b % 3 == 0)(2, 4))

    def test_multiple_kw_args(self):
        """
        Succeed with multiple keyword argument predicates.
        """
        self.assertTrue(
            predicate_any(
                lambda **k: k['a'] % 2 == 0 and k['b'] % 2 == 0,
                lambda **k: k['a'] % 3 == 0 and k['b'] % 3 == 0)(a=2, b=4))


class SetInTests(SynchronousTestCase):
    """
    Tests for :func:`otter.util.fp.set_in`
    """
    def test_insufficient_keys_raises_value_error(self):
        """
        If zero keys are passed, a :class:`ValueError` is raised.
        """
        self.assertRaises(ValueError, set_in, {1: 2}, (), None)

    def test_returns_new_pmap_given_pmap(self):
        """
        If a PMap is passed in, a new PMap is returned, and even the new value
        that was passed in gets frozen.
        """
        self.assertEquals(set_in(pmap({1: 2}), (1,), {1: 3}),
                          pmap({1: pmap({1: 3})}))

    def test_returns_new_pmap_given_dict(self):
        """
        If a dictionary is passed in, a new PMap is returned and the old
        dictionary is unaffected.
        """
        a = {1: 2}
        self.assertEquals(set_in(a, (1,), {1: 3}), pmap({1: pmap({1: 3})}))
        self.assertEquals(a, {1: 2})

    def test_creates_dictionaries(self):
        """
        Create dictionaries as needed, if the old dict didn't have them.
        """
        self.assertEquals(set_in({}, (1, 2, 3), 4),
                          pmap({1: pmap({2: pmap({3: 4})})}))


class AssocObjTests(SynchronousTestCase):
<<<<<<< HEAD
    def test_assoc(self):
        """
        Assoc creates a new object that's a copy of the old one, with the
=======
    """Tests for :func:`assoc_obj`."""

    def test_assoc(self):
        """
        Creates a new object that's a copy of the old one, with the
>>>>>>> af44ab92
        specified attributes rebound. Existing attributes are identical.
        """
        class Foo(object):
            def __init__(self):
                self.l = [1, 2]
                self.name = "foo"

        o = Foo()
        new = assoc_obj(o, name="bar")
        self.assertEqual(o.name, "foo")
        self.assertEqual(new.name, "bar")
        self.assertIs(o.l, new.l)<|MERGE_RESOLUTION|>--- conflicted
+++ resolved
@@ -134,17 +134,11 @@
 
 
 class AssocObjTests(SynchronousTestCase):
-<<<<<<< HEAD
-    def test_assoc(self):
-        """
-        Assoc creates a new object that's a copy of the old one, with the
-=======
     """Tests for :func:`assoc_obj`."""
 
     def test_assoc(self):
         """
         Creates a new object that's a copy of the old one, with the
->>>>>>> af44ab92
         specified attributes rebound. Existing attributes are identical.
         """
         class Foo(object):
