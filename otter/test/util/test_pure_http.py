--- conflicted
+++ resolved
@@ -11,7 +11,7 @@
 
 from twisted.trial.unittest import SynchronousTestCase
 
-from otter.effect_dispatcher import get_dispatcher
+from otter.effect_dispatcher import get_simple_dispatcher
 from otter.test.utils import (
     StubResponse, StubTreq, resolve_stubs, stub_pure_response)
 from otter.util.http import APIError
@@ -27,18 +27,9 @@
     add_json_response,
     check_response,
     effect_on_response,
-<<<<<<< HEAD
-    add_effectful_headers, add_headers, add_effect_on_response, add_bind_root,
-    add_content_only, add_error_handling, add_json_response,
-    add_json_request_data)
-from otter.util.http import APIError
-from otter.test.utils import stub_pure_response, StubResponse, StubTreq, resolve_stubs
-from otter.effect_dispatcher import get_simple_dispatcher
-=======
     has_code,
     request,
 )
->>>>>>> d38013b1
 
 
 ESConstant = lambda x: Effect(Stub(Constant(x)))
@@ -81,36 +72,9 @@
                         contents=[(response, "content")])
         req = Request(method="get", url="http://google.com/", log=log)
         req.treq = treq
-<<<<<<< HEAD
         dispatcher = get_simple_dispatcher(None)
         self.assertEqual(self.successResultOf(perform(dispatcher, Effect(req))),
                          (response, "content"))
-
-
-class CheckStatusTests(TestCase):
-    """Tests :func:`check_status`"""
-
-    def test_check_status(self):
-        """
-        :func:`check_status` raises an APIError when HTTP codes don't match.
-        """
-        self.assertRaises(
-            APIError,
-            check_status,
-            (200,),
-            stub_pure_response({"foo": "bar"}, code=404))
-
-    def test_check_status_success(self):
-        """When the HTTP code matches, the response is returned."""
-        response = stub_pure_response({"foo": "bar"}, code=404)
-        result = check_status((404,),  response)
-        self.assertEqual(result, response)
-=======
-        dispatcher = get_dispatcher(None)
-        self.assertEqual(
-            self.successResultOf(perform(dispatcher, Effect(req))),
-            (response, "content"))
->>>>>>> d38013b1
 
 
 class AddErrorHandlingTests(SynchronousTestCase):
