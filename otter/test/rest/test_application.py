# encoding: utf-8

"""
Tests for :mod:`otter.rest.application`
"""
import json
import mock

from twisted.internet.defer import succeed
from twisted.trial.unittest import TestCase

from otter.rest.application import Otter
from otter.rest.otterapp import OtterApp
from otter.rest.decorators import with_transaction_id, log_arguments
from otter.test.rest.request import RequestTestMixin, RestAPITestMixin
from otter.test.utils import patch
from otter.util.http import (get_autoscale_links, transaction_id, get_collection_links,
                             get_groups_links, get_policies_links, get_webhooks_links,
                             next_marker_by_offset)
from otter.util.config import set_config_data


class LinkGenerationTestCase(TestCase):
    """
    Tests for generating autoscale links
    """

    def setUp(self):
        """
        Set a blank root URL
        """
        self.base_url_patcher = mock.patch(
            "otter.util.http.get_url_root", return_value="")
        self.base_url_patcher.start()

    def tearDown(self):
        """
        Undo blanking the root URL
        """
        self.base_url_patcher.stop()

    def _expected_json(self, url):
        return [
            {
                'rel': 'self',
                'href': url
            }
        ]

    def test_get_only_groups_link(self):
        """
        If only the tenant ID is passed, and the rest of the arguments are
        blank, then the returned base link is /v<api>/<tenant>/groups/
        """
        self.assertEqual(
            get_autoscale_links('11111', api_version='3', format=None),
            '/v3/11111/groups/')

        expected_url = '/v1.0/11111/groups/'
        # test default API
        self.assertEqual(get_autoscale_links('11111', format=None),
                         expected_url)
        # test JSON formatting
        self.assertEqual(get_autoscale_links('11111'),
                         self._expected_json(expected_url))

    def test_get_only_groups_link_for_varying_other_args(self):
        """
        So long as the group ID is not a valid number, we still get the groups
        link /v<api>/<tenant>/groups/
        """
        equivalents = [
            get_autoscale_links('11111', group_id='', format=None),
            get_autoscale_links('11111', policy_id='5', format=None),
            get_autoscale_links('11111', policy_id='', format=None)
        ]
        for equivalent in equivalents:
            self.assertEqual(equivalent, '/v1.0/11111/groups/')

    def test_get_tenant_id_and_group_id(self):
        """
        If only the tenant ID and group ID are passed, and the rest of the
        arguments are blank, then the returned base link is
        /v<api>/<tenant>/groups/<group>
        """
        self.assertEqual(
            get_autoscale_links('11111', group_id='1', api_version='3',
                                format=None),
            '/v3/11111/groups/1/')

        expected_url = '/v1.0/11111/groups/1/'
        # test default API
        self.assertEqual(
            get_autoscale_links('11111', group_id='1', format=None),
            expected_url)
        # test JSON formatting
        self.assertEqual(get_autoscale_links('11111', group_id='1'),
                         self._expected_json(expected_url))

    def test_get_groups_and_group_id_link_for_varying_other_args(self):
        """
        So long as the policy ID is None, we still get the groups
        link /v<api>/<tenant>/groups/<group_id>
        """
        equivalents = [
            get_autoscale_links('11111', group_id='1', webhook_id='1',
                                format=None),
            get_autoscale_links('11111', group_id='1', webhook_id='',
                                format=None),
        ]
        for equivalent in equivalents:
            self.assertEqual(equivalent, '/v1.0/11111/groups/1/')

    def test_get_tenant_id_and_group_id_and_blank_policy_id(self):
        """
        If the tenant ID, the group ID, and an empty policy ID (not None) are
        passed, the returned based link is
        /v<api>/<tenant>/groups/<group>/policies
        """
        self.assertEqual(
            get_autoscale_links('11111', group_id='1', policy_id="",
                                api_version='3', format=None),
            '/v3/11111/groups/1/policies/')

        expected_url = '/v1.0/11111/groups/1/policies/'
        # test default API
        self.assertEqual(
            get_autoscale_links('11111', group_id='1', policy_id="",
                                format=None),
            expected_url)
        # test JSON formatting
        self.assertEqual(
            get_autoscale_links('11111', group_id='1', policy_id=""),
            self._expected_json(expected_url))

    def test_get_tenant_id_and_group_id_and_policy_id(self):
        """
        If the tenant ID, the group ID, and a policy ID (not blank) are
        passed, the returned based link is
        /v<api>/<tenant>/groups/<group>/policies/<policy>
        """
        self.assertEqual(
            get_autoscale_links('11111', group_id='1', policy_id="5",
                                api_version='3', format=None),
            '/v3/11111/groups/1/policies/5/')

        expected_url = '/v1.0/11111/groups/1/policies/5/'
        # test default API
        self.assertEqual(
            get_autoscale_links('11111', group_id='1', policy_id="5",
                                format=None),
            expected_url)
        # test JSON formatting
        self.assertEqual(
            get_autoscale_links('11111', group_id='1', policy_id="5"),
            self._expected_json(expected_url))

    def test_get_tenant_group_policy_ids_and_blank_webhook_id(self):
        """
        If the tenant ID, the group ID, the policy ID, and an empty wbehook ID
        (not None) are passed, the returned based link is
        /v<api>/<tenant>/groups/<group>/policies/<policy>/webhooks
        """
        self.assertEqual(
            get_autoscale_links('11111', group_id='1', policy_id="2",
                                webhook_id="", api_version='3', format=None),
            '/v3/11111/groups/1/policies/2/webhooks/')

        expected_url = '/v1.0/11111/groups/1/policies/2/webhooks/'
        # test default API
        self.assertEqual(
            get_autoscale_links('11111', group_id='1', policy_id="2",
                                webhook_id="", format=None),
            expected_url)
        # test JSON formatting
        self.assertEqual(
            get_autoscale_links('11111', group_id='1', policy_id="2",
                                webhook_id=""),
            self._expected_json(expected_url))

    def test_get_tenant_group_policy_and_webhook_id(self):
        """
        If the tenant ID, the group ID, the policy ID, and a webhook ID
        (not blank) are passed, the returned based link is
        /v<api>/<tenant>/groups/<group>/policies/<policy>/webhooks/<webhook>
        """
        self.assertEqual(
            get_autoscale_links('11111', group_id='1', policy_id="2",
                                webhook_id="3", api_version='3', format=None),
            '/v3/11111/groups/1/policies/2/webhooks/3/')

        expected_url = '/v1.0/11111/groups/1/policies/2/webhooks/3/'
        # test default API
        self.assertEqual(
            get_autoscale_links('11111', group_id='1', policy_id="2",
                                webhook_id="3", format=None),
            expected_url)
        # test JSON formatting
        self.assertEqual(
            get_autoscale_links('11111', group_id='1', policy_id="2",
                                webhook_id="3"),
            self._expected_json(expected_url))

    def test_capability_url_included_with_capability_hash(self):
        """
        If a capability_hash parameter is passed in, an extra link is added to
        the JSON blob containing a capability URL.  But in the non-formatted
        URL, nothing changes.
        """
        pairs = [("group_id", "1"), ("policy_id", "2"), ("webhook_id", "3")]
        expected = [
            '/v1.0/11111/groups/1/',
            '/v1.0/11111/groups/1/policies/2/',
            '/v1.0/11111/groups/1/policies/2/webhooks/3/'
        ]
        for i in range(3):
            self.assertEqual(
                get_autoscale_links(
                    '11111', format=None, capability_hash='xxx',
                    **dict(pairs[:(i + 1)])),
                expected[i])

            json_blob = get_autoscale_links(
                '11111', capability_hash='xxx', **dict(pairs[:(i + 1)]))

            self.assertEqual(len(json_blob), 2)
            self.assertIn({'rel': 'capability', 'href': '/v1.0/execute/1/xxx/'},
                          json_blob)

    def test_capability_version(self):
        """
        There is a default capability version of 1, but whatever capability
        version is passed is the one used
        """
        # default version
        json_blob = get_autoscale_links(
            '11111', group_id='1', policy_id='2', webhook_id='3',
            capability_hash='xxx')
        self.assertIn({'rel': 'capability', 'href': '/v1.0/execute/1/xxx/'},
                      json_blob)

        json_blob = get_autoscale_links(
            '11111', group_id='1', policy_id='2', webhook_id='3',
            capability_hash='xxx', capability_version="8")
        self.assertIn({'rel': 'capability', 'href': '/v1.0/execute/8/xxx/'},
                      json_blob)

    def test_capability_urls_unicode_escaped(self):
        """
        Even if unicode path bits are provided, only bytes urls are returned
        """
        self.assertTrue(isinstance(
            get_autoscale_links(u'11111', group_id=u'1', policy_id=u'2',
                                format=None),
            str))
        snowman = get_autoscale_links('☃', group_id='☃', format=None)
        self.assertEqual(snowman, '/v1.0/%E2%98%83/groups/%E2%98%83/')
        self.assertTrue(isinstance(snowman, str))


class CollectionLinksTests(TestCase):
    """
    Tests for `get_collection_links`
    """

    def setUp(self):
        """
        Setup sample collection
        """
        self.coll = [{'id': '23'}, {'id': '567'}, {'id': '3444'}]
        set_config_data({'url_root': 'http://localhost'})
        self.addCleanup(set_config_data, {})

    def test_small_collection(self):
        """
        Collection len < limit gives self link only. No next link.
        """
        links = get_collection_links(self.coll, 'url', 'self', limit=20)
        self.assertEqual(links, [{'href': 'http://localhost/url?limit=20', 'rel': 'self'}])

    def test_limit_collection(self):
        """
        Collection len == limit gives next link also - defaults to calculating
        the next marker by id.
        """
        links = get_collection_links(self.coll, 'url', 'self', limit=3)
        self.assertEqual(links, [{'href': 'http://localhost/url?limit=3', 'rel': 'self'},
                                 {'href': 'http://localhost/url?limit=3&marker=3444', 'rel': 'next'}])

    def test_big_collection(self):
        """
        Collection len > limit gives next link with marker based on limit -
        defaults to calculating the next marker by id.
        """
        links = get_collection_links(self.coll, 'url', 'self', limit=2)
        self.assertEqual(links, [{'href': 'http://localhost/url?limit=2', 'rel': 'self'},
                                 {'href': 'http://localhost/url?limit=2&marker=567', 'rel': 'next'}])

    def test_no_limit(self):
        """
        Defaults to config limit if not given, leaving it off the self URL, and
        calculates the next marker by id by default
        """
        set_config_data({'limits': {'pagination': 3}, 'url_root': 'http://localhost'})
        links = get_collection_links(self.coll, 'url', 'self')
        self.assertEqual(links, [{'href': 'http://localhost/url', 'rel': 'self'},
                                 {'href': 'http://localhost/url?limit=3&marker=3444', 'rel': 'next'}])

    def test_rel_None(self):
        """
        Does not include self link if rel is None, even if there is a next
        link, and calculates the next marker by id by default
        """
        links = get_collection_links(self.coll, 'url', None, limit=3)
        self.assertEqual(links,
                         [{'href': 'http://localhost/url?limit=3&marker=3444', 'rel': 'next'}])

    def test_ignore_url_marker_query_params(self):
        """
        If the marker parameter is provided, it will override the marker params
        in the url
        """
        links = get_collection_links(self.coll, 'url?marker=0', 'self',
                                     marker='1')
        self.assertEqual(
            links, [{'href': 'http://localhost/url?limit=100&marker=1', 'rel': 'self'}])

    def test_ignore_url_limit_query_params(self):
        """
<<<<<<< HEAD
        If the marker parameter is provided, it will override the marker params
=======
        If the limit parameter is provided, it will override the marker params
>>>>>>> 82cc26bc
        in the url
        """
        links = get_collection_links(self.coll, 'url?limit=100&marker=1', 'self',
                                     limit=20)
        self.assertEqual(
            links, [{'href': 'http://localhost/url?limit=20&marker=1', 'rel': 'self'}])

    def test_passes_additional_query_params(self):
        """
        If there are more query params besides marker and limit,
        ``get_collection_links`` will not destroy them
        """
        links = get_collection_links(self.coll, 'url?hat=black&scarf=hipster', 'self',
                                     limit=1)
        self.assertEqual(
            links,
            [{'href': 'http://localhost/url?hat=black&limit=1&scarf=hipster', 'rel': 'self'},
             {'href': 'http://localhost/url?hat=black&limit=1&marker=23&scarf=hipster',
              'rel': 'next'}])

    def test_current_marker_in_self_link(self):
        """
        If a current marker is provided it is included in the self link
        """
        links = get_collection_links(self.coll, 'url', 'self', marker='1',
                                     limit=20)
        self.assertEqual(links,
                         [{'href': 'http://localhost/url?limit=20&marker=1', 'rel': 'self'}])

    def test_marker_by_offset_no_current_marker(self):
        """
        When passed ``next_marker_by_offset``, next_marker is the next item offset
        by the limit
        """
        links = get_collection_links(self.coll, 'url', 'self', limit=1,
                                     next_marker=next_marker_by_offset)
        self.assertEqual(links, [{'href': 'http://localhost/url?limit=1', 'rel': 'self'},
                                 {'href': 'http://localhost/url?limit=1&marker=1', 'rel': 'next'}])

    def test_marker_by_offset_from_current_marker(self):
        """
        When passed ``next_marker_by_offset``, next_marker is the next item offset
        by the limit, but takes into account the current marker too
        """
        links = get_collection_links(self.coll, 'url', 'self', limit=1,
                                     marker=1,
                                     next_marker=next_marker_by_offset)
        self.assertEqual(links, [{'href': 'http://localhost/url?limit=1&marker=1', 'rel': 'self'},
                                 {'href': 'http://localhost/url?limit=1&marker=2', 'rel': 'next'}])
<<<<<<< HEAD
=======

    def test_use_provided_absolute_url_if_provided(self):
        """
        If an absolute url is passed, use that instead of trying to get the url
        root.
        """
        links = get_collection_links(self.coll, 'http://otherroot/url', 'self', limit=20)
        self.assertEqual(links, [{'href': 'http://otherroot/url?limit=20', 'rel': 'self'}])
>>>>>>> 82cc26bc


class GetSpecificCollectionsLinks(TestCase):
    """
    Test for `get_groups_links`
    """

    def setUp(self):
        """
        Mock get_autoscale_links and get_collection_links
        """
        self.gal = patch(self, 'otter.util.http.get_autoscale_links', return_value='url')
        self.gcl = patch(self, 'otter.util.http.get_collection_links', return_value='col links')

    def test_get_groups_links(self):
        """
        `get_groups_links` gets link from `get_autoscale_links` and delegates to
        get_collection_links
        """
        links = get_groups_links('groups', 'tid', rel='rel', limit=2, marker='3')
        self.assertEqual(links, 'col links')
        self.gal.assert_called_once_with('tid', format=None)
        self.gcl.assert_called_once_with('groups', 'url', 'rel', 2, '3')

    def test_get_policies_links(self):
        """
        `get_policies_links` gets link from `get_autoscale_links` and delegates to
        get_collection_links
        """
        links = get_policies_links('policies', 'tid', 'gid', rel='rel', limit=2, marker='3')
        self.assertEqual(links, 'col links')
        self.gal.assert_called_once_with('tid', 'gid', '', format=None)
        self.gcl.assert_called_once_with('policies', 'url', 'rel', 2, '3')

    def test_get_webhooks_links(self):
        """
        `get_webhooks_links` gets link from `get_autoscale_links` and delegates to
        get_collection_links
        """
        links = get_webhooks_links('webhooks', 'tid', 'gid', 'pid', rel='rel',
                                   limit=2, marker='3')
        self.assertEqual(links, 'col links')
        self.gal.assert_called_once_with('tid', 'gid', 'pid', '', format=None)
        self.gcl.assert_called_once_with('webhooks', 'url', 'rel', 2, '3')


class RouteTests(RequestTestMixin, TestCase):
    """
    Test app.route.
    """
    def test_non_strict_slashes(self):
        """
        app.route should use strict_slahes=False which means that for a given
        route ending in a '/' the non-'/' version will result in a the handler
        being invoked directly instead of redirected.
        """
        requests = [0]

        class FakeApp(object):
            app = OtterApp()
            log = mock.Mock()

            @app.route('/v1.0/foo/')
            @with_transaction_id()
            def foo(self, request):
                requests[0] += 1
                return 'ok'

        self.assert_status_code(200, method='GET', endpoint='/v1.0/foo',
                                root=FakeApp().app.resource())
        self.assertEqual(requests[0], 1)


class TransactionIdExtraction(RequestTestMixin, TestCase):
    """
    Test transaction_id extractor.
    """
    @mock.patch('otter.rest.decorators.generate_transaction_id')
    def test_extract_transaction_id(self, generate_transaction_id):
        """
        transaction_id should return a string transaction id when
        request has a transaction_id.
        """
        generate_transaction_id.return_value = 'transaction-id'

        transaction_ids = []

        class FakeApp(object):
            app = OtterApp()
            log = mock.Mock()

            @app.route('/v1.0/foo')
            @with_transaction_id()
            def foo(self, request):
                transaction_ids.append(transaction_id(request))
                return 'ok'

        self.assert_status_code(200, method='GET', endpoint='/v1.0/foo',
                                root=FakeApp().app.resource())
        self.assertEqual(transaction_ids[0], 'transaction-id')


class DelegatedLogArgumentsTestCase(RequestTestMixin, TestCase):
    """
    Tests `log_arguments` decorator in conjunction with delegated routes.
    """

    def setUp(self):
        """
        Mock out the log in the `with_transaction_id` decorator.
        """
        self.mock_log = mock.MagicMock()

    def test_all_arguments_logged(self):
        """
        `log_arguments` should log all args, and kwargs on a route that
        has been delgated.
        """
        class FakeSubApp(object):
            app = OtterApp()
            log = self.mock_log

            @app.route('/<string:extra_arg1>/')
            @with_transaction_id()
            @log_arguments
            def doWork(self, request, extra_arg1):
                return 'empty response'

        class FakeApp(object):
            app = OtterApp()

            @app.route('/', branch=True)
            def delegate_to_dowork(self, request):
                return FakeSubApp().app.resource()

        self.assert_status_code(200, method='GET', endpoint='/some_data/',
                                root=FakeApp().app.resource())

        kwargs = {'extra_arg1': 'some_data'}
        self.mock_log.bind().bind.assert_called_with(**kwargs)


class HealthCheckTestCase(RestAPITestMixin, TestCase):
    """
    Tests that the health check endpoint returns a json dumped health check
    """
    endpoint = "/health"
    invalid_methods = ("DELETE", "PUT", "POST")

    def test_health_check_endpoint_health_check_function(self):
        """
        Returns a healthy = True result
        """
        resp = self.assert_status_code(200)
        self.assertEqual(resp, json.dumps({"healthy": True}))

    def test_health_check_endpoint_calls_store_health_check(self):
        """
        And returns the stringified json blob
        """
        def health_check():
            return succeed({'blargh': 'boo'})

        self.root = Otter(self.mock_store, health_check).app.resource()

        resp = self.assert_status_code(200)
        self.assertEqual(resp, json.dumps({'blargh': 'boo'}))


class RootRouteTestCase(RestAPITestMixin, TestCase):
    """
    Tests that the root returns with whatever code, headers, and body are
    configured.
    """
    endpoint = "/"
    invalid_methods = ("DELETE", "PUT", "POST")

    def tearDown(self):
        """
        Reset config data
        """
        set_config_data({})

    def get_non_standard_headers(self, response_wrapper):
        """
        Returns the dictionary of headers without x-response-id or content-type
        """
        # want to make a copy of the headers
        return {k.lower(): list(v) for k, v in
                response_wrapper.response.headers.getAllRawHeaders()
                if k not in ('X-Response-Id', 'Content-Type')}

    def test_default_empty_200(self):
        """
        Returns a 200 without any content, without any specific headers
        by default.
        """
        response_wrapper = self.request()
        self.assertEqual(response_wrapper.response.code, 200)
        self.assertEqual(self.get_non_standard_headers(response_wrapper), {})
        self.assertEqual(response_wrapper.content, '')

    def test_sets_status_code(self):
        """
        Returns the configured status code
        """
        set_config_data({'root': {'code': 204}})
        response_wrapper = self.request()
        self.assertEqual(response_wrapper.response.code, 204)
        self.assertEqual(self.get_non_standard_headers(response_wrapper), {})
        self.assertEqual(response_wrapper.content, '')

    def test_sets_headers(self):
        """
        Returns the configured response headers
        """
        headers = {'someheader1': ['value1', 'value2'],
                   'someheader2': ['value1']}
        set_config_data({'root': {'headers': headers}})
        response_wrapper = self.request()
        self.assertEqual(response_wrapper.response.code, 200)
        self.assertEqual(self.get_non_standard_headers(response_wrapper),
                         headers)
        self.assertEqual(response_wrapper.content, '')

    def test_sets_unicode_headers(self):
        """
        Returns the configured response headers, even if they were provided in
        unicode
        """
        set_config_data({'root': {'headers': {u'someheader': [u'value']}}})
        response_wrapper = self.request()
        self.assertEqual(response_wrapper.response.code, 200)
        self.assertEqual(self.get_non_standard_headers(response_wrapper),
                         {'someheader': ['value']})
        self.assertEqual(response_wrapper.content, '')

    def test_sets_contents(self):
        """
        Returns the configured response body
        """
        set_config_data({'root': {'body': 'happyhappyhappy'}})
        response_wrapper = self.request()
        self.assertEqual(response_wrapper.response.code, 200)
        self.assertEqual(self.get_non_standard_headers(response_wrapper), {})
        self.assertEqual(response_wrapper.content, 'happyhappyhappy')


class SchedulerResetTests(RestAPITestMixin, TestCase):
    """
    Tests that the scheduler reset endpoint resets the scheduler with new path
    """
    endpoint = "/scheduler_reset"
    invalid_methods = ("DELETE", "PUT", "GET")

    def setUp(self):
        """
        Sample scheduler
        """
        super(SchedulerResetTests, self).setUp()
        self.reset = mock.Mock()
        self.root = Otter(self.mock_store, scheduler_reset=self.reset).app.resource()

    def test_delegates(self):
        """
        Calls scheduler.reset with new path
        """
        resp = self.assert_status_code(200, method='POST',
                                       endpoint=self.endpoint + '?path=/new_path')
        self.assertEqual(resp, '')
        self.reset.assert_called_once_with('/new_path')

    def test_exception(self):
        """
        Returns 400 with exception message when ValueError is raised
        """
        self.reset.side_effect = ValueError('meh')
        resp = self.assert_status_code(400, method='POST',
                                       endpoint=self.endpoint + '?path=/new_path')
        self.assertEqual(resp, 'meh')
        self.reset.assert_called_once_with('/new_path')<|MERGE_RESOLUTION|>--- conflicted
+++ resolved
@@ -327,12 +327,7 @@
 
     def test_ignore_url_limit_query_params(self):
         """
-<<<<<<< HEAD
-        If the marker parameter is provided, it will override the marker params
-=======
         If the limit parameter is provided, it will override the marker params
->>>>>>> 82cc26bc
-        in the url
         """
         links = get_collection_links(self.coll, 'url?limit=100&marker=1', 'self',
                                      limit=20)
@@ -381,8 +376,6 @@
                                      next_marker=next_marker_by_offset)
         self.assertEqual(links, [{'href': 'http://localhost/url?limit=1&marker=1', 'rel': 'self'},
                                  {'href': 'http://localhost/url?limit=1&marker=2', 'rel': 'next'}])
-<<<<<<< HEAD
-=======
 
     def test_use_provided_absolute_url_if_provided(self):
         """
@@ -391,7 +384,6 @@
         """
         links = get_collection_links(self.coll, 'http://otherroot/url', 'self', limit=20)
         self.assertEqual(links, [{'href': 'http://otherroot/url?limit=20', 'rel': 'self'}])
->>>>>>> 82cc26bc
 
 
 class GetSpecificCollectionsLinks(TestCase):
