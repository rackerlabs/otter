--- conflicted
+++ resolved
@@ -71,15 +71,7 @@
         expected['links'] = [
             {
                 'rel': 'self',
-<<<<<<< HEAD
                 'href': '/v1.0/11111/groups/1/policies/5/'
-            },
-            {
-                'rel': 'bookmark',
-                'href': '/11111/groups/1/policies/5/'
-=======
-                'href': '/v1.0/11111/groups/1/policies/5'
->>>>>>> 1f4b388e
             }
         ]
         self.assertEqual(resp, {
@@ -133,15 +125,7 @@
         expected_policy['links'] = [
             {
                 'rel': 'self',
-<<<<<<< HEAD
                 'href': '/v1.0/11111/groups/1/policies/5/'
-            },
-            {
-                'rel': 'bookmark',
-                'href': '/11111/groups/1/policies/5/'
-=======
-                'href': '/v1.0/11111/groups/1/policies/5'
->>>>>>> 1f4b388e
             }
         ]
         self.assertEqual(resp, {"policies": [expected_policy]})
@@ -175,15 +159,7 @@
         expected['links'] = [
             {
                 'rel': 'self',
-<<<<<<< HEAD
                 'href': '/v1.0/11111/groups/1/policies/{0}/'.format(self.policy_id)
-            },
-            {
-                'rel': 'bookmark',
-                'href': '/11111/groups/1/policies/{0}/'.format(self.policy_id)
-=======
-                'href': '/v1.0/11111/groups/1/policies/{0}'.format(self.policy_id)
->>>>>>> 1f4b388e
             }
         ]
         self.assertEqual(resp, {'policy': expected})
