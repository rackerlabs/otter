--- conflicted
+++ resolved
@@ -672,12 +672,9 @@
         self.assertIs(partitioner.__class__, Partitioner)
         self.assertIs(partitioner, converger.partitioner)
         self.assertIs(partitioner.kz_client, kz_client)
-<<<<<<< HEAD
+        self.assertEqual(timer.step, interval)
         mock_watch_children.assert_called_once_with(
             kz_client, CONVERGENCE_DIRTY_DIR, converger.divergent_changed)
-=======
-        self.assertEqual(timer.step, interval)
->>>>>>> e6a30fad
 
 
 class SchedulerSetupTests(SynchronousTestCase):
