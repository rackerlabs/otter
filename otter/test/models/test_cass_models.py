--- conflicted
+++ resolved
@@ -1,17 +1,10 @@
 """
 Tests for :mod:`otter.models.mock`
 """
-<<<<<<< HEAD
-=======
 from collections import namedtuple
+from copy import deepcopy
 import json
 import mock
-from datetime import datetime
->>>>>>> b869fb9d
-import itertools
-import json
-from collections import namedtuple
-from copy import deepcopy
 from datetime import datetime
 
 from jsonschema import ValidationError
