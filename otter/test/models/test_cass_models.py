--- conflicted
+++ resolved
@@ -1908,245 +1908,6 @@
                          1)  # only view
         self.flushLoggedErrors(NoSuchWebhookError)
 
-<<<<<<< HEAD
-=======
-    @mock.patch('otter.models.cass.config_value', return_value=10)
-    @mock.patch('otter.models.cass.verified_view')
-    def test_view_manifest_success(self, verified_view, _):
-        """
-        When viewing the manifest, if the group exists a dictionary with the
-        config, launch config, and scaling policies is returned.
-        """
-        verified_view.return_value = defer.succeed({
-            'tenantId': self.tenant_id,
-            "groupId": self.group_id,
-            'id': "12345678g",
-            'group_config': serialize_json_data(self.config, 1.0),
-            'launch_config': serialize_json_data(self.launch_config, 1.0),
-            'active': '{"A":"R"}',
-            'pending': '{"P":"R"}',
-            'groupTouched': '2014-01-01T00:00:05Z.1234',
-            'policyTouched': '{"PT":"R"}',
-            'paused': False,
-            'desired': 0,
-            'created_at': 23
-        })
-        self.group._naive_list_policies = mock.Mock(
-            return_value=defer.succeed([]))
-
-        self.assertEqual(self.validate_view_manifest_return_value(), {
-            'groupConfiguration': self.config,
-            'launchConfiguration': self.launch_config,
-            'scalingPolicies': [],
-            'id': "12345678g",
-            'state': GroupState(
-                self.tenant_id,
-                self.group_id,
-                'a', {'A': 'R'},
-                {'P': 'R'}, '2014-01-01T00:00:05Z.1234',
-                {'PT': 'R'}, False)
-        })
-
-        self.group._naive_list_policies.assert_called_once_with()
-
-        view_cql = (
-            'SELECT "tenantId", "groupId", group_config, launch_config, '
-            'active, pending, "groupTouched", "policyTouched", paused, '
-            'desired, created_at '
-            'FROM scaling_group '
-            'WHERE "tenantId" = :tenantId '
-            'AND "groupId" = :groupId')
-        del_cql = ('DELETE FROM scaling_group '
-                   'WHERE "tenantId" = :tenantId AND "groupId" = :groupId')
-        exp_data = {'tenantId': self.tenant_id, 'groupId': self.group_id}
-        verified_view.assert_called_once_with(
-            self.connection, view_cql, del_cql,
-            exp_data, ConsistencyLevel.QUORUM,
-            matches(IsInstance(NoSuchScalingGroupError)),
-            self.mock_log)
-
-    @mock.patch('otter.models.cass.assemble_webhooks_in_policies')
-    @mock.patch('otter.models.cass.verified_view')
-    def test_view_manifest_with_webhooks(self, verified_view, mock_awip):
-        """
-        Viewing manifest with_webhooks=True returns webhooks inside policies by
-        calling `assemble_webhooks_in_policies`
-        """
-        verified_view.return_value = defer.succeed({
-            'tenantId': self.tenant_id,
-            "groupId": self.group_id,
-            'id': "12345678g",
-            'group_config': serialize_json_data(self.config, 1.0),
-            'launch_config': serialize_json_data(self.launch_config, 1.0),
-            'active': '{"A":"R"}',
-            'pending': '{"P":"R"}',
-            'groupTouched': '2014-01-01T00:00:05Z.1234',
-            'policyTouched': '{"PT":"R"}',
-            'paused': False,
-            'desired': 0,
-            'created_at': 23
-        })
-        mock_awip.return_value = 'assembled scaling policies'
-
-        # Getting policies
-        self.group._naive_list_policies = mock.Mock(
-            return_value=defer.succeed('raw policies'))
-
-        # Getting webhooks
-        self.group._naive_list_all_webhooks = mock.Mock(
-            return_value=defer.succeed('raw webhooks'))
-
-        # Getting the result and comparing
-        d = self.group.view_manifest(with_webhooks=True)
-        resp = self.successResultOf(d)
-        self.assertEqual(resp['scalingPolicies'], 'assembled scaling policies')
-        mock_awip.assert_called_once_with('raw policies', 'raw webhooks')
-        self.group._naive_list_policies.assert_called_once_with()
-        self.group._naive_list_all_webhooks.assert_called_once_with()
-
-    @mock.patch('otter.models.cass.verified_view')
-    def test_view_manifest_with_webhooks_integration(self, verified_view):
-        """
-        Viewing manifest with_webhooks=True returns webhooks inside policies
-        that matches the `model_schemas.manifest`
-        """
-        verified_view.return_value = defer.succeed({
-            'tenantId': self.tenant_id,
-            "groupId": self.group_id,
-            'id': "12345678g",
-            'group_config': serialize_json_data(self.config, 1.0),
-            'launch_config': serialize_json_data(self.launch_config, 1.0),
-            'active': '{"A":"R"}',
-            'pending': '{"P":"R"}',
-            'groupTouched': '2014-01-01T00:00:05Z.1234',
-            'policyTouched': '{"PT":"R"}',
-            'paused': False,
-            'desired': 0,
-            'created_at': 23
-        })
-
-        # Getting policies
-        policies = [group_examples.policy()[i] for i in range(3)]
-        [policy.update({'id': str(i)}) for i, policy in enumerate(policies)]
-        self.group._naive_list_policies = mock.Mock(
-            return_value=defer.succeed(policies))
-
-        # Getting webhooks
-        wh_part = {'data': '{"name": "a", "metadata": {"a": "b"}}',
-                   'capability': '{"version": "v1"}'}
-        webhooks = [{'policyId': '0', 'webhookId': '11'},
-                    {'policyId': '0', 'webhookId': '12'},
-                    {'policyId': '2', 'webhookId': '21'},
-                    {'policyId': '2', 'webhookId': '22'},
-                    {'policyId': '2', 'webhookId': '23'}]
-        [webhook.update(wh_part) for webhook in webhooks]
-        self.group._naive_list_all_webhooks = mock.Mock(
-            return_value=defer.succeed(webhooks))
-
-        # Getting the result and comparing
-        resp = self.validate_view_manifest_return_value(with_webhooks=True)
-        exp_policies = deepcopy(policies)
-        exp_policies[0]['webhooks'] = [
-            _assemble_webhook_from_row(webhook, True)
-            for webhook in webhooks[:2]]
-        exp_policies[1]['webhooks'] = []
-        exp_policies[2]['webhooks'] = [
-            _assemble_webhook_from_row(webhook, True)
-            for webhook in webhooks[2:]]
-        self.assertEqual(resp['scalingPolicies'], exp_policies)
-
-    @mock.patch('otter.models.cass.assemble_webhooks_in_policies')
-    @mock.patch('otter.models.cass.verified_view')
-    def test_view_manifest_no_policies(self, verified_view, mock_awip):
-        """
-        Viewing manifest ``with_policies=False`` returns a manifest view with
-        no policies and no webhooks, even though ``with_webhooks=True``.
-        """
-        verified_view.return_value = defer.succeed({
-            'tenantId': self.tenant_id,
-            "groupId": self.group_id,
-            'id': "12345678g",
-            'group_config': serialize_json_data(self.config, 1.0),
-            'launch_config': serialize_json_data(self.launch_config, 1.0),
-            'active': '{"A":"R"}',
-            'pending': '{"P":"R"}',
-            'groupTouched': '2014-01-01T00:00:05Z.1234',
-            'policyTouched': '{"PT":"R"}',
-            'paused': False,
-            'desired': 0,
-            'created_at': 23
-        })
-
-        # Getting policies
-        self.group._naive_list_policies = mock.Mock()
-        # Getting webhooks
-        self.group._naive_list_all_webhooks = mock.Mock()
-
-        # Getting the result and comparing
-        d = self.group.view_manifest(with_policies=False, with_webhooks=True)
-        resp = self.successResultOf(d)
-        self.assertEqual(resp, {
-            'groupConfiguration': self.config,
-            'launchConfiguration': self.launch_config,
-            'id': "12345678g",
-            'state': GroupState(
-                self.tenant_id,
-                self.group_id,
-                'a', {'A': 'R'},
-                {'P': 'R'}, '2014-01-01T00:00:05Z.1234',
-                {'PT': 'R'}, False)
-        })
-
-        self.assertFalse(mock_awip.called)
-        self.assertFalse(self.group._naive_list_policies.called)
-        self.assertFalse(self.group._naive_list_all_webhooks.called)
-
-    @mock.patch('otter.models.cass.verified_view',
-                return_value=defer.fail(NoSuchScalingGroupError(2, 3)))
-    def test_view_manifest_no_such_group(self, verified_view):
-        """
-        When viewing the manifest, if the group doesn't exist
-        ``NoSuchScalingGroupError`` is raised and the policies is never
-        retrieved.
-        """
-        self.group._naive_list_policies = mock.MagicMock(
-            return_value=defer.succeed('policies'))
-
-        d = self.group.view_manifest()
-        self.failureResultOf(d, NoSuchScalingGroupError)
-        self.flushLoggedErrors()
-        self.assertFalse(self.group._naive_list_policies.called)
-
-    def test_view_manifest_resurrected_entry(self):
-        """
-        If returned view is resurrected, i.e. that does not contain
-        'created_at', then it is triggered for deletion and
-        NoSuchScalingGroupError is raised
-        """
-        # This may not be required since verified_view call is checked in
-        # test_view_manifest_success
-        select_return = [{
-            'group_config': serialize_json_data(self.config, 1.0),
-            'launch_config': serialize_json_data(self.launch_config, 1.0)}]
-        self.returns = [select_return, None]
-        self.group._naive_list_policies = mock.MagicMock(
-            return_value=defer.succeed({}))
-        r = self.group.view_manifest()
-        self.failureResultOf(r, NoSuchScalingGroupError)
-        view_cql = (
-            'SELECT "tenantId", "groupId", group_config, launch_config, '
-            'active, pending, "groupTouched", "policyTouched", paused, '
-            'desired, created_at '
-            'FROM scaling_group '
-            'WHERE "tenantId" = :tenantId AND "groupId" = :groupId')
-        del_cql = ('DELETE FROM scaling_group '
-                   'WHERE "tenantId" = :tenantId AND "groupId" = :groupId')
-        exp_data = {'tenantId': self.tenant_id, 'groupId': self.group_id}
-        self.connection.execute.assert_has_calls(
-            [mock.call(view_cql, exp_data, ConsistencyLevel.QUORUM),
-             mock.call(del_cql, exp_data, ConsistencyLevel.QUORUM)])
-
->>>>>>> 7d65ca5a
     @mock.patch('otter.models.cass.CassScalingGroup.view_state')
     def test_delete_non_empty_scaling_group_fails(self, mock_view_state):
         """
