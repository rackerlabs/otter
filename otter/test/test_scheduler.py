"""
Tests for :mod:`otter.scheduler`
"""

from twisted.trial.unittest import TestCase
from twisted.internet import defer
from twisted.internet.task import Clock

import mock

from silverberg.lock import BusyLockError
from silverberg.cassandra.ttypes import TimedOutException

from otter.scheduler import SchedulerService
from otter.test.utils import iMock, patch, CheckFailure, mock_log
from otter.models.interface import (
    IScalingGroup, IScalingGroupCollection, IScalingScheduleCollection)
from otter.models.cass import LOCK_TABLE_NAME
from otter.models.interface import NoSuchPolicyError, NoSuchScalingGroupError
from otter.controller import CannotExecutePolicyError

from datetime import datetime


class SchedulerTestCase(TestCase):
    """
    Tests for :mod:`SchedulerService`
    """

    def setUp(self):
        """
        mock all the dependencies of SchedulingService that includes cass store,
        store's fetch and delete events methods, scaling group on which controller
        will execute scaling policy. Hence, controller.maybe_execute_scaling_policy.
        twisted.internet.task.Clock is used to simulate time
        """

        self.mock_store = iMock(IScalingGroupCollection, IScalingScheduleCollection)
        self.mock_group = iMock(IScalingGroup)
        self.mock_store.get_scaling_group.return_value = self.mock_group

        self.returns = [None]

        def _responses(*args):
            result = self.returns.pop(0)
            if isinstance(result, Exception):
                return defer.fail(result)
            return defer.succeed(result)

        self.mock_store.fetch_batch_of_events.side_effect = _responses

        self.mock_store.update_delete_events.return_value = defer.succeed(None)

        self.mock_generate_transaction_id = patch(
            self, 'otter.scheduler.generate_transaction_id',
            return_value='transaction-id')

        # mock out modify state
        self.mock_state = mock.MagicMock(spec=[])  # so nothing can call it

        def _mock_modify_state(modifier, *args, **kwargs):
            modifier(self.mock_group, self.mock_state, *args, **kwargs)
            return defer.succeed(None)

        self.mock_group.modify_state.side_effect = _mock_modify_state

        self.maybe_exec_policy = patch(self, 'otter.scheduler.maybe_execute_scaling_policy')

        def _mock_with_lock(lock, func, *args, **kwargs):
            return defer.maybeDeferred(func, *args, **kwargs)

        self.mock_lock = patch(self, 'otter.scheduler.BasicLock')
        self.mock_with_lock = patch(self, 'otter.scheduler.with_lock')
        self.mock_with_lock.side_effect = _mock_with_lock
        self.slv_client = mock.MagicMock()

        otter_log = patch(self, 'otter.scheduler.otter_log')
        self.log = mock_log()
        otter_log.bind.return_value = self.log

        self.clock = Clock()
        self.scheduler_service = SchedulerService(100, 1, self.slv_client,
                                                  self.mock_store, self.clock)

        otter_log.bind.assert_called_once_with(system='otter.scheduler')

        self.next_cron_occurrence = patch(self, 'otter.scheduler.next_cron_occurrence')
        self.next_cron_occurrence.return_value = 'newtrigger'

    def validate_calls(self, d, fetch_returns, update_delete_args):
        """
        Validate all the calls made in the service w.r.t to the events
        """
        fetch_call_count = len(fetch_returns)
        events = [event for fetch_return in fetch_returns for event in fetch_return]
        num_events = len(events)
        self.assertIsNone(self.successResultOf(d))
        self.assertEqual(self.mock_store.fetch_batch_of_events.call_count, fetch_call_count)
        if update_delete_args:
            self.assertEqual(self.mock_store.update_delete_events.call_args_list,
                             [mock.call(delete_events, update_events)
                              for delete_events, update_events in update_delete_args])
        self.assertEqual(self.mock_group.modify_state.call_count, num_events)
        self.assertEqual(self.mock_store.get_scaling_group.call_args_list,
                         [mock.call(mock.ANY, e['tenantId'], e['groupId']) for e in events])
        self.assertEqual(self.maybe_exec_policy.mock_calls,
                         [mock.call(mock.ANY, 'transaction-id', self.mock_group,
                          self.mock_state, policy_id=event['policyId']) for event in events])

    @mock.patch('otter.scheduler.generate_transaction_id', return_value='transid')
    @mock.patch('otter.scheduler.datetime', spec=['utcnow'])
    def test_empty(self, mock_datetime, mock_gentransid):
        """
        No policies are executed when ``fetch_batch_of_events`` return empty list
        i.e. no events are there before now
        """
        mock_datetime.utcnow.return_value = time = datetime(
            2012, 10, 10, 03, 20, 30, 0, None)
        self.returns = [[]]

        d = self.scheduler_service.check_for_events(100)

        self.validate_calls(d, [[]], None)
        self.assertFalse(self.mock_store.update_delete_events.called)
<<<<<<< HEAD
        self.assertFalse(self.log.msg.called)
=======

        self.log.bind.assert_called_once_with(scheduler_run_id='transid', utcnow=time)
        self.log.bind.return_value.msg.assert_called_once_with('Checking for events')
>>>>>>> 16da3770

    def test_one(self):
        """
        policy is executed when its corresponding event is there before now
        """
        events = [{'tenantId': '1234', 'groupId': 'scal44', 'policyId': 'pol44',
                   'trigger': 'now', 'cron': None}]
        self.returns = [events]

        d = self.scheduler_service.check_for_events(100)

        self.validate_calls(d, [events], [(['pol44'], [])])

    def test_logging(self):
        """
        All the necessary messages are logged
        """
        events = [{'tenantId': '1234', 'groupId': 'scal44', 'policyId': 'pol44',
                   'trigger': 'now', 'cron': None}]
        self.returns = [events]

        self.scheduler_service.check_for_events(100)

        calls = [('Processing {num_events} events', dict(num_events=1)),
                 ('Executing policy', dict(tenant_id='1234', policy_id='pol44',
                                           scaling_group_id='scal44')),
                 ('Deleting {policy_ids_deleting} events', dict(policy_ids_deleting=1)),
                 ('Updating {policy_ids_updating} events', dict(policy_ids_updating=0))]

        self.log.msg.assert_has_calls(
            [mock.call(msg, scheduler_run_id='transaction-id', utcnow=mock.ANY, **kwargs)
             for msg, kwargs in calls])

    def test_policy_exec_err_logs(self):
        """
        The scheduler logs `CannotExecutePolicyError` as msg instead of err
        """
        events = [{'tenantId': '1234', 'groupId': 'scal44', 'policyId': 'pol44',
                   'trigger': 'now', 'cron': 'c1'}]
        self.returns = [events]
        self.mock_group.modify_state.side_effect = (
            lambda *_: defer.fail(CannotExecutePolicyError('t', 'g', 'p', 'w')))

        d = self.scheduler_service.check_for_events(100)

        self.assertIsNone(self.successResultOf(d))
        kwargs = dict(scheduler_run_id='transaction-id', utcnow=mock.ANY, tenant_id='1234',
                      scaling_group_id='scal44', policy_id='pol44')
        self.assertEqual(
            self.log.msg.mock_calls[2],
            mock.call('Cannot execute policy',
                      reason=CheckFailure(CannotExecutePolicyError), **kwargs))
        self.assertFalse(self.log.err.called)

    def test_many(self):
        """
        Events are fetched and processed as batches of 100. Its corresponding policies
        are executed.
        """
        events1 = [{'tenantId': '1234', 'groupId': 'scal44', 'policyId': 'pol44',
                    'trigger': 'now', 'cron': None} for i in range(100)]
        events2 = [{'tenantId': '1234', 'groupId': 'scal45', 'policyId': 'pol45',
                    'trigger': 'now', 'cron': None} for i in range(100)]
        self.returns = [events1, events2, []]
        fetch_returns = self.returns[:]

        d = self.scheduler_service.check_for_events(100)

        self.validate_calls(d, fetch_returns, [(['pol44'] * 100, []), (['pol45'] * 100, [])])

    def test_timer_works(self):
        """
        The scheduler executes every x seconds
        """
        events1 = [{'tenantId': '1234', 'groupId': 'scal44', 'policyId': 'pol44',
                    'trigger': 'now', 'cron': None} for i in range(30)]
        events2 = [{'tenantId': '1234', 'groupId': 'scal45', 'policyId': 'pol45',
                    'trigger': 'now', 'cron': None} for i in range(20)]
        self.returns = [events1, events2]

        # events not fetched before startService
        self.validate_calls(defer.succeed(None), [], None)

        # events fetched after calling startService
        self.scheduler_service.startService()
        self.validate_calls(defer.succeed(None), [events1], [(['pol44'] * 30, [])])

        # events are fetched again after timer expires
        self.clock.advance(1)
        self.validate_calls(defer.succeed(None), [events1, events2],
                            [(['pol44'] * 30, []), (['pol45'] * 20, [])])

    def test_timer_works_on_error(self):
        """
        The scheduler executes every x seconds even if an occurs occurs while fetching events
        """
        # Copy fetch function from setUp and set it to fail
        fetch_func = self.mock_store.fetch_batch_of_events.side_effect
        self.mock_store.fetch_batch_of_events.side_effect = None
        self.mock_store.fetch_batch_of_events.return_value = defer.fail(TimedOutException())

        # Start service and see if update_delete_events got called
        self.scheduler_service.startService()
        self.assertFalse(self.mock_store.update_delete_events.called)

        # fix fetch function and advance clock to see if works next time
        self.mock_store.fetch_batch_of_events.side_effect = fetch_func
        events = [{'tenantId': '1234', 'groupId': 'scal44', 'policyId': 'pol44',
                   'trigger': 'now', 'cron': None} for i in range(30)]
        self.returns = [events]
        self.clock.advance(1)
        self.validate_calls(defer.succeed(None),
                            [[], events],  # first [] to account for failed fetch call
                            [(['pol44'] * 30, [])])

    def test_called_with_lock(self):
        """
        ``fetch_and_process`` is called with a lock
        """
        events1 = [{'tenantId': '1234', 'groupId': 'scal44', 'policyId': 'pol44',
                    'trigger': 'now', 'cron': None} for i in range(100)]
        events2 = [{'tenantId': '1234', 'groupId': 'scal45', 'policyId': 'pol45',
                    'trigger': 'now', 'cron': None} for i in range(20)]
        self.returns = [events1, events2]

        self.mock_lock.assert_called_once_with(self.slv_client, LOCK_TABLE_NAME, 'schedule',
                                               max_retry=0, log=mock.ANY)

        d = self.scheduler_service.check_for_events(100)

        self.validate_calls(d, [events1, events2],
                            [(['pol44'] * 100, []), (['pol45'] * 20, [])])

        lock = self.mock_lock.return_value
        self.assertEqual(self.mock_with_lock.call_count, 2)
        self.assertEqual(self.mock_with_lock.mock_calls,
                         [mock.call(lock, self.scheduler_service.fetch_and_process, 100)] * 2)

    def test_does_nothing_on_no_lock(self):
        """
        ``check_for_events`` gracefully does nothing when it does not get a lock. It
        does not call ``fetch_and_process``
        """
        events1 = [{'tenantId': '1234', 'groupId': 'scal44', 'policyId': 'pol44',
                    'trigger': 'now', 'cron': None} for i in range(100)]
        events2 = [{'tenantId': '1234', 'groupId': 'scal45', 'policyId': 'pol45',
                    'trigger': 'now', 'cron': None} for i in range(20)]
        self.returns = [events1, events2]

        self.mock_lock.assert_called_once_with(self.slv_client, LOCK_TABLE_NAME, 'schedule',
                                               max_retry=0, log=mock.ANY)
        with_lock_impl = lambda *args: defer.fail(BusyLockError(LOCK_TABLE_NAME, 'schedule'))
        self.mock_with_lock.side_effect = with_lock_impl

        d = self.scheduler_service.check_for_events(100)

        self.validate_calls(d, [], None)
        lock = self.mock_lock.return_value
        self.assertEqual(self.mock_with_lock.mock_calls,
                         [mock.call(lock, self.scheduler_service.fetch_and_process, 100)])
        self.log.msg.assert_called_once_with("Couldn't get lock to process events",
                                             reason=CheckFailure(BusyLockError),
                                             category='locking')

    def test_does_nothing_on_no_lock_second_time(self):
        """
        ``check_for_events`` gracefully does nothing when it does not get a lock after
        finishing first batch of 100 events. It does not call ``fetch_and_process`` second time
        """
        events1 = [{'tenantId': '1234', 'groupId': 'scal44', 'policyId': 'pol44',
                    'trigger': 'now', 'cron': None} for i in range(100)]
        events2 = [{'tenantId': '1234', 'groupId': 'scal45', 'policyId': 'pol45',
                    'trigger': 'now', 'cron': None} for i in range(20)]
        self.returns = [events1, events2]

        self.mock_lock.assert_called_once_with(self.slv_client, LOCK_TABLE_NAME, 'schedule',
                                               max_retry=0, log=mock.ANY)

        _with_lock_first_time = [True]

        def _with_lock(lock, func, *args, **kwargs):
            if _with_lock_first_time[0]:
                _with_lock_first_time[0] = False
                return defer.maybeDeferred(func, *args, **kwargs)
            return defer.fail(BusyLockError(LOCK_TABLE_NAME, 'schedule'))

        self.mock_with_lock.side_effect = _with_lock

        d = self.scheduler_service.check_for_events(100)

        self.validate_calls(d, [events1], [(['pol44'] * 100, [])])
        lock = self.mock_lock.return_value
        self.assertEqual(self.mock_with_lock.mock_calls,
                         [mock.call(lock, self.scheduler_service.fetch_and_process, 100)] * 2)
        self.log.msg.assert_called_with("Couldn't get lock to process events",
                                        reason=CheckFailure(BusyLockError),
                                        category='locking')

    def test_cron_updates(self):
        """
        The scheduler updates cron events
        """
        events = [{'tenantId': '1234', 'groupId': 'scal44', 'policyId': 'pol44',
                   'trigger': 'now', 'cron': 'c1'} for i in range(30)]
        self.returns = [events]

        d = self.scheduler_service.check_for_events(100)

        exp_updated_events = []
        for event in events:
            event['trigger'] = 'newtrigger'
            exp_updated_events.append(event)
        self.validate_calls(d, [events], [([], exp_updated_events)])

    def test_cron_updates_and_deletes(self):
        """
        The scheduler updates cron events and deletes at-style events
        """
        events = [{'tenantId': '1234', 'groupId': 'scal44', 'policyId': 'pol44',
                   'trigger': 'now', 'cron': 'c1'},
                  {'tenantId': '1234', 'groupId': 'scal44', 'policyId': 'pol45',
                   'trigger': 'now', 'cron': None},
                  {'tenantId': '1234', 'groupId': 'scal44', 'policyId': 'pol46',
                   'trigger': 'now', 'cron': 'c2'}]
        self.returns = [events]

        d = self.scheduler_service.check_for_events(100)

        exp_deleted_events = ['pol45']
        exp_updated_events = []
        for i in [0, 2]:
            event = events[i]
            event['trigger'] = 'newtrigger'
            exp_updated_events.append(event)
        self.validate_calls(d, [events], [(exp_deleted_events, exp_updated_events)])

    def test_nopolicy_or_group_events_deleted(self):
        """
        The scheduler does not update deleted policy/group's (that give NoSuchPolicyError or
        NoSuchScalingGroupError) events (for cron-style events) and deletes them
        """
        events = [{'tenantId': '1234', 'groupId': 'scal44', 'policyId': 'pol44',
                   'trigger': 'now', 'cron': 'c1'},
                  {'tenantId': '1234', 'groupId': 'scal44', 'policyId': 'pol45',
                   'trigger': 'now', 'cron': 'c2'},
                  {'tenantId': '1234', 'groupId': 'scal44', 'policyId': 'pol46',
                   'trigger': 'now', 'cron': 'c3'},
                  {'tenantId': '1234', 'groupId': 'scal44', 'policyId': 'pol47',
                   'trigger': 'now', 'cron': None}]
        self.returns = [events]

        events_indexes = range(len(events))

        def _mock_modify_state(modifier, *args, **kwargs):
            index = events_indexes.pop(0)
            if index == 0:
                return defer.fail(NoSuchPolicyError('1234', 'scal44', 'pol44'))
            if index == 1:
                return defer.fail(NoSuchScalingGroupError('1234', 'scal44'))
            modifier(self.mock_group, self.mock_state, *args, **kwargs)
            return defer.succeed(None)

        self.mock_group.modify_state.side_effect = _mock_modify_state

        d = self.scheduler_service.check_for_events(100)

        exp_delete_events = ['pol44', 'pol45', 'pol47']
        events[2]['trigger'] = 'newtrigger'
        exp_update_events = [events[2]]

        # Not using validate_call since maybe_execute_scaling_policy calls do not match
        self.assertIsNone(self.successResultOf(d))
        self.assertEqual(self.mock_store.fetch_batch_of_events.call_count, 1)
        self.mock_store.update_delete_events.assert_called_once_with(exp_delete_events,
                                                                     exp_update_events)
        self.assertEqual(self.mock_group.modify_state.call_count, len(events))
        self.assertEqual(self.mock_store.get_scaling_group.call_args_list,
                         [mock.call(mock.ANY, e['tenantId'], e['groupId']) for e in events])

    def test_exec_event_logs(self):
        """
        `execute_event` logs error with all the ids bound
        """
        log = mock_log()
        log.err.return_value = None
        event = {'tenantId': '1234', 'groupId': 'scal44', 'policyId': 'pol44',
                 'trigger': 'now', 'cron': 'c1'}
        self.mock_group.modify_state.side_effect = lambda *_: defer.fail(ValueError('meh'))

        d = self.scheduler_service.execute_event(log, event, mock.Mock())

        self.assertIsNone(self.successResultOf(d))
        log.err.assert_called_once_with(CheckFailure(ValueError),
                                        'Scheduler failed to execute policy', tenant_id='1234',
                                        scaling_group_id='scal44', policy_id='pol44')<|MERGE_RESOLUTION|>--- conflicted
+++ resolved
@@ -122,13 +122,7 @@
 
         self.validate_calls(d, [[]], None)
         self.assertFalse(self.mock_store.update_delete_events.called)
-<<<<<<< HEAD
         self.assertFalse(self.log.msg.called)
-=======
-
-        self.log.bind.assert_called_once_with(scheduler_run_id='transid', utcnow=time)
-        self.log.bind.return_value.msg.assert_called_once_with('Checking for events')
->>>>>>> 16da3770
 
     def test_one(self):
         """
