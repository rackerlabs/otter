--- conflicted
+++ resolved
@@ -210,12 +210,6 @@
         svcreq = service_request(ServiceType.CLOUD_SERVERS, "GET", "servers",
                                  data=input_json).intent
         eff = self._concrete(svcreq)
-<<<<<<< HEAD
-        next_eff = resolve_authenticate(eff)
-        result = resolve_effect(next_eff,
-                                stub_pure_response(json.dumps(output_json)))
-        self.assertEqual(next_eff.intent.data, json.dumps(input_json))
-=======
 
         # Input is serialized
         next_eff = resolve_authenticate(eff)
@@ -224,7 +218,6 @@
         # Output is parsed
         result = resolve_effect(next_eff,
                                 stub_pure_response(json.dumps(output_json)))
->>>>>>> 9b6bc4cd
         self.assertEqual(result, output_json)
 
     def test_no_json_response(self):
