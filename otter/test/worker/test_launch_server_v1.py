--- conflicted
+++ resolved
@@ -1444,11 +1444,7 @@
         """
         Helper method for calling :func:`launch_server`.
         """
-<<<<<<< HEAD
-        request_func = lambda *a, **kw: None
-=======
         self.request_func = request_func = lambda *a, **kw: None
->>>>>>> af0c5bb4
         request_func.region = request_func.lb_region = "DFW"
         request_func.service_catalog = fake_service_catalog
         request_func.auth_token = 'my-auth-token'
