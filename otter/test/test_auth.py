--- conflicted
+++ resolved
@@ -302,28 +302,18 @@
         response_body = {'users': [{'username': 'ausername'}]}
         self.treq.json_content.return_value = succeed(response_body)
         self.treq.get.return_value = succeed(response)
-<<<<<<< HEAD
         h = {}
         h['X-Auth-Token'] = 'auth-token'
         h['Content-Type'] = 'application/json'
         h['Accept'] = 'application/json'
         d = user_for_tenant('http://identity/v2.0', 'ausername', 'auth-token',
-=======
-
-        d = user_for_tenant('http://identity/v2.0', 'auth-token',
->>>>>>> a9df6958
                             111111, log=self.log)
 
         self.assertEqual(self.successResultOf(d), 'ausername')
 
         self.treq.get.assert_called_once_with(
-<<<<<<< HEAD
             'http://identity/v2.0/users?name=ausername',
             headers=h,
-=======
-            'http://identity/v2.0/users',
-            headers=headers('auth-token'),
->>>>>>> a9df6958
             allow_redirects=False, log=self.log)
 
     def test_user_for_tenant_propagates_errors(self):
@@ -522,12 +512,8 @@
         endpoint.
         """
         self.successResultOf(self.ia.authenticate_tenant(111111))
-<<<<<<< HEAD
         self.user_for_tenant.assert_called_once_with(self.admin_url,
                                                      'service_user',
-=======
-        self.user_for_tenant.assert_called_with(self.admin_url,
->>>>>>> a9df6958
                                                      'auth-token',
                                                      111111,
                                                      log=None)
@@ -535,11 +521,7 @@
 
         self.successResultOf(self.ia.authenticate_tenant(111111, log=self.log))
 
-<<<<<<< HEAD
         self.user_for_tenant.assert_called_once_with(self.admin_url, 'service_user',
-=======
-        self.user_for_tenant.assert_called_with(self.admin_url,
->>>>>>> a9df6958
                                                      'auth-token', 111111,
                                                      log=self.log)
 
