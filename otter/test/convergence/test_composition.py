--- conflicted
+++ resolved
@@ -84,12 +84,9 @@
             DesiredGroupState(
                 server_config=expected_server_config,
                 capacity=2,
-<<<<<<< HEAD
-                desired_lbs={23: [CLBDescription(lb_id='23', port=80),
-                                  CLBDescription(lb_id='23', port=90)]}))
-=======
-                desired_lbs=freeze({
-                    23: [CLBDescription(lb_id='23', port=80)]})))
+                desired_lbs=freeze({23: [
+                    CLBDescription(lb_id='23', port=80),
+                    CLBDescription(lb_id='23', port=90)]})))
 
     def test_no_lbs(self):
         """
@@ -112,7 +109,6 @@
                 server_config=expected_server_config,
                 capacity=2,
                 desired_lbs=pmap()))
->>>>>>> 85a9f644
 
 
 class ExecConvergenceTests(SynchronousTestCase):
