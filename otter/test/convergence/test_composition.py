--- conflicted
+++ resolved
@@ -11,11 +11,8 @@
 from twisted.trial.unittest import SynchronousTestCase
 
 from otter.constants import ServiceType
-<<<<<<< HEAD
 from otter.util.timestamp import now
-from otter.convergence.composition import execute_convergence, tenant_is_enabled
 from otter.test.utils import resolve_stubs
-=======
 from otter.convergence.composition import (
     execute_convergence,
     get_desired_group_state,
@@ -63,7 +60,6 @@
                 launch_config={'server': server_config},
                 desired=2,
                 desired_lbs={23: [LBConfig(port=80)]}))
->>>>>>> 463b77ef
 
 
 class ExecConvergenceTests(SynchronousTestCase):
