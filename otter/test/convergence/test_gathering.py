--- conflicted
+++ resolved
@@ -89,8 +89,6 @@
         """Save basic reused data."""
         self.servers = [{'id': i} for i in range(9)]
 
-<<<<<<< HEAD
-=======
     def req(self, query_params=None):
         """
         Return the service request with the given query parameters
@@ -103,7 +101,6 @@
                       query_params.items()]))
         return (ServiceType.CLOUD_SERVERS, 'GET', url)
 
->>>>>>> fa35e985
     def test_get_all_without_link_to_next_page(self):
         """
         `get_all_server_details` will not fetch again if first does not have
@@ -131,73 +128,37 @@
         result = resolve_svcreq(svcreq, (fake_response, body), *self.req())
         self.assertEqual(result, self.servers)
 
-<<<<<<< HEAD
-    def test_get_all_ignores_non_next_links(self):
-        """
-        `get_all_server_details` will ignore links that do not have
-        "rel" = "next".
-        """
-        fake_response = object()
-        body = {'servers': self.servers,
-                'server_links': [{'href': 'meh', 'rel': 'prev'}]}
-        eff = get_all_server_details(batch_size=10)
-        svcreq = resolve_retry_stubs(eff)
-        result = resolve_svcreq(svcreq, (fake_response, body), *self.req)
-        self.assertEqual(result, self.servers)
-
     def test_get_all_with_link_to_next_page(self):
         """
         `get_all_server_details` will fetch again and again until there is
         no more next page.
         """
-=======
-    def test_get_all_with_link_to_next_page(self):
-        """
-        `get_all_server_details` will fetch again and again until there is
-        no more next page.
-        """
->>>>>>> fa35e985
         servers = [{'id': i} for i in range(20)]
         # first request
         svcreq = resolve_retry_stubs(get_all_server_details(batch_size=10))
         fake_response = object()
         body = {'servers': servers[:10],
-<<<<<<< HEAD
-                'servers_links': [{'href': 'nexturl1', 'rel': 'next'}]}
-        result = resolve_svcreq(svcreq, (fake_response, body), *self.req)
-=======
                 'servers_links': [{
                     'href': 'https://ignoreme/path?limit=10&marker=9',
                     'rel': 'next'}]}
         result = resolve_svcreq(svcreq, (fake_response, body), *self.req())
->>>>>>> fa35e985
         self.assertIsInstance(result, Effect)
 
         # next request, because previous had a next link
         next_req = resolve_retry_stubs(result)
         body = {'servers': servers[10:],
-<<<<<<< HEAD
-                'servers_links': [{'href': 'nexturl2', 'rel': 'next'}]}
-        result = resolve_svcreq(next_req, (fake_response, body),
-                                ServiceType.CLOUD_SERVERS, 'GET', 'nexturl1')
-=======
                 'servers_links': [{
                     'href': 'https://ignoreme/path?limit=10&marker=19',
                     'rel': 'next'}]}
         result = resolve_svcreq(next_req, (fake_response, body),
                                 *self.req({'limit': 10, 'marker': 9}))
->>>>>>> fa35e985
         self.assertIsInstance(result, Effect)
 
         # third request, because previous had a next link
         next_req = resolve_retry_stubs(result)
         body = {'servers': []}
         result = resolve_svcreq(next_req, (fake_response, body),
-<<<<<<< HEAD
-                                ServiceType.CLOUD_SERVERS, 'GET', 'nexturl2')
-=======
                                 *self.req({'limit': 10, 'marker': 19}))
->>>>>>> fa35e985
 
         self.assertEqual(result, servers)
 
@@ -212,33 +173,21 @@
         svcreq = resolve_retry_stubs(get_all_server_details(batch_size=10))
         fake_response = object()
         body = {'servers': servers[:10],
-<<<<<<< HEAD
-                'servers_links': [{'href': 'nexturl1', 'rel': 'next'}]}
-        result = resolve_svcreq(svcreq, (fake_response, body), *self.req)
-=======
                 'servers_links': [{
                     'href': 'https://ignoreme/path?anything=1',
                     'rel': 'next'}]}
         result = resolve_svcreq(svcreq, (fake_response, body), *self.req())
->>>>>>> fa35e985
         self.assertIsInstance(result, Effect)
 
         # next request, because previous had a next link
         next_req = resolve_retry_stubs(result)
         body = {'servers': servers[10:],
-<<<<<<< HEAD
-                'servers_links': [{'href': 'nexturl1', 'rel': 'next'}]}
-        self.assertRaises(UnexpectedBehaviorError,
-                          resolve_svcreq, next_req, (fake_response, body),
-                          ServiceType.CLOUD_SERVERS, 'GET', 'nexturl1')
-=======
                 'servers_links': [{
                     'href': 'https://ignoreme/path?anything=1',
                     'rel': 'next'}]}
         self.assertRaises(UnexpectedBehaviorError,
                           resolve_svcreq, next_req, (fake_response, body),
                           *self.req({'anything': 1}))
->>>>>>> fa35e985
 
     def test_with_changes_since(self):
         """
