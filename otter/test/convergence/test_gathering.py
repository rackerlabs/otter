"""Tests for convergence gathering."""

import calendar
from functools import partial

from effect import Effect, ConstantIntent
from effect.testing import StubIntent, resolve_effect, resolve_stubs

from twisted.trial.unittest import SynchronousTestCase

from otter.constants import ServiceType
from otter.convergence.gathering import (
    get_all_convergence_data,
    extract_CLB_drained_at,
    get_all_server_details,
    get_clb_contents,
    get_scaling_group_servers,
<<<<<<< HEAD
    json_to_LBConfigs,
    to_nova_server,
    _private_ipv4_addresses,
    _servicenet_address)
=======
    to_nova_server)
>>>>>>> f724ec55
from otter.convergence.model import (
    CLBDescription,
    CLBNode,
    CLBNodeCondition,
    CLBNodeType,
    NovaServer,
    ServerState)
from otter.test.utils import patch, resolve_retry_stubs
from otter.util.retry import ShouldDelayAndRetry, exponential_backoff_interval, retry_times
from otter.util.timestamp import from_timestamp


def _request(requests):
    def request(service_type, method, url):
        response = requests.get((service_type, method, url))
        if response is None:
            raise KeyError("{} not in {}".format((method, url), requests.keys()))
        return Effect(StubIntent(ConstantIntent(response)))
    return request


class GetAllServerDetailsTests(SynchronousTestCase):
    """
    Tests for :func:`get_all_server_details`
    """

    def setUp(self):
        """Save basic reused data."""
        self.req = (ServiceType.CLOUD_SERVERS, 'GET',
                    'servers/detail?limit=10')
        self.servers = [{'id': i} for i in range(9)]

    def test_get_all_less_batch_size(self):
        """
        `get_all_server_details` will not fetch again if first get returns
        results with size < batch_size
        """
        request = _request({self.req: {'servers': self.servers}})
        eff = get_all_server_details(request, batch_size=10)
        result = resolve_retry_stubs(eff)
        self.assertEqual(result, self.servers)

    def test_get_all_above_batch_size(self):
        """
        `get_all_server_details` will fetch again until batch returned has
        size < batch_size
        """
        servers = [{'id': i} for i in range(19)]

        req2 = (ServiceType.CLOUD_SERVERS, 'GET',
                'servers/detail?limit=10&marker=9')
        request = _request({self.req: {'servers': servers[:10]},
                            req2: {'servers': servers[10:]}})
        eff = get_all_server_details(request, batch_size=10)
        self.assertEqual(resolve_retry_stubs(resolve_retry_stubs(eff)), servers)

    def test_retry(self):
        """The HTTP requests are retried with some appropriate policy."""
        request = _request({self.req: {'servers': self.servers}})
        eff = get_all_server_details(request, batch_size=10)
        self.assertEqual(
            eff.intent.should_retry,
            ShouldDelayAndRetry(can_retry=retry_times(5),
                                next_interval=exponential_backoff_interval(2)))
        result = resolve_retry_stubs(eff)
        self.assertEqual(result, self.servers)


class GetScalingGroupServersTests(SynchronousTestCase):
    """
    Tests for :func:`get_scaling_group_servers`
    """

    def setUp(self):
        """Save basic reused data."""
        self.req = (ServiceType.CLOUD_SERVERS, 'GET',
                    'servers/detail?limit=100')

    def test_filters_no_metadata(self):
        """
        Servers without metadata are not included in the result.
        """
        servers = [{'id': i} for i in range(10)]
        request = _request({self.req: {'servers': servers}})
        eff = get_scaling_group_servers(request)
        self.assertEqual(resolve_retry_stubs(eff), {})

    def test_filters_no_as_metadata(self):
        """
        Does not include servers which have metadata but does not have AS info in it
        """
        servers = [{'id': i, 'metadata': {}} for i in range(10)]
        request = _request({self.req: {'servers': servers}})
        eff = get_scaling_group_servers(request)
        self.assertEqual(resolve_retry_stubs(eff), {})

    def test_returns_as_servers(self):
        """
        Returns servers with AS metadata in it grouped by scaling group ID
        """
        as_servers = (
            [{'metadata': {'rax:auto_scaling_group_id': 'a'}, 'id': i} for i in range(5)] +
            [{'metadata': {'rax:auto_scaling_group_id': 'b'}, 'id': i} for i in range(5, 8)] +
            [{'metadata': {'rax:auto_scaling_group_id': 'a'}, 'id': 10}])
        servers = as_servers + [{'metadata': 'junk'}] * 3
        request = _request({self.req: {'servers': servers}})
        eff = get_scaling_group_servers(request)
        self.assertEqual(
            resolve_retry_stubs(eff),
            {'a': as_servers[:5] + [as_servers[-1]], 'b': as_servers[5:8]})

    def test_filters_on_user_criteria(self):
        """
        Considers user provided filter if provided
        """
        as_servers = (
            [{'metadata': {'rax:auto_scaling_group_id': 'a'}, 'id': i} for i in range(5)] +
            [{'metadata': {'rax:auto_scaling_group_id': 'b'}, 'id': i} for i in range(5, 8)])
        servers = as_servers + [{'metadata': 'junk'}] * 3
        request = _request({self.req: {'servers': servers}})
        eff = get_scaling_group_servers(request, server_predicate=lambda s: s['id'] % 3 == 0)
        self.assertEqual(
            resolve_retry_stubs(eff),
            {'a': [as_servers[0], as_servers[3]], 'b': [as_servers[6]]})


class ExtractDrainedTests(SynchronousTestCase):
    """
    Tests for :func:`otter.convergence.extract_CLB_drained_at`
    """
    summary = ("Node successfully updated with address: " +
               "'10.23.45.6', port: '8080', weight: '1', condition: 'DRAINING'")
    updated = '2014-10-23T18:10:48.000Z'
    feed = ('<feed xmlns="http://www.w3.org/2005/Atom">' +
            '<entry><summary>{}</summary><updated>{}</updated></entry>' +
            '<entry><summary>else</summary><updated>badtime</updated></entry>' +
            '</feed>')

    def test_first_entry(self):
        """
        Takes the first entry only
        """
        feed = self.feed.format(self.summary, self.updated)
        self.assertEqual(extract_CLB_drained_at(feed),
                         calendar.timegm(from_timestamp(self.updated).utctimetuple()))

    def test_invalid_first_entry(self):
        """
        Raises error if first entry is not DRAINING entry
        """
        feed = self.feed.format("Node successfully updated with ENABLED", self.updated)
        self.assertRaises(ValueError, extract_CLB_drained_at, feed)


class GetLBContentsTests(SynchronousTestCase):
    """
    Tests for :func:`otter.convergence.get_clb_contents`
    """

    def setUp(self):
        """
        Stub request function and mock `extract_CLB_drained_at`
        """
        self.reqs = {
            ('GET', 'loadbalancers', True): [{'id': 1}, {'id': 2}],
            ('GET', 'loadbalancers/1/nodes', True): [
                {'id': '11', 'port': 20, 'address': 'a11',
                 'weight': 2, 'condition': 'DRAINING', 'type': 'PRIMARY'},
                {'id': '12', 'port': 20, 'address': 'a12',
                 'weight': 2, 'condition': 'ENABLED', 'type': 'PRIMARY'}],
            ('GET', 'loadbalancers/2/nodes', True): [
                {'id': '21', 'port': 20, 'address': 'a21',
                 'weight': 3, 'condition': 'ENABLED', 'type': 'PRIMARY'},
                {'id': '22', 'port': 20, 'address': 'a22',
                 'weight': 3, 'condition': 'DRAINING', 'type': 'PRIMARY'}],
            ('GET', 'loadbalancers/1/nodes/11.atom', False): '11feed',
            ('GET', 'loadbalancers/2/nodes/22.atom', False): '22feed'
        }
        self.feeds = {'11feed': 1.0, '22feed': 2.0}
        self.mock_eda = patch(
            self, 'otter.convergence.gathering.extract_CLB_drained_at',
            side_effect=lambda f: self.feeds[f])

    def _request(self):
        def request(service_type, method, url, json_response=False):
            assert service_type is ServiceType.CLOUD_LOAD_BALANCERS
            response = self.reqs[(method, url, json_response)]
            return Effect(StubIntent(ConstantIntent(response)))
        return request

    def _resolve_retry_stubs(self, eff):
        """
        Like :func:`resolve_retry_stub`, but assert what we expect to be the
        correct policy.
        """
        self.assertEqual(
            eff.intent.should_retry,
            ShouldDelayAndRetry(can_retry=retry_times(5),
                                next_interval=exponential_backoff_interval(2)))
        return resolve_retry_stubs(eff)

    def _resolve_lb(self, eff):
        """Resolve the tree of effects used to fetch LB information."""
        # first resolve the request to list LBs
        lb_nodes_fetch = self._resolve_retry_stubs(eff)
        # which results in a parallel fetch of all nodes from all LBs
        feed_fetches = resolve_effect(
            lb_nodes_fetch,
            map(self._resolve_retry_stubs, lb_nodes_fetch.intent.effects))
        # which results in a list parallel fetch of feeds for the nodes
        lbnodes = resolve_effect(
            feed_fetches,
            map(self._resolve_retry_stubs, feed_fetches.intent.effects))
        # and we finally have the CLBNodes.
        return lbnodes

    def test_success(self):
        """
        Gets LB contents with drained_at correctly
        """
        eff = get_clb_contents(self._request())
        draining, enabled = CLBNodeCondition.DRAINING, CLBNodeCondition.ENABLED
        make_desc = partial(CLBDescription, port=20, type=CLBNodeType.PRIMARY)
        self.assertEqual(
            self._resolve_lb(eff),
            [CLBNode(node_id='11', address='a11', drained_at=1.0,
                     description=make_desc(lb_id='1', weight=2, condition=draining)),
             CLBNode(node_id='12', address='a12',
                     description=make_desc(lb_id='1', weight=2, condition=enabled)),
             CLBNode(node_id='21', address='a21',
                     description=make_desc(lb_id='2', weight=3, condition=enabled)),
             CLBNode(node_id='22', address='a22', drained_at=2.0,
                     description=make_desc(lb_id='2', weight=3, condition=draining))])

    def test_no_lb(self):
        """
        Return empty list if there are no LB
        """
        self.reqs = {('GET', 'loadbalancers', True): []}
        eff = get_clb_contents(self._request())
        self.assertEqual(self._resolve_lb(eff), [])

    def test_no_nodes(self):
        """
        Return empty if there are LBs but no nodes in them
        """
        self.reqs = {
            ('GET', 'loadbalancers', True): [{'id': 1}, {'id': 2}],
            ('GET', 'loadbalancers/1/nodes', True): [],
            ('GET', 'loadbalancers/2/nodes', True): []
        }
        eff = get_clb_contents(self._request())
        self.assertEqual(self._resolve_lb(eff), [])

    def test_no_draining(self):
        """
        Doesnt fetch feeds if all nodes are ENABLED
        """
        self.reqs = {
            ('GET', 'loadbalancers', True): [{'id': 1}, {'id': 2}],
            ('GET', 'loadbalancers/1/nodes', True): [
                {'id': '11', 'port': 20, 'address': 'a11',
                 'weight': 2, 'condition': 'ENABLED', 'type': 'PRIMARY'}
            ],
            ('GET', 'loadbalancers/2/nodes', True): [
                {'id': '21', 'port': 20, 'address': 'a21',
                 'weight': 2, 'condition': 'ENABLED', 'type': 'PRIMARY'}
            ]
        }
        make_desc = partial(CLBDescription, port=20, weight=2,
                            condition=CLBNodeCondition.ENABLED,
                            type=CLBNodeType.PRIMARY)
        eff = get_clb_contents(self._request())
        self.assertEqual(
            self._resolve_lb(eff),
            [CLBNode(node_id='11', address='a11', description=make_desc(lb_id='1')),
             CLBNode(node_id='21', address='a21', description=make_desc(lb_id='2'))])


class ToNovaServerTests(SynchronousTestCase):
    """
    Tests for :func:`to_nova_server`
    """
    def setUp(self):
        """
        Sample servers
        """
        self.createds = [('2020-10-10T10:00:00Z', 1602324000),
                         ('2020-10-20T11:30:00Z', 1603193400)]
        self.servers = [{'id': 'a',
                         'state': 'ACTIVE',
                         'created': self.createds[0][0]},
                        {'id': 'b',
                         'state': 'BUILD',
                         'created': self.createds[1][0],
                         'addresses': {'private': [{'addr': '10.0.0.1',
                                                    'version': 4}]}}]

    def test_without_address(self):
        """
        Handles server json that does not have "addresses" in it
        """
        self.assertEqual(
            to_nova_server(self.servers[0]),
            NovaServer(id='a',
                       state=ServerState.ACTIVE,
                       created=self.createds[0][1],
                       servicenet_address=''))

    def test_without_private(self):
        """
        Creates server that does not have private/servicenet IP in it
        """
        self.servers[0]['addresses'] = {'public': 'p'}
        self.assertEqual(
            to_nova_server(self.servers[0]),
            NovaServer(id='a',
                       state=ServerState.ACTIVE,
                       created=self.createds[0][1],
                       servicenet_address=''))

    def test_with_servicenet(self):
        """
        Create server that has servicenet IP in it
        """
        self.assertEqual(
            to_nova_server(self.servers[1]),
            NovaServer(id='b',
                       state=ServerState.BUILD,
                       created=self.createds[1][1],
                       servicenet_address='10.0.0.1'))


<<<<<<< HEAD
class JsonToLBConfigTests(SynchronousTestCase):
    """
    Tests for :func:`json_to_LBConfigs`
    """
    def test_without_rackconnect(self):
        """
        LB config without rackconnect
        """
        self.assertEqual(
            json_to_LBConfigs([{'loadBalancerId': 20, 'port': 80},
                               {'loadBalancerId': 20, 'port': 800},
                               {'loadBalancerId': 21, 'port': 81}]),
            {20: [CLBDescription(lb_id='20', port=80),
                  CLBDescription(lb_id='20', port=800)],
             21: [CLBDescription(lb_id='21', port=81)]})

    def test_with_rackconnect(self):
        """
        LB config with rackconnect
        """
        self.assertEqual(
            json_to_LBConfigs([{'loadBalancerId': 20, 'port': 80},
                               {'loadBalancerId': 200, 'type': 'RackConnectV3'},
                               {'loadBalancerId': 21, 'port': 81}]),
            {20: [CLBDescription(lb_id='20', port=80)],
             21: [CLBDescription(lb_id='21', port=81)]})


class IPAddressTests(SynchronousTestCase):
    """
    Tests for utility functions that extract IP addresses from server
    dicts.
    """
    def setUp(self):
        """
        Set up a bunch of addresses and a server dict.
        """
        self.addresses = {
            'private': [
                {'addr': '192.168.1.1', 'version': 4},
                {'addr': '10.0.0.1', 'version': 4},
                {'addr': '10.0.0.2', 'version': 4},
                {'addr': '::1', 'version': 6}
            ],
            'public': [
                {'addr': '50.50.50.50', 'version': 4},
                {'addr': '::::', 'version': 6}
            ]}
        self.server_dict = {'addresses': self.addresses}

    def test_private_ipv4_addresses(self):
        """
        :func:`_private_ipv4_addresses` returns all private IPv4 addresses
        from a complete server body.
        """
        result = _private_ipv4_addresses(self.server_dict)
        self.assertEqual(result, ['192.168.1.1', '10.0.0.1', '10.0.0.2'])

    def test_no_private_ip_addresses(self):
        """
        :func:`_private_ipv4_addresses` returns an empty list if the given
        server has no private IPv4 addresses.
        """
        del self.addresses["private"]
        result = _private_ipv4_addresses(self.server_dict)
        self.assertEqual(result, [])

    def test_servicenet_address(self):
        """
        :func:`_servicenet_address` returns the correct ServiceNet
        address, which is the first IPv4 address in the ``private``
        group in the 10.x.x.x range.

        It even does this when there are other addresses in the
        ``private`` group. This happens when the tenant specifies
        their own network named ``private``.
        """
        self.assertEqual(_servicenet_address(self.server_dict), "10.0.0.1")

    def test_no_servicenet_address(self):
        """
        :func:`_servicenet_address` returns :data:`None` if the server has no
        ServiceNet address.
        """
        del self.addresses["private"]
        self.assertEqual(_servicenet_address(self.server_dict), "")
=======
class GetAllConvergenceDataTests(SynchronousTestCase):
    """Tests for :func:`get_all_convergence_data`."""

    def setUp(self):
        """Save some stuff."""
        self.servers = [
            {'id': 'a', 'state': 'ACTIVE', 'created': '1970-01-01T00:00:00Z',
             'addresses': {'private': [{'addr': 'ip1', 'version': 4}]}},
            {'id': 'b', 'state': 'ACTIVE', 'created': '1970-01-01T00:00:01Z',
             'addresses': {'private': [{'addr': 'ip2', 'version': 4}]}}
        ]

    def test_success(self):
        """The data is returned as a tuple of ([NovaServer], [CLBNode])."""
        lb_nodes = [CLBNode(node_id='node1', address='ip1',
                            description=CLBDescription(lb_id='lb1', port=80))]

        reqfunc = lambda **k: Effect(k)
        get_servers = lambda r: Effect(StubIntent(ConstantIntent({'gid': self.servers})))
        get_lb = lambda r: Effect(StubIntent(ConstantIntent(lb_nodes)))

        eff = get_all_convergence_data(
            reqfunc,
            'gid',
            get_scaling_group_servers=get_servers,
            get_clb_contents=get_lb)

        expected_servers = [
            NovaServer(id='a',
                       state=ServerState.ACTIVE,
                       created=0,
                       servicenet_address='ip1'),
            NovaServer(id='b',
                       state=ServerState.ACTIVE,
                       created=1,
                       servicenet_address='ip2'),
        ]
        self.assertEqual(resolve_stubs(eff), (expected_servers, lb_nodes))
>>>>>>> f724ec55
<|MERGE_RESOLUTION|>--- conflicted
+++ resolved
@@ -15,14 +15,10 @@
     get_all_server_details,
     get_clb_contents,
     get_scaling_group_servers,
-<<<<<<< HEAD
     json_to_LBConfigs,
     to_nova_server,
     _private_ipv4_addresses,
     _servicenet_address)
-=======
-    to_nova_server)
->>>>>>> f724ec55
 from otter.convergence.model import (
     CLBDescription,
     CLBNode,
@@ -356,7 +352,6 @@
                        servicenet_address='10.0.0.1'))
 
 
-<<<<<<< HEAD
 class JsonToLBConfigTests(SynchronousTestCase):
     """
     Tests for :func:`json_to_LBConfigs`
@@ -443,7 +438,8 @@
         """
         del self.addresses["private"]
         self.assertEqual(_servicenet_address(self.server_dict), "")
-=======
+
+
 class GetAllConvergenceDataTests(SynchronousTestCase):
     """Tests for :func:`get_all_convergence_data`."""
 
@@ -481,5 +477,4 @@
                        created=1,
                        servicenet_address='ip2'),
         ]
-        self.assertEqual(resolve_stubs(eff), (expected_servers, lb_nodes))
->>>>>>> f724ec55
+        self.assertEqual(resolve_stubs(eff), (expected_servers, lb_nodes))