"""Tests for convergence gathering."""

import calendar
from functools import partial

from effect import Constant, Effect
from effect.testing import Stub, resolve_effect

from pyrsistent import pmap

from twisted.trial.unittest import SynchronousTestCase

from otter.constants import ServiceType
from otter.convergence.gathering import (
    get_all_convergence_data,
    extract_CLB_drained_at,
    get_all_server_details,
    get_clb_contents,
    get_scaling_group_servers,
    to_nova_server,
    _private_ipv4_addresses,
    _servicenet_address)
from otter.convergence.composition import json_to_LBConfigs
from otter.convergence.model import (
    CLBDescription,
    CLBNode,
    CLBNodeCondition,
    CLBNodeType,
    NovaServer,
    ServerState)
from otter.http import service_request
from otter.test.utils import patch, resolve_retry_stubs, resolve_stubs
from otter.util.retry import (
    ShouldDelayAndRetry, exponential_backoff_interval, retry_times)
from otter.util.timestamp import from_timestamp


def _request(requests):
    def request(service_type, method, url):
        response = requests.get((service_type, method, url))
        if response is None:
            raise KeyError("{} not in {}".format((method, url),
                                                 requests.keys()))
        return Effect(Stub(Constant(response)))
    return request


def resolve_svcreq(eff, result, service_type,
                   method, url, headers=None, data=None):
    expected_eff = service_request(
        service_type, method, url, headers=headers, data=data)
    assert eff.intent == expected_eff.intent, "%r != %r" % (
        eff.intent, expected_eff.intent)
    return resolve_effect(eff, result)


class GetAllServerDetailsTests(SynchronousTestCase):
    """
    Tests for :func:`get_all_server_details`
    """

    def setUp(self):
        """Save basic reused data."""
        self.req = (ServiceType.CLOUD_SERVERS, 'GET',
                    'servers/detail?limit=10')
        self.servers = [{'id': i} for i in range(9)]

    def test_get_all_less_batch_size(self):
        """
        `get_all_server_details` will not fetch again if first get returns
        results with size < batch_size
        """
        response = {'servers': self.servers}
        eff = get_all_server_details(batch_size=10)
        svcreq = resolve_retry_stubs(eff)
        result = resolve_svcreq(svcreq, response, *self.req)
        self.assertEqual(result, self.servers)

    def test_get_all_above_batch_size(self):
        """
        `get_all_server_details` will fetch again until batch returned has
        size < batch_size
        """
        servers = [{'id': i} for i in range(19)]
        req2 = (ServiceType.CLOUD_SERVERS, 'GET',
                'servers/detail?limit=10&marker=9')
        svcreq = resolve_retry_stubs(get_all_server_details(batch_size=10))
        next_retry = resolve_svcreq(svcreq, {'servers': servers[:10]},
                                    *self.req)
        next_req = resolve_retry_stubs(next_retry)
        result = resolve_svcreq(next_req, {'servers': servers[10:]}, *req2)
        self.assertEqual(result, servers)

    def test_retry(self):
        """The HTTP requests are retried with some appropriate policy."""
        eff = get_all_server_details(batch_size=10)
        self.assertEqual(
            eff.intent.should_retry,
            ShouldDelayAndRetry(can_retry=retry_times(5),
                                next_interval=exponential_backoff_interval(2)))


class GetScalingGroupServersTests(SynchronousTestCase):
    """
    Tests for :func:`get_scaling_group_servers`
    """

    def setUp(self):
        """Save basic reused data."""
        self.req = (ServiceType.CLOUD_SERVERS, 'GET',
                    'servers/detail?limit=100')

    def test_filters_no_metadata(self):
        """
        Servers without metadata are not included in the result.
        """
        servers = [{'id': i} for i in range(10)]
        eff = resolve_retry_stubs(get_scaling_group_servers())
        result = resolve_svcreq(eff, {'servers': servers}, *self.req)
        self.assertEqual(result, {})

    def test_filters_no_as_metadata(self):
        """
        Does not include servers which have metadata but does not have AS info
        in it
        """
        servers = [{'id': i, 'metadata': {}} for i in range(10)]
        eff = resolve_retry_stubs(get_scaling_group_servers())
        result = resolve_svcreq(eff, {'servers': servers}, *self.req)
        self.assertEqual(result, {})

    def test_returns_as_servers(self):
        """
        Returns servers with AS metadata in it grouped by scaling group ID
        """
        as_servers = (
            [{'metadata': {'rax:auto_scaling_group_id': 'a'}, 'id': i}
             for i in range(5)] +
            [{'metadata': {'rax:auto_scaling_group_id': 'b'}, 'id': i}
             for i in range(5, 8)] +
            [{'metadata': {'rax:auto_scaling_group_id': 'a'}, 'id': 10}])
        servers = as_servers + [{'metadata': 'junk'}] * 3
        eff = resolve_retry_stubs(get_scaling_group_servers())
        result = resolve_svcreq(eff, {'servers': servers}, *self.req)
        self.assertEqual(
            result,
            {'a': as_servers[:5] + [as_servers[-1]], 'b': as_servers[5:8]})

    def test_filters_on_user_criteria(self):
        """
        Considers user provided filter if provided
        """
        as_servers = (
            [{'metadata': {'rax:auto_scaling_group_id': 'a'}, 'id': i}
             for i in range(5)] +
            [{'metadata': {'rax:auto_scaling_group_id': 'b'}, 'id': i}
             for i in range(5, 8)])
        servers = as_servers + [{'metadata': 'junk'}] * 3
        eff = resolve_retry_stubs(
            get_scaling_group_servers(
                server_predicate=lambda s: s['id'] % 3 == 0))
        result = resolve_svcreq(eff, {'servers': servers}, *self.req)
        self.assertEqual(
            result,
            {'a': [as_servers[0], as_servers[3]], 'b': [as_servers[6]]})


class ExtractDrainedTests(SynchronousTestCase):
    """
    Tests for :func:`otter.convergence.extract_CLB_drained_at`
    """
    summary = ("Node successfully updated with address: " +
               "'10.23.45.6', port: '8080', weight: '1', condition: 'DRAINING'")
    updated = '2014-10-23T18:10:48.000Z'
    feed = ('<feed xmlns="http://www.w3.org/2005/Atom">' +
            '<entry><summary>{}</summary><updated>{}</updated></entry>' +
            '<entry><summary>else</summary><updated>badtime</updated></entry>' +
            '</feed>')

    def test_first_entry(self):
        """
        Takes the first entry only
        """
        feed = self.feed.format(self.summary, self.updated)
        self.assertEqual(extract_CLB_drained_at(feed),
                         calendar.timegm(from_timestamp(self.updated).utctimetuple()))

    def test_invalid_first_entry(self):
        """
        Raises error if first entry is not DRAINING entry
        """
        feed = self.feed.format("Node successfully updated with ENABLED", self.updated)
        self.assertRaises(ValueError, extract_CLB_drained_at, feed)


class GetLBContentsTests(SynchronousTestCase):
    """
    Tests for :func:`otter.convergence.get_clb_contents`
    """

    def setUp(self):
        """
        Stub request function and mock `extract_CLB_drained_at`
        """
        self.reqs = {
            ('GET', 'loadbalancers', True): [{'id': 1}, {'id': 2}],
            ('GET', 'loadbalancers/1/nodes', True): [
                {'id': '11', 'port': 20, 'address': 'a11',
                 'weight': 2, 'condition': 'DRAINING', 'type': 'PRIMARY'},
                {'id': '12', 'port': 20, 'address': 'a12',
                 'weight': 2, 'condition': 'ENABLED', 'type': 'PRIMARY'}],
            ('GET', 'loadbalancers/2/nodes', True): [
                {'id': '21', 'port': 20, 'address': 'a21',
                 'weight': 3, 'condition': 'ENABLED', 'type': 'PRIMARY'},
                {'id': '22', 'port': 20, 'address': 'a22',
                 'weight': 3, 'condition': 'DRAINING', 'type': 'PRIMARY'}],
            ('GET', 'loadbalancers/1/nodes/11.atom', False): '11feed',
            ('GET', 'loadbalancers/2/nodes/22.atom', False): '22feed'
        }
        self.feeds = {'11feed': 1.0, '22feed': 2.0}
        self.mock_eda = patch(
            self, 'otter.convergence.gathering.extract_CLB_drained_at',
            side_effect=lambda f: self.feeds[f])

    def _resolve_request(self, eff):
        """
        Resolve a :obj:`ServiceRequest` based on ``self.reqs`` and assert
        that it's wrapped in a Retry with the expected policy.
        """
        self.assertEqual(
            eff.intent.should_retry,
            ShouldDelayAndRetry(can_retry=retry_times(5),
                                next_interval=exponential_backoff_interval(2)))
        req = eff.intent.effect.intent
        response = self.reqs[(req.method, req.url, req.json_response)]
        return resolve_effect(eff, response)

    def _resolve_lb(self, eff):
        """Resolve the tree of effects used to fetch LB information."""
        # first resolve the request to list LBs
        lb_nodes_fetch = self._resolve_request(eff)
        if type(lb_nodes_fetch) is not Effect:
            # If a parallel effect is *empty*, resolve_stubs will
            # simply return an empty list immediately.
            self.assertEqual(lb_nodes_fetch, [])  # sanity check
            return lb_nodes_fetch
        # which results in a parallel fetch of all nodes from all LBs
        feed_fetches = resolve_effect(
            lb_nodes_fetch,
            map(self._resolve_request, lb_nodes_fetch.intent.effects))
        # which results in a list parallel fetch of feeds for the nodes
        lbnodes = resolve_effect(
            feed_fetches,
            map(self._resolve_request, feed_fetches.intent.effects))
        # and we finally have the CLBNodes.
        return lbnodes

    def test_success(self):
        """
        Gets LB contents with drained_at correctly
        """
        eff = get_clb_contents()
        draining, enabled = CLBNodeCondition.DRAINING, CLBNodeCondition.ENABLED
        make_desc = partial(CLBDescription, port=20, type=CLBNodeType.PRIMARY)
        self.assertEqual(
            self._resolve_lb(eff),
            [CLBNode(node_id='11',
                     address='a11',
                     drained_at=1.0,
                     description=make_desc(lb_id='1',
                                           weight=2,
                                           condition=draining)),
             CLBNode(node_id='12',
                     address='a12',
                     description=make_desc(lb_id='1',
                                           weight=2,
                                           condition=enabled)),
             CLBNode(node_id='21',
                     address='a21',
                     description=make_desc(lb_id='2',
                                           weight=3,
                                           condition=enabled)),
             CLBNode(node_id='22',
                     address='a22',
                     drained_at=2.0,
                     description=make_desc(lb_id='2',
                                           weight=3,
                                           condition=draining))])

    def test_no_lb(self):
        """
        Return empty list if there are no LB
        """
        self.reqs = {('GET', 'loadbalancers', True): []}
        eff = get_clb_contents()
        self.assertEqual(self._resolve_lb(eff), [])

    def test_no_nodes(self):
        """
        Return empty if there are LBs but no nodes in them
        """
        self.reqs = {
            ('GET', 'loadbalancers', True): [{'id': 1}, {'id': 2}],
            ('GET', 'loadbalancers/1/nodes', True): [],
            ('GET', 'loadbalancers/2/nodes', True): []
        }
        eff = get_clb_contents()
        self.assertEqual(self._resolve_lb(eff), [])

    def test_no_draining(self):
        """
        Doesnt fetch feeds if all nodes are ENABLED
        """
        self.reqs = {
            ('GET', 'loadbalancers', True): [{'id': 1}, {'id': 2}],
            ('GET', 'loadbalancers/1/nodes', True): [
                {'id': '11', 'port': 20, 'address': 'a11',
                 'weight': 2, 'condition': 'ENABLED', 'type': 'PRIMARY'}
            ],
            ('GET', 'loadbalancers/2/nodes', True): [
                {'id': '21', 'port': 20, 'address': 'a21',
                 'weight': 2, 'condition': 'ENABLED', 'type': 'PRIMARY'}
            ]
        }
        make_desc = partial(CLBDescription, port=20, weight=2,
                            condition=CLBNodeCondition.ENABLED,
                            type=CLBNodeType.PRIMARY)
        eff = get_clb_contents()
        self.assertEqual(
            self._resolve_lb(eff),
            [CLBNode(node_id='11', address='a11',
                     description=make_desc(lb_id='1')),
             CLBNode(node_id='21', address='a21',
                     description=make_desc(lb_id='2'))])


class ToNovaServerTests(SynchronousTestCase):
    """
    Tests for :func:`to_nova_server`
    """
    def setUp(self):
        """
        Sample servers
        """
        self.createds = [('2020-10-10T10:00:00Z', 1602324000),
                         ('2020-10-20T11:30:00Z', 1603193400)]
        self.servers = [{'id': 'a',
                         'state': 'ACTIVE',
                         'created': self.createds[0][0],
                         'image': {'id': 'valid_image'},
                         'flavor': {'id': 'valid_flavor'}},
                        {'id': 'b',
                         'state': 'BUILD',
                         'image': {'id': 'valid_image'},
                         'flavor': {'id': 'valid_flavor'},
                         'created': self.createds[1][0],
                         'addresses': {'private': [{'addr': '10.0.0.1',
                                                    'version': 4}]}}]

    def test_without_address(self):
        """
        Handles server json that does not have "addresses" in it.
        """
        self.assertEqual(
            to_nova_server(self.servers[0]),
            NovaServer(id='a',
                       state=ServerState.ACTIVE,
                       image_id='valid_image',
                       flavor_id='valid_flavor',
                       created=self.createds[0][1],
                       servicenet_address=''))

    def test_without_private(self):
        """
        Creates server that does not have private/servicenet IP in it.
        """
        self.servers[0]['addresses'] = {'public': 'p'}
        self.assertEqual(
            to_nova_server(self.servers[0]),
            NovaServer(id='a',
                       state=ServerState.ACTIVE,
                       image_id='valid_image',
                       flavor_id='valid_flavor',
                       created=self.createds[0][1],
                       servicenet_address=''))

    def test_with_servicenet(self):
        """
        Create server that has servicenet IP in it.
        """
        self.assertEqual(
            to_nova_server(self.servers[1]),
            NovaServer(id='b',
                       state=ServerState.BUILD,
                       image_id='valid_image',
                       flavor_id='valid_flavor',
                       created=self.createds[1][1],
                       servicenet_address='10.0.0.1'))

<<<<<<< HEAD
    def test_without_image_id(self):
        """
        Create server that has missing image in it in various ways.
        (for the case of BFV)
        """
        for image in ({}, {'id': None}):
            self.servers[0]['image'] = image
            self.assertEqual(
                to_nova_server(self.servers[0]),
                NovaServer(id='a',
                           state=ServerState.ACTIVE,
                           image_id=None,
                           flavor_id='valid_flavor',
                           created=self.createds[0][1],
                           servicenet_address=''))
        del self.servers[0]['image']
=======
    def test_with_lb_metadata(self):
        """
        Create a server that has load balancer config metadata in it.
        The only desired load balancers created are the ones with valid
        data.
        """
        self.servers[0]['metadata'] = {
            'rax:autoscale:lb:12345': '{"port": 80}',
            'rax:autoscale:lb:23456': '{"port": "80"}',
            'rax:autoscale:lb:34567': 'invalid string'
        }
>>>>>>> 0db7c7bf
        self.assertEqual(
            to_nova_server(self.servers[0]),
            NovaServer(id='a',
                       state=ServerState.ACTIVE,
<<<<<<< HEAD
                       image_id=None,
                       flavor_id='valid_flavor',
                       created=self.createds[0][1],
=======
                       created=self.createds[0][1],
                       desired_lbs=pmap({
                           '12345': CLBDescription(lb_id='12345', port=80)
                       }),
>>>>>>> 0db7c7bf
                       servicenet_address=''))


class JsonToLBConfigTests(SynchronousTestCase):
    """
    Tests for :func:`json_to_LBConfigs`
    """
    def test_without_rackconnect(self):
        """
        LB config without rackconnect
        """
        self.assertEqual(
            json_to_LBConfigs([{'loadBalancerId': 20, 'port': 80},
                               {'loadBalancerId': 20, 'port': 800},
                               {'loadBalancerId': 21, 'port': 81}]),
            {20: [CLBDescription(lb_id='20', port=80),
                  CLBDescription(lb_id='20', port=800)],
             21: [CLBDescription(lb_id='21', port=81)]})

    def test_with_rackconnect(self):
        """
        LB config with rackconnect
        """
        self.assertEqual(
            json_to_LBConfigs([{'loadBalancerId': 20, 'port': 80},
                               {'loadBalancerId': 200, 'type': 'RackConnectV3'},
                               {'loadBalancerId': 21, 'port': 81}]),
            {20: [CLBDescription(lb_id='20', port=80)],
             21: [CLBDescription(lb_id='21', port=81)]})


class IPAddressTests(SynchronousTestCase):
    """
    Tests for utility functions that extract IP addresses from server
    dicts.
    """
    def setUp(self):
        """
        Set up a bunch of addresses and a server dict.
        """
        self.addresses = {
            'private': [
                {'addr': '192.168.1.1', 'version': 4},
                {'addr': '10.0.0.1', 'version': 4},
                {'addr': '10.0.0.2', 'version': 4},
                {'addr': '::1', 'version': 6}
            ],
            'public': [
                {'addr': '50.50.50.50', 'version': 4},
                {'addr': '::::', 'version': 6}
            ]}
        self.server_dict = {'addresses': self.addresses}

    def test_private_ipv4_addresses(self):
        """
        :func:`_private_ipv4_addresses` returns all private IPv4 addresses
        from a complete server body.
        """
        result = _private_ipv4_addresses(self.server_dict)
        self.assertEqual(result, ['192.168.1.1', '10.0.0.1', '10.0.0.2'])

    def test_no_private_ip_addresses(self):
        """
        :func:`_private_ipv4_addresses` returns an empty list if the given
        server has no private IPv4 addresses.
        """
        del self.addresses["private"]
        result = _private_ipv4_addresses(self.server_dict)
        self.assertEqual(result, [])

    def test_servicenet_address(self):
        """
        :func:`_servicenet_address` returns the correct ServiceNet
        address, which is the first IPv4 address in the ``private``
        group in the 10.x.x.x range.

        It even does this when there are other addresses in the
        ``private`` group. This happens when the tenant specifies
        their own network named ``private``.
        """
        self.assertEqual(_servicenet_address(self.server_dict), "10.0.0.1")

    def test_no_servicenet_address(self):
        """
        :func:`_servicenet_address` returns :data:`None` if the server has no
        ServiceNet address.
        """
        del self.addresses["private"]
        self.assertEqual(_servicenet_address(self.server_dict), "")


class GetAllConvergenceDataTests(SynchronousTestCase):
    """Tests for :func:`get_all_convergence_data`."""

    def setUp(self):
        """Save some stuff."""
        self.servers = [
            {'id': 'a',
             'state': 'ACTIVE',
             'image': {'id': 'image'},
             'flavor': {'id': 'flavor'},
             'created': '1970-01-01T00:00:00Z',
             'addresses': {'private': [{'addr': '10.0.0.1',
                                        'version': 4}]}},
            {'id': 'b',
             'state': 'ACTIVE',
             'image': {'id': 'image'},
             'flavor': {'id': 'flavor'},
             'created': '1970-01-01T00:00:01Z',
             'addresses': {'private': [{'addr': '10.0.0.2',
                                        'version': 4}]}}
        ]

    def test_success(self):
        """The data is returned as a tuple of ([NovaServer], [CLBNode])."""
        lb_nodes = [CLBNode(node_id='node1', address='ip1',
                            description=CLBDescription(lb_id='lb1', port=80))]

        get_servers = lambda: Effect(Stub(Constant({'gid': self.servers})))
        get_lb = lambda: Effect(Stub(Constant(lb_nodes)))

        eff = get_all_convergence_data(
            'gid',
            get_scaling_group_servers=get_servers,
            get_clb_contents=get_lb)

        expected_servers = [
            NovaServer(id='a',
                       state=ServerState.ACTIVE,
                       image_id='image',
                       flavor_id='flavor',
                       created=0,
                       servicenet_address='10.0.0.1'),
            NovaServer(id='b',
                       state=ServerState.ACTIVE,
                       image_id='image',
                       flavor_id='flavor',
                       created=1,
                       servicenet_address='10.0.0.2'),
        ]
        self.assertEqual(resolve_stubs(eff), (expected_servers, lb_nodes))<|MERGE_RESOLUTION|>--- conflicted
+++ resolved
@@ -397,7 +397,6 @@
                        created=self.createds[1][1],
                        servicenet_address='10.0.0.1'))
 
-<<<<<<< HEAD
     def test_without_image_id(self):
         """
         Create server that has missing image in it in various ways.
@@ -414,7 +413,15 @@
                            created=self.createds[0][1],
                            servicenet_address=''))
         del self.servers[0]['image']
-=======
+        self.assertEqual(
+            to_nova_server(self.servers[0]),
+            NovaServer(id='a',
+                       state=ServerState.ACTIVE,
+                       image_id=None,
+                       flavor_id='valid_flavor',
+                       created=self.createds[0][1],
+                       servicenet_address=''))
+
     def test_with_lb_metadata(self):
         """
         Create a server that has load balancer config metadata in it.
@@ -426,21 +433,16 @@
             'rax:autoscale:lb:23456': '{"port": "80"}',
             'rax:autoscale:lb:34567': 'invalid string'
         }
->>>>>>> 0db7c7bf
         self.assertEqual(
             to_nova_server(self.servers[0]),
             NovaServer(id='a',
                        state=ServerState.ACTIVE,
-<<<<<<< HEAD
-                       image_id=None,
+                       image_id='valid_image',
                        flavor_id='valid_flavor',
-                       created=self.createds[0][1],
-=======
                        created=self.createds[0][1],
                        desired_lbs=pmap({
                            '12345': CLBDescription(lb_id='12345', port=80)
                        }),
->>>>>>> 0db7c7bf
                        servicenet_address=''))
 
 
