"""Tests for convergence gathering."""

import calendar
from functools import partial

from effect import Constant, Effect
from effect.testing import Stub, resolve_effect

from pyrsistent import pmap

from twisted.trial.unittest import SynchronousTestCase

from otter.constants import ServiceType
from otter.convergence.gathering import (
    get_all_convergence_data,
    extract_CLB_drained_at,
    get_all_server_details,
    get_clb_contents,
    get_scaling_group_servers,
    to_nova_server,
    _private_ipv4_addresses,
    _servicenet_address)
from otter.convergence.model import (
    CLBDescription,
    CLBNode,
    CLBNodeCondition,
    CLBNodeType,
    NovaServer,
    ServerState)
from otter.http import service_request
from otter.test.utils import patch, resolve_retry_stubs, resolve_stubs
from otter.util.retry import (
    ShouldDelayAndRetry, exponential_backoff_interval, retry_times)
from otter.util.timestamp import from_timestamp


def _request(requests):
    def request(service_type, method, url):
        response = requests.get((service_type, method, url))
        if response is None:
            raise KeyError("{} not in {}".format((method, url),
                                                 requests.keys()))
        return Effect(Stub(Constant(response)))
    return request


def resolve_svcreq(eff, result, service_type,
                   method, url, headers=None, data=None):
    expected_eff = service_request(
        service_type, method, url, headers=headers, data=data)
    assert eff.intent == expected_eff.intent, "%r != %r" % (
        eff.intent, expected_eff.intent)
    return resolve_effect(eff, result)


class GetAllServerDetailsTests(SynchronousTestCase):
    """
    Tests for :func:`get_all_server_details`
    """

    def setUp(self):
        """Save basic reused data."""
        self.req = (ServiceType.CLOUD_SERVERS, 'GET',
                    'servers/detail?limit=10')
        self.servers = [{'id': i} for i in range(9)]

    def test_get_all_less_batch_size(self):
        """
        `get_all_server_details` will not fetch again if first get returns
        results with size < batch_size
        """
        response = {'servers': self.servers}
        eff = get_all_server_details(batch_size=10)
        svcreq = resolve_retry_stubs(eff)
        result = resolve_svcreq(svcreq, response, *self.req)
        self.assertEqual(result, self.servers)

    def test_get_all_above_batch_size(self):
        """
        `get_all_server_details` will fetch again until batch returned has
        size < batch_size
        """
        servers = [{'id': i} for i in range(19)]
        req2 = (ServiceType.CLOUD_SERVERS, 'GET',
                'servers/detail?limit=10&marker=9')
        svcreq = resolve_retry_stubs(get_all_server_details(batch_size=10))
        next_retry = resolve_svcreq(svcreq, {'servers': servers[:10]},
                                    *self.req)
        next_req = resolve_retry_stubs(next_retry)
        result = resolve_svcreq(next_req, {'servers': servers[10:]}, *req2)
        self.assertEqual(result, servers)

    def test_retry(self):
        """The HTTP requests are retried with some appropriate policy."""
        eff = get_all_server_details(batch_size=10)
        self.assertEqual(
            eff.intent.should_retry,
            ShouldDelayAndRetry(can_retry=retry_times(5),
                                next_interval=exponential_backoff_interval(2)))


class GetScalingGroupServersTests(SynchronousTestCase):
    """
    Tests for :func:`get_scaling_group_servers`
    """

    def setUp(self):
        """Save basic reused data."""
        self.req = (ServiceType.CLOUD_SERVERS, 'GET',
                    'servers/detail?limit=100')

    def test_filters_no_metadata(self):
        """
        Servers without metadata are not included in the result.
        """
        servers = [{'id': i} for i in range(10)]
        eff = resolve_retry_stubs(get_scaling_group_servers())
        result = resolve_svcreq(eff, {'servers': servers}, *self.req)
        self.assertEqual(result, {})

    def test_filters_no_as_metadata(self):
        """
        Does not include servers which have metadata but does not have AS info
        in it
        """
        servers = [{'id': i, 'metadata': {}} for i in range(10)]
        eff = resolve_retry_stubs(get_scaling_group_servers())
        result = resolve_svcreq(eff, {'servers': servers}, *self.req)
        self.assertEqual(result, {})

    def test_returns_as_servers(self):
        """
        Returns servers with AS metadata in it grouped by scaling group ID
        """
        as_servers = (
            [{'metadata': {'rax:auto_scaling_group_id': 'a'}, 'id': i}
             for i in range(5)] +
            [{'metadata': {'rax:auto_scaling_group_id': 'b'}, 'id': i}
             for i in range(5, 8)] +
            [{'metadata': {'rax:auto_scaling_group_id': 'a'}, 'id': 10}])
        servers = as_servers + [{'metadata': 'junk'}] * 3
        eff = resolve_retry_stubs(get_scaling_group_servers())
        result = resolve_svcreq(eff, {'servers': servers}, *self.req)
        self.assertEqual(
            result,
            {'a': as_servers[:5] + [as_servers[-1]], 'b': as_servers[5:8]})

    def test_filters_on_user_criteria(self):
        """
        Considers user provided filter if provided
        """
        as_servers = (
            [{'metadata': {'rax:auto_scaling_group_id': 'a'}, 'id': i}
             for i in range(5)] +
            [{'metadata': {'rax:auto_scaling_group_id': 'b'}, 'id': i}
             for i in range(5, 8)])
        servers = as_servers + [{'metadata': 'junk'}] * 3
        eff = resolve_retry_stubs(
            get_scaling_group_servers(
                server_predicate=lambda s: s['id'] % 3 == 0))
        result = resolve_svcreq(eff, {'servers': servers}, *self.req)
        self.assertEqual(
            result,
            {'a': [as_servers[0], as_servers[3]], 'b': [as_servers[6]]})


class ExtractDrainedTests(SynchronousTestCase):
    """
    Tests for :func:`otter.convergence.extract_CLB_drained_at`
    """
    summary = ("Node successfully updated with address: " +
               "'10.23.45.6', port: '8080', weight: '1', condition: 'DRAINING'")
    updated = '2014-10-23T18:10:48.000Z'
    feed = ('<feed xmlns="http://www.w3.org/2005/Atom">' +
            '<entry><summary>{}</summary><updated>{}</updated></entry>' +
            '<entry><summary>else</summary><updated>badtime</updated></entry>' +
            '</feed>')

    def test_first_entry(self):
        """
        Takes the first entry only
        """
        feed = self.feed.format(self.summary, self.updated)
        self.assertEqual(extract_CLB_drained_at(feed),
                         calendar.timegm(from_timestamp(self.updated).utctimetuple()))

    def test_invalid_first_entry(self):
        """
        Raises error if first entry is not DRAINING entry
        """
        feed = self.feed.format("Node successfully updated with ENABLED", self.updated)
        self.assertRaises(ValueError, extract_CLB_drained_at, feed)


class GetLBContentsTests(SynchronousTestCase):
    """
    Tests for :func:`otter.convergence.get_clb_contents`
    """

    def setUp(self):
        """
        Stub request function and mock `extract_CLB_drained_at`
        """
        self.reqs = {
            ('GET', 'loadbalancers', True): {'loadBalancers':
                                             [{'id': 1}, {'id': 2}]},
            ('GET', 'loadbalancers/1/nodes', True): [
                {'id': '11', 'port': 20, 'address': 'a11',
                 'weight': 2, 'condition': 'DRAINING', 'type': 'PRIMARY'},
                {'id': '12', 'port': 20, 'address': 'a12',
                 'weight': 2, 'condition': 'ENABLED', 'type': 'PRIMARY'}],
            ('GET', 'loadbalancers/2/nodes', True): [
                {'id': '21', 'port': 20, 'address': 'a21',
                 'weight': 3, 'condition': 'ENABLED', 'type': 'PRIMARY'},
                {'id': '22', 'port': 20, 'address': 'a22',
                 'weight': 3, 'condition': 'DRAINING', 'type': 'PRIMARY'}],
            ('GET', 'loadbalancers/1/nodes/11.atom', False): '11feed',
            ('GET', 'loadbalancers/2/nodes/22.atom', False): '22feed'
        }
        self.feeds = {'11feed': 1.0, '22feed': 2.0}
        self.mock_eda = patch(
            self, 'otter.convergence.gathering.extract_CLB_drained_at',
            side_effect=lambda f: self.feeds[f])

    def _resolve_request(self, eff):
        """
        Resolve a :obj:`ServiceRequest` based on ``self.reqs`` and assert
        that it's wrapped in a Retry with the expected policy.
        """
        self.assertEqual(
            eff.intent.should_retry,
            ShouldDelayAndRetry(can_retry=retry_times(5),
                                next_interval=exponential_backoff_interval(2)))
        req = eff.intent.effect.intent
        response = self.reqs[(req.method, req.url, req.json_response)]
        return resolve_effect(eff, response)

    def _resolve_lb(self, eff):
        """Resolve the tree of effects used to fetch LB information."""
        # first resolve the request to list LBs
        lb_nodes_fetch = self._resolve_request(eff)
        if type(lb_nodes_fetch) is not Effect:
            # If a parallel effect is *empty*, resolve_stubs will
            # simply return an empty list immediately.
            self.assertEqual(lb_nodes_fetch, [])  # sanity check
            return lb_nodes_fetch
        # which results in a parallel fetch of all nodes from all LBs
        feed_fetches = resolve_effect(
            lb_nodes_fetch,
            map(self._resolve_request, lb_nodes_fetch.intent.effects))
        # which results in a list parallel fetch of feeds for the nodes
        lbnodes = resolve_effect(
            feed_fetches,
            map(self._resolve_request, feed_fetches.intent.effects))
        # and we finally have the CLBNodes.
        return lbnodes

    def test_success(self):
        """
        Gets LB contents with drained_at correctly
        """
        eff = get_clb_contents()
        draining, enabled = CLBNodeCondition.DRAINING, CLBNodeCondition.ENABLED
        make_desc = partial(CLBDescription, port=20, type=CLBNodeType.PRIMARY)
        self.assertEqual(
            self._resolve_lb(eff),
            [CLBNode(node_id='11',
                     address='a11',
                     drained_at=1.0,
                     description=make_desc(lb_id='1',
                                           weight=2,
                                           condition=draining)),
             CLBNode(node_id='12',
                     address='a12',
                     description=make_desc(lb_id='1',
                                           weight=2,
                                           condition=enabled)),
             CLBNode(node_id='21',
                     address='a21',
                     description=make_desc(lb_id='2',
                                           weight=3,
                                           condition=enabled)),
             CLBNode(node_id='22',
                     address='a22',
                     drained_at=2.0,
                     description=make_desc(lb_id='2',
                                           weight=3,
                                           condition=draining))])

    def test_no_lb(self):
        """
        Return empty list if there are no LB
        """
        self.reqs = {('GET', 'loadbalancers', True): {'loadBalancers': []}}
        eff = get_clb_contents()
        self.assertEqual(self._resolve_lb(eff), [])

    def test_no_nodes(self):
        """
        Return empty if there are LBs but no nodes in them
        """
        self.reqs = {
            ('GET', 'loadbalancers', True): {'loadBalancers':
                                             [{'id': 1}, {'id': 2}]},
            ('GET', 'loadbalancers/1/nodes', True): [],
            ('GET', 'loadbalancers/2/nodes', True): []
        }
        eff = get_clb_contents()
        self.assertEqual(self._resolve_lb(eff), [])

    def test_no_draining(self):
        """
        Doesnt fetch feeds if all nodes are ENABLED
        """
        self.reqs = {
            ('GET', 'loadbalancers', True): {'loadBalancers':
                                             [{'id': 1}, {'id': 2}]},
            ('GET', 'loadbalancers/1/nodes', True): [
                {'id': '11', 'port': 20, 'address': 'a11',
                 'weight': 2, 'condition': 'ENABLED', 'type': 'PRIMARY'}
            ],
            ('GET', 'loadbalancers/2/nodes', True): [
                {'id': '21', 'port': 20, 'address': 'a21',
                 'weight': 2, 'condition': 'ENABLED', 'type': 'PRIMARY'}
            ]
        }
        make_desc = partial(CLBDescription, port=20, weight=2,
                            condition=CLBNodeCondition.ENABLED,
                            type=CLBNodeType.PRIMARY)
        eff = get_clb_contents()
        self.assertEqual(
            self._resolve_lb(eff),
            [CLBNode(node_id='11', address='a11',
                     description=make_desc(lb_id='1')),
             CLBNode(node_id='21', address='a21',
                     description=make_desc(lb_id='2'))])


class ToNovaServerTests(SynchronousTestCase):
    """
    Tests for :func:`to_nova_server`
    """
    def setUp(self):
        """
        Sample servers
        """
        self.createds = [('2020-10-10T10:00:00Z', 1602324000),
                         ('2020-10-20T11:30:00Z', 1603193400)]
        self.servers = [{'id': 'a',
                         'state': 'ACTIVE',
                         'created': self.createds[0][0],
                         'image': {'id': 'valid_image'},
                         'flavor': {'id': 'valid_flavor'}},
                        {'id': 'b',
                         'state': 'BUILD',
                         'image': {'id': 'valid_image'},
                         'flavor': {'id': 'valid_flavor'},
                         'created': self.createds[1][0],
                         'addresses': {'private': [{'addr': '10.0.0.1',
                                                    'version': 4}]}}]

    def test_without_address(self):
        """
        Handles server json that does not have "addresses" in it.
        """
        self.assertEqual(
            to_nova_server(self.servers[0]),
            NovaServer(id='a',
                       state=ServerState.ACTIVE,
                       image_id='valid_image',
                       flavor_id='valid_flavor',
                       created=self.createds[0][1],
                       servicenet_address=''))

    def test_without_private(self):
        """
        Creates server that does not have private/servicenet IP in it.
        """
        self.servers[0]['addresses'] = {'public': 'p'}
        self.assertEqual(
            to_nova_server(self.servers[0]),
            NovaServer(id='a',
                       state=ServerState.ACTIVE,
                       image_id='valid_image',
                       flavor_id='valid_flavor',
                       created=self.createds[0][1],
                       servicenet_address=''))

    def test_with_servicenet(self):
        """
        Create server that has servicenet IP in it.
        """
        self.assertEqual(
            to_nova_server(self.servers[1]),
            NovaServer(id='b',
                       state=ServerState.BUILD,
                       image_id='valid_image',
                       flavor_id='valid_flavor',
                       created=self.createds[1][1],
                       servicenet_address='10.0.0.1'))

    def test_without_image_id(self):
        """
        Create server that has missing image in it in various ways.
        (for the case of BFV)
        """
        for image in ({}, {'id': None}):
            self.servers[0]['image'] = image
            self.assertEqual(
                to_nova_server(self.servers[0]),
                NovaServer(id='a',
                           state=ServerState.ACTIVE,
                           image_id=None,
                           flavor_id='valid_flavor',
                           created=self.createds[0][1],
                           servicenet_address=''))
        del self.servers[0]['image']
        self.assertEqual(
            to_nova_server(self.servers[0]),
            NovaServer(id='a',
                       state=ServerState.ACTIVE,
                       image_id=None,
                       flavor_id='valid_flavor',
                       created=self.createds[0][1],
                       servicenet_address=''))

    def test_with_lb_metadata(self):
        """
        Create a server that has load balancer config metadata in it.
        The only desired load balancers created are the ones with valid
        data.
        """
        self.servers[0]['metadata'] = {
            'rax:autoscale:lb:12345': '{"port": 80}',
            'rax:autoscale:lb:23456': '{"port": "80"}',
            'rax:autoscale:lb:34567': 'invalid string'
        }
        self.assertEqual(
            to_nova_server(self.servers[0]),
            NovaServer(id='a',
                       state=ServerState.ACTIVE,
                       image_id='valid_image',
                       flavor_id='valid_flavor',
                       created=self.createds[0][1],
                       desired_lbs=pmap({
                           '12345': CLBDescription(lb_id='12345', port=80)
                       }),
                       servicenet_address=''))


class IPAddressTests(SynchronousTestCase):
    """
    Tests for utility functions that extract IP addresses from server
    dicts.
    """
    def setUp(self):
        """
        Set up a bunch of addresses and a server dict.
        """
        self.addresses = {
            'private': [
                {'addr': '192.168.1.1', 'version': 4},
                {'addr': '10.0.0.1', 'version': 4},
                {'addr': '10.0.0.2', 'version': 4},
                {'addr': '::1', 'version': 6}
            ],
            'public': [
                {'addr': '50.50.50.50', 'version': 4},
                {'addr': '::::', 'version': 6}
            ]}
        self.server_dict = {'addresses': self.addresses}

    def test_private_ipv4_addresses(self):
        """
        :func:`_private_ipv4_addresses` returns all private IPv4 addresses
        from a complete server body.
        """
        result = _private_ipv4_addresses(self.server_dict)
        self.assertEqual(result, ['192.168.1.1', '10.0.0.1', '10.0.0.2'])

    def test_no_private_ip_addresses(self):
        """
        :func:`_private_ipv4_addresses` returns an empty list if the given
        server has no private IPv4 addresses.
        """
        del self.addresses["private"]
        result = _private_ipv4_addresses(self.server_dict)
        self.assertEqual(result, [])

    def test_servicenet_address(self):
        """
        :func:`_servicenet_address` returns the correct ServiceNet
        address, which is the first IPv4 address in the ``private``
        group in the 10.x.x.x range.

        It even does this when there are other addresses in the
        ``private`` group. This happens when the tenant specifies
        their own network named ``private``.
        """
        self.assertEqual(_servicenet_address(self.server_dict), "10.0.0.1")

    def test_no_servicenet_address(self):
        """
        :func:`_servicenet_address` returns :data:`None` if the server has no
        ServiceNet address.
        """
        del self.addresses["private"]
        self.assertEqual(_servicenet_address(self.server_dict), "")


class GetAllConvergenceDataTests(SynchronousTestCase):
    """Tests for :func:`get_all_convergence_data`."""

    def setUp(self):
        """Save some stuff."""
        self.servers = [
            {'id': 'a',
             'state': 'ACTIVE',
             'image': {'id': 'image'},
             'flavor': {'id': 'flavor'},
             'created': '1970-01-01T00:00:00Z',
             'addresses': {'private': [{'addr': '10.0.0.1',
                                        'version': 4}]}},
            {'id': 'b',
             'state': 'ACTIVE',
             'image': {'id': 'image'},
             'flavor': {'id': 'flavor'},
             'created': '1970-01-01T00:00:01Z',
             'addresses': {'private': [{'addr': '10.0.0.2',
                                        'version': 4}]}}
        ]

    def test_success(self):
        """The data is returned as a tuple of ([NovaServer], [CLBNode])."""
        lb_nodes = [CLBNode(node_id='node1', address='ip1',
                            description=CLBDescription(lb_id='lb1', port=80))]

        get_servers = lambda: Effect(Stub(Constant({'gid': self.servers})))
        get_lb = lambda: Effect(Stub(Constant(lb_nodes)))

        eff = get_all_convergence_data(
            'gid',
            get_scaling_group_servers=get_servers,
            get_clb_contents=get_lb)

        expected_servers = [
            NovaServer(id='a',
                       state=ServerState.ACTIVE,
                       image_id='image',
                       flavor_id='flavor',
                       created=0,
                       servicenet_address='10.0.0.1'),
            NovaServer(id='b',
                       state=ServerState.ACTIVE,
                       image_id='image',
                       flavor_id='flavor',
                       created=1,
                       servicenet_address='10.0.0.2'),
        ]
        self.assertEqual(resolve_stubs(eff), (expected_servers, lb_nodes))

    def test_no_group_servers(self):
<<<<<<< HEAD
=======
        """
        If there are no servers in a group, get_all_convergence_data includes
        an empty list.
        """
>>>>>>> 85a9f644
        get_servers = lambda: Effect(Stub(Constant({})))
        get_lb = lambda: Effect(Stub(Constant([])))

        eff = get_all_convergence_data(
            'gid',
            get_scaling_group_servers=get_servers,
            get_clb_contents=get_lb)

        self.assertEqual(resolve_stubs(eff), ([], []))<|MERGE_RESOLUTION|>--- conflicted
+++ resolved
@@ -560,13 +560,10 @@
         self.assertEqual(resolve_stubs(eff), (expected_servers, lb_nodes))
 
     def test_no_group_servers(self):
-<<<<<<< HEAD
-=======
         """
         If there are no servers in a group, get_all_convergence_data includes
         an empty list.
         """
->>>>>>> 85a9f644
         get_servers = lambda: Effect(Stub(Constant({})))
         get_lb = lambda: Effect(Stub(Constant([])))
 
