--- conflicted
+++ resolved
@@ -6,11 +6,7 @@
 from effect import Constant, Effect
 from effect.testing import Stub
 
-<<<<<<< HEAD
-from pyrsistent import pset
-=======
-from pyrsistent import freeze, pmap
->>>>>>> 00488ceb
+from pyrsistent import freeze, pset
 
 from twisted.trial.unittest import SynchronousTestCase
 
@@ -485,19 +481,11 @@
                        image_id='valid_image',
                        flavor_id='valid_flavor',
                        created=self.createds[0][1],
-<<<<<<< HEAD
                        desired_lbs=pset([
-                            CLBDescription(lb_id='01234', port=80),
-                            CLBDescription(lb_id='01234', port=90)]),
-                       servicenet_address=''))
-=======
-                       desired_lbs=pmap({
-                           '01234': [CLBDescription(lb_id='01234', port=80),
-                                     CLBDescription(lb_id='01234', port=90)]
-                       }),
+                           CLBDescription(lb_id='01234', port=80),
+                           CLBDescription(lb_id='01234', port=90)]),
                        servicenet_address='',
                        links=freeze(self.links[0])))
->>>>>>> 00488ceb
 
 
 class IPAddressTests(SynchronousTestCase):
