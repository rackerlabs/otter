import sys
import traceback
import uuid
from datetime import datetime

from effect import (
    ComposedDispatcher, Constant, Effect, Error, Func, ParallelEffects,
    TypeDispatcher, base_dispatcher, sync_perform)
from effect.async import perform_parallel_async
from effect.ref import ReadReference, Reference, reference_dispatcher
from effect.testing import SequenceDispatcher

from kazoo.exceptions import BadVersionError
from kazoo.recipe.partitioner import PartitionState

import mock

from pyrsistent import freeze, pbag, pmap, pset, s

from twisted.internet.defer import fail, succeed
from twisted.trial.unittest import SynchronousTestCase

from otter.cloud_client import NoSuchCLBError, TenantScope
from otter.constants import CONVERGENCE_DIRTY_DIR
from otter.convergence.composition import get_desired_group_state
from otter.convergence.model import (
    CLBDescription, CLBNode, ErrorReason, ServerState, StepResult)
from otter.convergence.service import (
    ConcurrentError,
    ConvergenceStarter,
    Converger,
    converge_all_groups,
    converge_one_group,
    determine_active, execute_convergence, get_my_divergent_groups,
    non_concurrently)
from otter.convergence.steps import ConvergeLater, CreateServer
from otter.log.intents import BoundFields, Log, LogErr
from otter.models.intents import (
    DeleteGroup,
    GetScalingGroupInfo,
    ModifyGroupState,
    UpdateGroupStatus,
    perform_modify_group_state)
from otter.models.interface import (
    GroupState, NoSuchScalingGroupError, ScalingGroupStatus)
from otter.test.convergence.test_planning import server
from otter.test.util.test_zk import ZNodeStatStub
from otter.test.utils import (
    Cache, CheckFailureValue, FakePartitioner,
    TestStep,
    mock_group, mock_log,
    nested_sequence,
    noop,
    perform_sequence,
    raise_,
    raise_to_exc_info,
    test_dispatcher,
    transform_eq)
from otter.util.zk import CreateOrSet, DeleteNode, GetChildren, GetStat


class ConvergenceStarterTests(SynchronousTestCase):
    """Tests for :obj:`ConvergenceStarter`."""

    def test_start_convergence(self):
        """Starting convergence marks dirty and logs a message."""
        svc = ConvergenceStarter('my-dispatcher')
        log = mock_log()

        def perform(dispatcher, eff):
            return succeed((dispatcher, eff))
        d = svc.start_convergence(log, 'tenant', 'group', perform=perform)
        self.assertEqual(
            self.successResultOf(d),
            ('my-dispatcher',
             Effect(CreateOrSet(path='/groups/divergent/tenant_group',
                                content='dirty'))))
        log.msg.assert_called_once_with(
            'mark-dirty-success', tenant_id='tenant', scaling_group_id='group')

    def test_error_marking_dirty(self):
        """An error is logged when marking dirty fails."""
        svc = ConvergenceStarter('my-dispatcher')
        log = mock_log()

        def perform(dispatcher, eff):
            return fail(RuntimeError('oh no'))
        d = svc.start_convergence(log, 'tenant', 'group', perform=perform)
        self.assertEqual(self.successResultOf(d), None)
        log.err.assert_called_once_with(
            CheckFailureValue(RuntimeError('oh no')),
            'mark-dirty-failure', tenant_id='tenant', scaling_group_id='group')


class ConvergerTests(SynchronousTestCase):
    """Tests for :obj:`Converger`."""

    def setUp(self):
        self.log = mock_log()
        self.num_buckets = 10

    def _converger(self, converge_all_groups, dispatcher=None):
        if dispatcher is None:
            dispatcher = _get_dispatcher()
        return Converger(
            self.log, dispatcher, self.num_buckets,
            self._pfactory, build_timeout=3600,
            converge_all_groups=converge_all_groups)

    def _pfactory(self, buckets, log, got_buckets):
        self.assertEqual(buckets, range(self.num_buckets))
        self.fake_partitioner = FakePartitioner(log, got_buckets)
        return self.fake_partitioner

    def _log_sequence(self, intents):
        uid = uuid.uuid1()
        exp_uid = str(uid)
        return SequenceDispatcher([
            (Func(uuid.uuid1), lambda i: uid),
            (BoundFields(effect=mock.ANY,
                         fields={'otter_service': 'converger',
                                 'converger_run_id': exp_uid}),
             nested_sequence(intents)),
        ])

    def test_buckets_acquired(self):
        """
        When buckets are allocated, the result of converge_all_groups is
        performed.
        """
        def converge_all_groups(currently_converging, _my_buckets,
                                all_buckets, divergent_flags, build_timeout):
            return Effect(
                ('converge-all', currently_converging, _my_buckets,
                 all_buckets, divergent_flags, build_timeout))

        my_buckets = [0, 5]
        bound_sequence = [
            (GetChildren(CONVERGENCE_DIRTY_DIR),
                lambda i: ['flag1', 'flag2']),
            (('converge-all',
                transform_eq(lambda cc: cc is converger.currently_converging,
                             True),
                my_buckets,
                range(self.num_buckets),
                ['flag1', 'flag2'],
                3600),
                lambda i: 'foo')
        ]
        sequence = self._log_sequence(bound_sequence)

        converger = self._converger(converge_all_groups, dispatcher=sequence)

        with sequence.consume():
            result = self.fake_partitioner.got_buckets(my_buckets)
        self.assertEqual(self.successResultOf(result), 'foo')

    def test_buckets_acquired_errors(self):
        """
        Errors raised from performing the converge_all_groups effect are
        logged, and None is the ultimate result.
        """
        def converge_all_groups(currently_converging, _my_buckets,
                                all_buckets, divergent_flags, build_timeout):
            return Effect('converge-all')

        bound_sequence = [
            (GetChildren(CONVERGENCE_DIRTY_DIR),
                lambda i: ['flag1', 'flag2']),
            ('converge-all', lambda i: raise_(RuntimeError('foo'))),
            (LogErr(
                CheckFailureValue(RuntimeError('foo')),
                'converge-all-groups-error', {}), lambda i: None)
        ]
        sequence = self._log_sequence(bound_sequence)

        # relying on the side-effect of setting up self.fake_partitioner
        self._converger(converge_all_groups, dispatcher=sequence)

        with sequence.consume():
            result = self.fake_partitioner.got_buckets([0])
        self.assertEqual(self.successResultOf(result), None)

    def test_divergent_changed_not_acquired(self):
        """
        When notified that divergent groups have changed and we have not
        acquired our buckets, nothing is done.
        """
        dispatcher = SequenceDispatcher([])  # "nothing happens"
        converger = self._converger(lambda *a, **kw: 1 / 0,
                                    dispatcher=dispatcher)
        # Doesn't try to get buckets
        self.fake_partitioner.get_current_buckets = lambda s: 1 / 0
        converger.divergent_changed(['group1', 'group2'])

    def test_divergent_changed_not_ours(self):
        """
        When notified that divergent groups have changed but they're not ours,
        nothing is done.
        """
        dispatcher = SequenceDispatcher([])  # "nothing happens"
        converger = self._converger(lambda *a, **kw: 1 / 0,
                                    dispatcher=dispatcher)
        self.fake_partitioner.current_state = PartitionState.ACQUIRED
        converger.divergent_changed(['group1', 'group2'])

    def test_divergent_changed(self):
        """
        When notified that divergent groups have changed, and one of the groups
        is associated with a bucket assigned to us, convergence is triggered,
        and the list of child nodes is passed on to
        :func:`converge_all_groups`.
        """
        def converge_all_groups(currently_converging, _my_buckets,
                                all_buckets, divergent_flags, build_timeout):
            return Effect(('converge-all-groups', divergent_flags))

        intents = [
            (('converge-all-groups', ['group1', 'group2']),
             lambda i: None)
        ]
        sequence = self._log_sequence(intents)

        converger = self._converger(converge_all_groups, dispatcher=sequence)

        # sha1('group1') % 10 == 3
        self.fake_partitioner.current_state = PartitionState.ACQUIRED
        self.fake_partitioner.my_buckets = [3]
        with sequence.consume():
            converger.divergent_changed(['group1', 'group2'])


class ConvergeOneGroupTests(SynchronousTestCase):
    """Tests for :func:`converge_one_group`."""

    def setUp(self):
        self.tenant_id = 'tenant-id'
        self.group_id = 'g1'
        self.version = 5

    def _execute_convergence(self, tenant_id, group_id, build_timeout):
        return Effect(('ec', tenant_id, group_id, build_timeout))

    def _verify_sequence(self, sequence, converging=Reference(pset())):
        """
        Verify that sequence is executed
        """
        dispatcher = ComposedDispatcher([sequence, _get_dispatcher()])
        eff = converge_one_group(
            converging, self.tenant_id, self.group_id, self.version,
            3600, execute_convergence=self._execute_convergence)
        with sequence.consume():
            self.assertIsNone(sync_perform(dispatcher, eff))

    def test_success(self):
        """
        runs execute_convergence and returns None, then deletes the dirty flag.
        """
        sequence = SequenceDispatcher([
            (('ec', self.tenant_id, self.group_id, 3600),
             lambda i: (StepResult.SUCCESS, ScalingGroupStatus.ACTIVE)),
            (DeleteNode(path='/groups/divergent/tenant-id_g1',
                        version=self.version), lambda i: None),
            (Log('mark-clean-success', {}), lambda i: None)
        ])
        self._verify_sequence(sequence)

    def test_non_concurrent(self):
        """
        Won't run execute_convergence if it's already running for the same
        group ID.
        """
        self._verify_sequence(
            SequenceDispatcher([]), Reference(pset([self.group_id])))

    def test_no_scaling_group(self):
        """
        When the scaling group disappears, a fatal error is logged and the
        dirty flag is cleaned up.
        """
        expected_error = NoSuchScalingGroupError(self.tenant_id, self.group_id)
        sequence = SequenceDispatcher([
            (('ec', self.tenant_id, self.group_id, 3600),
             lambda i: raise_(expected_error)),
            (LogErr(CheckFailureValue(expected_error),
                    'converge-fatal-error', {}),
             lambda i: None),
            (DeleteNode(path='/groups/divergent/tenant-id_g1',
                        version=self.version), lambda i: None),
            (Log('mark-clean-success', {}), lambda i: None)
        ])
        self._verify_sequence(sequence)

    def test_unexpected_errors(self):
        """
        Unexpected exceptions log a non-fatal error and don't clean up the
        dirty flag.
        """
        expected_error = RuntimeError('oh no!')
        sequence = SequenceDispatcher([
            (('ec', self.tenant_id, self.group_id, 3600),
             lambda i: raise_(expected_error)),
            (LogErr(CheckFailureValue(expected_error),
                    'converge-non-fatal-error', {}),
             lambda i: None)
        ])
        self._verify_sequence(sequence)

    def test_delete_node_version_mismatch(self):
        """
        When the version of the dirty flag changes during a call to
        converge_one_group, and DeleteNode raises a BadVersionError, the error
        is logged and nothing else is cleaned up.
        """
        sequence = SequenceDispatcher([
            (('ec', self.tenant_id, self.group_id, 3600),
             lambda i: (StepResult.SUCCESS, ScalingGroupStatus.ACTIVE)),
            (DeleteNode(path='/groups/divergent/tenant-id_g1',
                        version=self.version),
             lambda i: raise_(BadVersionError())),
            (Log('mark-clean-skipped',
                 dict(path='/groups/divergent/tenant-id_g1',
                      dirty_version=self.version)), lambda i: None)
        ])
        self._verify_sequence(sequence)

    def test_delete_node_other_error(self):
        """When marking clean raises arbitrary errors, an error is logged."""
        sequence = SequenceDispatcher([
            (('ec', self.tenant_id, self.group_id, 3600),
             lambda i: (StepResult.SUCCESS, ScalingGroupStatus.ACTIVE)),
            (DeleteNode(path='/groups/divergent/tenant-id_g1',
                        version=self.version),
             lambda i: raise_(ZeroDivisionError())),
            (LogErr(CheckFailureValue(ZeroDivisionError()),
                    'mark-clean-failure',
                    dict(path='/groups/divergent/tenant-id_g1',
                         dirty_version=self.version)), lambda i: None)
        ])
        self._verify_sequence(sequence)

    def test_retry(self):
        """
        When execute_convergence returns RETRY, the divergent flag is not
        deleted.
        """
        sequence = SequenceDispatcher([
            (('ec', self.tenant_id, self.group_id, 3600),
             lambda i: (StepResult.RETRY, ScalingGroupStatus.ACTIVE))
        ])
        self._verify_sequence(sequence)

    def test_failure(self):
        """
        When execute_convergence returns FAILURE, the divergent flag is
        deleted.
        """
        sequence = SequenceDispatcher([
            (('ec', self.tenant_id, self.group_id, 3600),
             lambda i: (StepResult.FAILURE, ScalingGroupStatus.ACTIVE)),
            (DeleteNode(path='/groups/divergent/tenant-id_g1',
                        version=self.version), lambda i: None),
            (Log('mark-clean-success', {}), lambda i: None)
        ])
        self._verify_sequence(sequence)

    def test_delete_flag_unconditionally_when_group_deleted(self):
        """
        When execute_convergence's return value indicates the group has been
        deleted, the divergent flag is unconditionally deleted (ignoring
        mismatched versions), because a re-converge would be fruitless.
        """
        sequence = SequenceDispatcher([
            (('ec', self.tenant_id, self.group_id, 3600),
             lambda i: (StepResult.SUCCESS, None)),
            (DeleteNode(path='/groups/divergent/tenant-id_g1', version=-1),
             noop),
            (Log('mark-clean-success', {}), noop),
        ])
        self._verify_sequence(sequence)


class ConvergeAllGroupsTests(SynchronousTestCase):
    """Tests for :func:`converge_all_groups`."""

    def setUp(self):
        self.currently_converging = Reference(pset())
        self.my_buckets = [1, 6]
        self.all_buckets = range(10)
        self.group_infos = [
            {'tenant_id': '00', 'group_id': 'g1',
             'dirty-flag': '/groups/divergent/00_g1'},
            {'tenant_id': '01', 'group_id': 'g2',
             'dirty-flag': '/groups/divergent/01_g2'}
        ]

    def _converge_all_groups(self, flags):
        return converge_all_groups(
            self.currently_converging, self.my_buckets,
            self.all_buckets,
            flags,
            3600,
            converge_one_group=self._converge_one_group)

    def _converge_one_group(self, currently_converging, tenant_id,
                            group_id, version, build_timeout):
        return Effect(
            ('converge', tenant_id, group_id, version, build_timeout))

    def test_converge_all_groups(self):
        """
        Fetches divergent groups and runs converge_one_group for each one
        needing convergence.
        """
        eff = self._converge_all_groups(['00_g1', '01_g2'])

        def get_bound_sequence(tid, gid):
            return [
                (GetStat(path='/groups/divergent/{}_{}'.format(tid, gid)),
                 lambda i: ZNodeStatStub(version=1)),
                (TenantScope(mock.ANY, tid),
                 nested_sequence([
                     (('converge', tid, gid, 1, 3600),
                      lambda i: 'converged {}!'.format(tid))])),
            ]

        sequence = SequenceDispatcher([
            (ReadReference(ref=self.currently_converging),
             lambda i: pset()),
            (Log('converge-all-groups',
                 dict(group_infos=self.group_infos, currently_converging=[])),
             lambda i: None),
            (BoundFields(mock.ANY, fields={'tenant_id': '00',
                                           'scaling_group_id': 'g1'}),
             nested_sequence(get_bound_sequence('00', 'g1'))),
            (BoundFields(mock.ANY, fields={'tenant_id': '01',
                                           'scaling_group_id': 'g2'}),
             nested_sequence(get_bound_sequence('01', 'g2'))),
        ])
        dispatcher = ComposedDispatcher([sequence, test_dispatcher()])

        with sequence.consume():
            self.assertEqual(
                sync_perform(dispatcher, eff),
                ['converged 00!', 'converged 01!'])

    def test_filter_out_currently_converging(self):
        """
        If a group is already being converged, its dirty flag is not statted
        convergence is not run for it.
        """
        eff = self._converge_all_groups(['00_g1', '01_g2'])
        sequence = SequenceDispatcher([
            (ReadReference(ref=self.currently_converging),
             lambda i: pset(['g1'])),
            (Log('converge-all-groups',
                 dict(group_infos=[self.group_infos[1]],
                      currently_converging=['g1'])),
             lambda i: None),

            (BoundFields(mock.ANY, dict(tenant_id='01',
                                        scaling_group_id='g2')),
             nested_sequence([
                (GetStat(path='/groups/divergent/01_g2'),
                 lambda i: ZNodeStatStub(version=5)),
                (TenantScope(mock.ANY, '01'),
                 nested_sequence([
                    (('converge', '01', 'g2', 5, 3600),
                     lambda i: 'converged two!'),
                 ])),
             ]))
        ])
        dispatcher = ComposedDispatcher([sequence, test_dispatcher()])

        with sequence.consume():
            self.assertEqual(sync_perform(dispatcher, eff), ['converged two!'])

    def test_no_log_on_no_groups(self):
        """When there's no work, no log message is emitted."""
        def converge_one_group(log, currently_converging, tenant_id, group_id,
                               version, build_timeout):
            1 / 0

        result = converge_all_groups(
            self.currently_converging, self.my_buckets, self.all_buckets, [],
            3600, converge_one_group=converge_one_group)
        self.assertEqual(sync_perform(_get_dispatcher(), result), None)

    def test_ignore_disappearing_divergent_flag(self):
        """
        When the divergent flag disappears just as we're starting to converge,
        the group does not get converged and None is returned as its result.

        This happens when a concurrent convergence iteration is just finishing
        up.
        """
        eff = self._converge_all_groups(['00_g1'])

        def get_bound_sequence(tid, gid):
            # since this GetStat is going to return None, no more effects will
            # be run. This is the crux of what we're testing.
            znode = '/groups/divergent/{}_{}'.format(tid, gid)
            return [
                (GetStat(path=znode), lambda i: None),
                (Log('converge-divergent-flag-disappeared',
                     fields={'znode': znode}),
                 noop)]

        sequence = SequenceDispatcher([
            (ReadReference(ref=self.currently_converging),
             lambda i: pset()),
            (Log('converge-all-groups',
                 dict(group_infos=[self.group_infos[0]],
                      currently_converging=[])),
             lambda i: None),
            (BoundFields(mock.ANY, fields={'tenant_id': '00',
                                           'scaling_group_id': 'g1'}),
             nested_sequence(get_bound_sequence('00', 'g1'))),
        ])
        dispatcher = test_dispatcher(sequence)
        with sequence.consume():
            self.assertEqual(sync_perform(dispatcher, eff), [None])


class GetMyDivergentGroupsTests(SynchronousTestCase):

    def test_get_my_divergent_groups(self):
        """
        :func:`get_my_divergent_groups` returns structured information about
        divergent groups that are associated with the given buckets.
        """
        # sha1('00') % 10 is 6, sha1('01') % 10 is 1.
        result = get_my_divergent_groups(
            [6], range(10), ['00_gr1', '00_gr2', '01_gr3'])
        self.assertEqual(
            result,
            [{'tenant_id': '00', 'group_id': 'gr1',
              'dirty-flag': '/groups/divergent/00_gr1'},
             {'tenant_id': '00', 'group_id': 'gr2',
              'dirty-flag': '/groups/divergent/00_gr2'}])


def _get_dispatcher():
    return ComposedDispatcher([
        TypeDispatcher({
            ParallelEffects: perform_parallel_async,
        }),
        reference_dispatcher,
        base_dispatcher,
    ])


class NonConcurrentlyTests(SynchronousTestCase):
    """Tests for :func:`non_concurrently`."""

    def setUp(self):
        self.locks = Reference(pset())

    def _get_locks(self):
        """Get the locks set."""
        return sync_perform(_get_dispatcher(), self.locks.read())

    def _add_lock(self, value):
        """Add an item to the locks set."""
        return sync_perform(_get_dispatcher(),
                            self.locks.modify(lambda cc: cc.add(value)))

    def test_success(self):
        """
        :func:`non_concurrently` returns the result of the passed effect, and
        adds the ``key`` to the ``locks`` while executing.
        """
        dispatcher = _get_dispatcher()

        def execute_stuff():
            self.assertEqual(self._get_locks(), pset(['the-key']))
            return 'foo'

        eff = Effect(Func(execute_stuff))

        non_c_eff = non_concurrently(self.locks, 'the-key', eff)
        self.assertEqual(sync_perform(dispatcher, non_c_eff), 'foo')
        # after the effect completes, its lock is released
        self.assertEqual(self._get_locks(), pset([]))

    def test_refuses_concurrency(self):
        """
        :func:`non_concurrently` raises :obj:`ConcurrentError` when the key is
        already locked.
        """
        self._add_lock('the-key')
        eff = Effect(Error(RuntimeError('foo')))
        non_c_eff = non_concurrently(self.locks, 'the-key', eff)
        self.assertRaises(
            ConcurrentError,
            sync_perform, _get_dispatcher(), non_c_eff)
        self.assertEqual(self._get_locks(), pset(['the-key']))

    def test_cleans_up_on_exception(self):
        """
        When the effect results in error, the key is still removed from the
        locked set.
        """
        dispatcher = _get_dispatcher()
        eff = Effect(Error(RuntimeError('foo!')))
        non_c_eff = non_concurrently(self.locks, 'the-key', eff)
        e = self.assertRaises(RuntimeError, sync_perform, dispatcher,
                              non_c_eff)
        self.assertEqual(str(e), 'foo!')
        self.assertEqual(self._get_locks(), pset([]))


class ExecuteConvergenceTests(SynchronousTestCase):
    """Tests for :func:`execute_convergence`."""

    def setUp(self):
        self.tenant_id = 'tenant-id'
        self.group_id = 'group-id'
        self.state = GroupState(self.tenant_id, self.group_id, 'group-name',
                                {}, {}, None, {}, False,
                                ScalingGroupStatus.ACTIVE, desired=2)
        self.group = mock_group(self.state, self.tenant_id, self.group_id)
        self.lc = {'args': {'server': {'name': 'foo'}, 'loadBalancers': []}}
        self.desired_lbs = s(CLBDescription(lb_id='23', port=80))
        self.servers = (
            server('a', ServerState.ACTIVE, servicenet_address='10.0.0.1',
                   desired_lbs=self.desired_lbs,
                   links=freeze([{'href': 'link1', 'rel': 'self'}])),
            server('b', ServerState.ACTIVE, servicenet_address='10.0.0.2',
                   desired_lbs=self.desired_lbs,
                   links=freeze([{'href': 'link2', 'rel': 'self'}]))
        )
        self.gsgi = GetScalingGroupInfo(tenant_id='tenant-id',
                                        group_id='group-id')
        self.manifest = {  # Many details elided!
            'state': self.state,
            'launchConfiguration': self.lc,
        }
        self.gsgi_result = (self.group, self.manifest)
        self.now = datetime(1970, 1, 1)
        self.get_seq = [(Func(datetime.utcnow), lambda i: self.now),
                        (self.gsgi, lambda i: self.gsgi_result)]

    def _get_dispatcher(self):
        return ComposedDispatcher([
            TypeDispatcher({
                ParallelEffects: perform_parallel_async,
                ModifyGroupState: perform_modify_group_state
            }),
            base_dispatcher
        ])

    def _get_gacd_func(self):
        def get_all_convergence_data(tenant_id, group_id, time):
            self.assertEqual(self.tenant_id, tenant_id)
            self.assertEqual(self.group_id, group_id)
            self.assertEqual(time, self.now)
            return Effect(Constant((self.servers, ())))
        return get_all_convergence_data

    def test_no_steps(self):
        """
        If state of world matches desired, no steps are executed, but the
        `active` servers are still updated, and SUCCESS is the return value.
        """
        gacd = self._get_gacd_func()
        for serv in self.servers:
            serv.desired_lbs = pset()
        eff = execute_convergence(self.tenant_id, self.group_id,
                                  build_timeout=3600,
                                  get_all_convergence_data=gacd,
                                  cache_class=Cache)
        expected_active = {
            'a': {'id': 'a', 'links': [{'href': 'link1', 'rel': 'self'}]},
            'b': {'id': 'b', 'links': [{'href': 'link2', 'rel': 'self'}]}
        }
        sequence = [
            (Log('execute-convergence', mock.ANY), noop),
            (Log('execute-convergence-results',
                 {'results': [], 'worst_status': 'SUCCESS'}), noop),
            (("cacheistenant-idgroup-id", self.now,
              [{'id': 'a'}, {'id': 'b'}], True), noop)
        ]
        result = perform_sequence(
            self.get_seq + sequence, eff, self._get_dispatcher())
        self.assertEqual(self.group.modify_state_values[-1].active,
                         expected_active)
        self.assertEqual(result, (StepResult.SUCCESS,
                         ScalingGroupStatus.ACTIVE))

    def test_success(self):
        """
        Executes the plan and returns SUCCESS when that's the most severe
        result.
        """
        gacd = self._get_gacd_func()
        dgs = get_desired_group_state(self.group_id, self.lc, 2)
        deleted = server(
            'c', ServerState.DELETED, servicenet_address='10.0.0.3',
            desired_lbs=self.desired_lbs,
            links=freeze([{'href': 'link3', 'rel': 'self'}]))
        servers = self.servers + (deleted,)
        steps = [
            TestStep(
                Effect(
                    {'dgs': dgs,
                     'servers': servers,
                     'lb_nodes': (),
                     'now': 0})
                .on(lambda _: (StepResult.SUCCESS, [])))]

        def plan(dgs, servers, lb_nodes, now, build_timeout):
            self.assertEqual(build_timeout, 3600)
            return steps

        eff = execute_convergence(self.tenant_id, self.group_id,
                                  build_timeout=3600,
                                  get_all_convergence_data=gacd,
                                  plan=plan, cache_class=Cache)

        sequence = [
            (Log('execute-convergence',
<<<<<<< HEAD
                 dict(servers=self.servers, lb_nodes=(), steps=steps,
                      now=self.now, desired=dgs, active=[])), noop),
            ({'dgs': dgs,
              'servers': servers,
=======
                 dict(servers=tuple(self.servers), lb_nodes=(), steps=steps,
                      now=500, desired=dgs)), lambda i: None),
            ({'dgs': get_desired_group_state(self.group_id, self.lc, 2),
              'servers': tuple(self.servers),
>>>>>>> f474bc33
              'lb_nodes': (),
              'now': 0},
             noop),
            (Log('execute-convergence-results',
                 {'results': [(steps[0], (StepResult.SUCCESS, []))],
                  'worst_status': 'SUCCESS'}), noop),
            # Note that servers arg is non-deleted servers
            (("cacheistenant-idgroup-id", self.now,
              [{'id': 'a'}, {'id': 'b'}], True), noop)
        ]
        result = perform_sequence(
            self.get_seq + sequence, eff, self._get_dispatcher())
        self.assertEqual(self.group.modify_state_values[-1].active, {})
        self.assertEqual(result,
                         (StepResult.SUCCESS, ScalingGroupStatus.ACTIVE))

    def test_first_error_extraction(self):
        """
        If the GetScalingGroupInfo effect fails, its exception is raised
        directly, without the FirstError wrapper.
        """
        gacd = self._get_gacd_func()
        for srv in self.servers:
            srv.desired_lbs = pset()

        eff = execute_convergence(self.tenant_id, self.group_id,
                                  build_timeout=3600,
                                  get_all_convergence_data=gacd)

        # Perform the GetScalingGroupInfo by raising an exception
        sequence = [
            (Func(datetime.utcnow), lambda i: self.now),
            (self.gsgi, lambda i: raise_(RuntimeError('foo')))]

        # And make sure that exception isn't wrapped in FirstError.
        e = self.assertRaises(
            RuntimeError, perform_sequence, sequence, eff,
            self._get_dispatcher())
        self.assertEqual(str(e), 'foo')

    def test_log_reasons(self):
        """When a step doesn't succeed, useful information is logged."""
        try:
            1 / 0
        except ZeroDivisionError:
            exc_info = sys.exc_info()

        step = TestStep(Effect(Constant(
            (StepResult.RETRY, [
                ErrorReason.Exception(exc_info),
                ErrorReason.String('foo'),
                ErrorReason.Structured({'foo': 'bar'})]))))

        def plan(*args, **kwargs):
            return pbag([step])

        gacd = self._get_gacd_func()
        eff = execute_convergence(self.tenant_id, self.group_id,
                                  build_timeout=3600,
                                  get_all_convergence_data=gacd,
                                  plan=plan)

        exc_msg = "ZeroDivisionError('integer division or modulo by zero',)"
        tb_msg = ''.join(traceback.format_exception(*exc_info))
        expected_fields = {
            'results': [
                (step, (StepResult.RETRY,
                        [{'exception': exc_msg,
                          'traceback': tb_msg},
                         'foo',
                         {'foo': 'bar'}]))],
            'worst_status': 'RETRY'}
<<<<<<< HEAD
        sequence = [
=======
        sequence = SequenceDispatcher([
            (self.gsgi, lambda i: (self.group, self.manifest)),
            (ModifyGroupState(scaling_group=self.group, modifier=mock.ANY),
             noop),
>>>>>>> f474bc33
            (Log(msg='execute-convergence', fields=mock.ANY), noop),
            (Log(msg='execute-convergence-results', fields=expected_fields),
             noop)
        ]

        self.assertEqual(
            perform_sequence(
                self.get_seq + sequence, eff, self._get_dispatcher()),
            (StepResult.RETRY, ScalingGroupStatus.ACTIVE))

    def test_log_steps(self):
        """The steps to be executed are logged to cloud feeds."""
        step = CreateServer(server_config=pmap({"foo": "bar"}))

        def plan(*args, **kwargs):
            return pbag([step])

        gacd = self._get_gacd_func()
        eff = execute_convergence(self.tenant_id, self.group_id,
                                  build_timeout=3600,
                                  get_all_convergence_data=gacd,
                                  plan=plan)

<<<<<<< HEAD
        sequence = [
=======
        sequence = SequenceDispatcher([
            (self.gsgi, lambda i: (self.group, self.manifest)),
            (ModifyGroupState(scaling_group=self.group, modifier=mock.ANY),
             noop),
>>>>>>> f474bc33
            (Log('convergence-create-servers',
                 fields={'num_servers': 1, 'server_config': {'foo': 'bar'},
                         'cloud_feed': True}),
             noop),
<<<<<<< HEAD
            (Log(msg='execute-convergence', fields=mock.ANY), noop),
            (Log(msg='execute-convergence-results', fields=mock.ANY), noop)
        ]
=======
            (Log('execute-convergence', fields=mock.ANY), noop),
            (Log('execute-convergence-results', fields=mock.ANY), noop),
        ])

        dispatcher = ComposedDispatcher([
            base_dispatcher,
            TypeDispatcher({ParallelEffects: perform_parallel_async}),
            sequence])
>>>>>>> f474bc33

        self.assertEqual(
            perform_sequence(
                self.get_seq + sequence, eff, self._get_dispatcher()),
            (StepResult.RETRY, ScalingGroupStatus.ACTIVE))

    def test_deleting_group(self):
        """
        If group's status is DELETING, plan will be generated to delete
        all servers and group is deleted if the steps return SUCCESS. The
        group is not deleted is the step do not succeed
        """
        gacd = self._get_gacd_func()

        def _plan(dsg, *a, **kwargs):
            self.dsg = dsg
            return [TestStep(Effect(Constant((StepResult.SUCCESS, []))))]

        eff = execute_convergence(self.tenant_id, self.group_id,
                                  build_timeout=3600,
                                  get_all_convergence_data=gacd, plan=_plan,
                                  cache_class=Cache)

        self.state.status = ScalingGroupStatus.DELETING
        sequence = [
            (Log('execute-convergence', mock.ANY), noop),
            (Log('execute-convergence-results', mock.ANY), noop),
            (DeleteGroup(tenant_id=self.tenant_id, group_id=self.group_id),
             noop)
        ]
        self.assertEqual(
            perform_sequence(self.get_seq + sequence, eff,
                             self._get_dispatcher()),
            (StepResult.SUCCESS, None))
        # ModifyGroupState was not called
        self.assertEqual(len(self.group.modify_state_values), 0)
        # desired capacity was changed to 0
        self.assertEqual(self.dsg.capacity, 0)

        # Group is not deleted if step result was not successful
        def fplan(*a, **kwargs):
            return [TestStep(Effect(Constant((StepResult.RETRY, []))))]

        eff = execute_convergence(self.tenant_id, self.group_id,
                                  build_timeout=3600,
                                  get_all_convergence_data=gacd, plan=fplan)
        # This succeeded without DeleteGroup performer being there ensuring
        # that it was not called
        self.assertEqual(
            perform_sequence(self.get_seq + sequence[:-1], eff,
                             self._get_dispatcher()),
            (StepResult.RETRY, ScalingGroupStatus.DELETING))

    def test_returns_retry(self):
        """
        If a step that results in RETRY is returned, and there are no FAILUREs,
        then the ultimate result of executing convergence will be a RETRY.
        """
        gacd = self._get_gacd_func()

        def plan(*args, **kwargs):
            return pbag([
                TestStep(Effect(Constant((StepResult.SUCCESS, [])))),
                ConvergeLater(reasons=[ErrorReason.String('mywish')]),
                TestStep(Effect(Constant((StepResult.SUCCESS, []))))])

        eff = execute_convergence(self.tenant_id, self.group_id,
                                  build_timeout=3600, plan=plan,
                                  get_all_convergence_data=gacd)
        sequence = [
            (Log('execute-convergence', mock.ANY), noop),
            (Log('execute-convergence-results', mock.ANY), noop)
        ]
        self.assertEqual(
            perform_sequence(self.get_seq + sequence, eff,
                             self._get_dispatcher()),
            (StepResult.RETRY, ScalingGroupStatus.ACTIVE))

    def test_returns_failure_set_error_state(self):
        """
        The group is put into ERROR state if any step returns FAILURE, and
        FAILURE is the final result of convergence.
        """
        gacd = self._get_gacd_func()

        exc_info = raise_to_exc_info(NoSuchCLBError(lb_id=u'nolb1'))
        exc_info2 = raise_to_exc_info(NoSuchCLBError(lb_id=u'nolb2'))

        def plan(*args, **kwargs):
            return pbag([
                TestStep(Effect(Constant((StepResult.SUCCESS, [])))),
                ConvergeLater(reasons=[ErrorReason.String('mywish')]),
                TestStep(Effect(Constant((StepResult.SUCCESS, [])))),
                TestStep(Effect(Constant(
                    (StepResult.FAILURE,
                     [ErrorReason.Exception(exc_info)])))),
                TestStep(Effect(Constant(
                    (StepResult.FAILURE,
                     [ErrorReason.Exception(exc_info2)])))),
                TestStep(Effect(Constant((StepResult.SUCCESS, [])))),
            ])

        eff = execute_convergence(self.tenant_id, self.group_id,
                                  build_timeout=3600, plan=plan,
                                  get_all_convergence_data=gacd)

<<<<<<< HEAD
        sequence = [
=======
        sequence = SequenceDispatcher([
            (self.gsgi, lambda i: self.gsgi_result),
            (ModifyGroupState(scaling_group=self.group, modifier=mock.ANY),
             noop),
>>>>>>> f474bc33
            (Log(msg='execute-convergence', fields=mock.ANY), noop),
            (Log(msg='execute-convergence-results', fields=mock.ANY), noop),
            (UpdateGroupStatus(scaling_group=self.group,
                               status=ScalingGroupStatus.ERROR),
             noop),
            (Log('group-status-error',
                 dict(isError=True, cloud_feed=True,
                      status='ERROR',
                      reasons='Cloud Load Balancer does not exist: nolb1; '
                              'Cloud Load Balancer does not exist: nolb2')),
             noop)
        ]
        self.assertEqual(
            perform_sequence(self.get_seq + sequence, eff,
                             self._get_dispatcher()),
            (StepResult.FAILURE, ScalingGroupStatus.ERROR))

    def test_reactivate_group_on_success_after_steps(self):
        """
        When the group started in ERROR state, and convergence succeeds, the
        group is put back into ACTIVE.
        """
        gacd = self._get_gacd_func()
        self.manifest['state'].status = ScalingGroupStatus.ERROR

        def plan(*args, **kwargs):
            return pbag([TestStep(Effect(Constant((StepResult.SUCCESS, []))))])

        eff = execute_convergence(self.tenant_id, self.group_id,
                                  build_timeout=3600, plan=plan,
                                  get_all_convergence_data=gacd)

<<<<<<< HEAD
        sequence = [
=======
        sequence = SequenceDispatcher([
            (self.gsgi, lambda i: self.gsgi_result),
            (ModifyGroupState(scaling_group=self.group, modifier=mock.ANY),
             noop),
>>>>>>> f474bc33
            (Log(msg='execute-convergence', fields=mock.ANY), noop),
            (Log(msg='execute-convergence-results', fields=mock.ANY), noop),
            (UpdateGroupStatus(scaling_group=self.group,
                               status=ScalingGroupStatus.ACTIVE),
             noop),
            (Log('group-status-active',
                 dict(cloud_feed=True, status='ACTIVE')), noop)
<<<<<<< HEAD
        ]
        self.assertEqual(
            perform_sequence(self.get_seq + sequence, eff,
                             self._get_dispatcher()),
            (StepResult.SUCCESS, ScalingGroupStatus.ERROR))
=======
        ])
        dispatcher = ComposedDispatcher([sequence, test_dispatcher()])
        with sequence.consume():
            self.assertEqual(sync_perform(dispatcher, eff),
                             (StepResult.SUCCESS, ScalingGroupStatus.ACTIVE))
>>>>>>> f474bc33

    def test_reactivate_group_on_success_with_no_steps(self):
        """
        When the group started in ERROR state, and convergence succeeds, the
        group is put back into ACTIVE, even if there were no steps to execute.
        """
        gacd = self._get_gacd_func()
        self.manifest['state'].status = ScalingGroupStatus.ERROR

        eff = execute_convergence(self.tenant_id, self.group_id,
                                  build_timeout=3600,
                                  plan=lambda *a, **k: pbag([]),
                                  get_all_convergence_data=gacd)

<<<<<<< HEAD
        sequence = [
=======
        sequence = SequenceDispatcher([
            (self.gsgi, lambda i: self.gsgi_result),
            (ModifyGroupState(scaling_group=self.group, modifier=mock.ANY),
             noop),
>>>>>>> f474bc33
            (Log(msg='execute-convergence', fields=mock.ANY), noop),
            (Log(msg='execute-convergence-results', fields=mock.ANY), noop),
            (UpdateGroupStatus(scaling_group=self.group,
                               status=ScalingGroupStatus.ACTIVE),
             noop),
            (Log('group-status-active',
                 dict(cloud_feed=True, status='ACTIVE')), noop)
<<<<<<< HEAD
        ]
        self.assertEqual(
            perform_sequence(self.get_seq + sequence, eff,
                             self._get_dispatcher()),
            (StepResult.SUCCESS, ScalingGroupStatus.ERROR))
=======
        ])
        dispatcher = ComposedDispatcher([sequence, test_dispatcher()])
        with sequence.consume():
            self.assertEqual(sync_perform(dispatcher, eff),
                             (StepResult.SUCCESS, ScalingGroupStatus.ACTIVE))
>>>>>>> f474bc33


class DetermineActiveTests(SynchronousTestCase):
    """Tests for :func:`determine_active`."""

    def test_nothing(self):
        """No input means no active servers."""
        self.assertEqual(determine_active([], []), [])

    def test_active(self):
        """Built servers with no desired LBs are active."""
        servers = [server('id1', ServerState.ACTIVE),
                   server('id2', ServerState.BUILD)]
        self.assertEqual(determine_active(servers, []), servers[:1])

    def test_lb_pending(self):
        """
        When a server should be in a LB but it's not, it's not active.
        """
        desired_lbs = s(CLBDescription(lb_id='foo', port=80))
        lb_nodes = [
            CLBNode(node_id='x',
                    description=CLBDescription(lb_id='foo', port=80),
                    address='1.1.1.3')]
        servers = [
            server('id1', ServerState.ACTIVE, servicenet_address='1.1.1.1',
                   desired_lbs=desired_lbs),
            server('id2', ServerState.ACTIVE, servicenet_address='1.1.1.2',
                   desired_lbs=desired_lbs),
            server('id3', ServerState.ACTIVE, servicenet_address='1.1.1.3',
                   desired_lbs=desired_lbs)]
        self.assertEqual(determine_active(servers, lb_nodes), servers[2:])

    def test_multiple_lb_pending(self):
        """
        When a server needs to be added to multiple LBs, it's only counted
        once.
        """
        lb_nodes = [
            CLBNode(node_id='1',
                    description=CLBDescription(lb_id='foo', port=1),
                    address='1.1.1.1'),
            CLBNode(node_id='2',
                    description=CLBDescription(lb_id='foo', port=2),
                    address='1.1.1.1'),
            CLBNode(node_id='3',
                    description=CLBDescription(lb_id='bar', port=3),
                    address='1.1.1.1'),
            CLBNode(node_id='4',
                    description=CLBDescription(lb_id='bar', port=4),
                    address='1.1.1.1'),
        ]
        desired_lbs = s(CLBDescription(lb_id='foo', port=1),
                        CLBDescription(lb_id='foo', port=2),
                        CLBDescription(lb_id='bar', port=3),
                        CLBDescription(lb_id='bar', port=4))
        servers = [
            server('id1', ServerState.ACTIVE, servicenet_address='1.1.1.1',
                   desired_lbs=desired_lbs),
            server('id2', ServerState.ACTIVE, servicenet_address='1.1.1.2',
                   desired_lbs=desired_lbs)
        ]
        self.assertEqual(determine_active(servers, lb_nodes), servers[:1])<|MERGE_RESOLUTION|>--- conflicted
+++ resolved
@@ -720,17 +720,10 @@
 
         sequence = [
             (Log('execute-convergence',
-<<<<<<< HEAD
                  dict(servers=self.servers, lb_nodes=(), steps=steps,
-                      now=self.now, desired=dgs, active=[])), noop),
+                      now=self.now, desired=dgs)), noop),
             ({'dgs': dgs,
               'servers': servers,
-=======
-                 dict(servers=tuple(self.servers), lb_nodes=(), steps=steps,
-                      now=500, desired=dgs)), lambda i: None),
-            ({'dgs': get_desired_group_state(self.group_id, self.lc, 2),
-              'servers': tuple(self.servers),
->>>>>>> f474bc33
               'lb_nodes': (),
               'now': 0},
              noop),
@@ -803,14 +796,7 @@
                          'foo',
                          {'foo': 'bar'}]))],
             'worst_status': 'RETRY'}
-<<<<<<< HEAD
         sequence = [
-=======
-        sequence = SequenceDispatcher([
-            (self.gsgi, lambda i: (self.group, self.manifest)),
-            (ModifyGroupState(scaling_group=self.group, modifier=mock.ANY),
-             noop),
->>>>>>> f474bc33
             (Log(msg='execute-convergence', fields=mock.ANY), noop),
             (Log(msg='execute-convergence-results', fields=expected_fields),
              noop)
@@ -834,32 +820,14 @@
                                   get_all_convergence_data=gacd,
                                   plan=plan)
 
-<<<<<<< HEAD
         sequence = [
-=======
-        sequence = SequenceDispatcher([
-            (self.gsgi, lambda i: (self.group, self.manifest)),
-            (ModifyGroupState(scaling_group=self.group, modifier=mock.ANY),
-             noop),
->>>>>>> f474bc33
             (Log('convergence-create-servers',
                  fields={'num_servers': 1, 'server_config': {'foo': 'bar'},
                          'cloud_feed': True}),
              noop),
-<<<<<<< HEAD
             (Log(msg='execute-convergence', fields=mock.ANY), noop),
             (Log(msg='execute-convergence-results', fields=mock.ANY), noop)
         ]
-=======
-            (Log('execute-convergence', fields=mock.ANY), noop),
-            (Log('execute-convergence-results', fields=mock.ANY), noop),
-        ])
-
-        dispatcher = ComposedDispatcher([
-            base_dispatcher,
-            TypeDispatcher({ParallelEffects: perform_parallel_async}),
-            sequence])
->>>>>>> f474bc33
 
         self.assertEqual(
             perform_sequence(
@@ -966,14 +934,7 @@
                                   build_timeout=3600, plan=plan,
                                   get_all_convergence_data=gacd)
 
-<<<<<<< HEAD
         sequence = [
-=======
-        sequence = SequenceDispatcher([
-            (self.gsgi, lambda i: self.gsgi_result),
-            (ModifyGroupState(scaling_group=self.group, modifier=mock.ANY),
-             noop),
->>>>>>> f474bc33
             (Log(msg='execute-convergence', fields=mock.ANY), noop),
             (Log(msg='execute-convergence-results', fields=mock.ANY), noop),
             (UpdateGroupStatus(scaling_group=self.group,
@@ -1006,14 +967,7 @@
                                   build_timeout=3600, plan=plan,
                                   get_all_convergence_data=gacd)
 
-<<<<<<< HEAD
         sequence = [
-=======
-        sequence = SequenceDispatcher([
-            (self.gsgi, lambda i: self.gsgi_result),
-            (ModifyGroupState(scaling_group=self.group, modifier=mock.ANY),
-             noop),
->>>>>>> f474bc33
             (Log(msg='execute-convergence', fields=mock.ANY), noop),
             (Log(msg='execute-convergence-results', fields=mock.ANY), noop),
             (UpdateGroupStatus(scaling_group=self.group,
@@ -1021,19 +975,11 @@
              noop),
             (Log('group-status-active',
                  dict(cloud_feed=True, status='ACTIVE')), noop)
-<<<<<<< HEAD
         ]
         self.assertEqual(
             perform_sequence(self.get_seq + sequence, eff,
                              self._get_dispatcher()),
-            (StepResult.SUCCESS, ScalingGroupStatus.ERROR))
-=======
-        ])
-        dispatcher = ComposedDispatcher([sequence, test_dispatcher()])
-        with sequence.consume():
-            self.assertEqual(sync_perform(dispatcher, eff),
-                             (StepResult.SUCCESS, ScalingGroupStatus.ACTIVE))
->>>>>>> f474bc33
+            (StepResult.SUCCESS, ScalingGroupStatus.ACTIVE))
 
     def test_reactivate_group_on_success_with_no_steps(self):
         """
@@ -1048,14 +994,7 @@
                                   plan=lambda *a, **k: pbag([]),
                                   get_all_convergence_data=gacd)
 
-<<<<<<< HEAD
         sequence = [
-=======
-        sequence = SequenceDispatcher([
-            (self.gsgi, lambda i: self.gsgi_result),
-            (ModifyGroupState(scaling_group=self.group, modifier=mock.ANY),
-             noop),
->>>>>>> f474bc33
             (Log(msg='execute-convergence', fields=mock.ANY), noop),
             (Log(msg='execute-convergence-results', fields=mock.ANY), noop),
             (UpdateGroupStatus(scaling_group=self.group,
@@ -1063,19 +1002,11 @@
              noop),
             (Log('group-status-active',
                  dict(cloud_feed=True, status='ACTIVE')), noop)
-<<<<<<< HEAD
         ]
         self.assertEqual(
             perform_sequence(self.get_seq + sequence, eff,
                              self._get_dispatcher()),
-            (StepResult.SUCCESS, ScalingGroupStatus.ERROR))
-=======
-        ])
-        dispatcher = ComposedDispatcher([sequence, test_dispatcher()])
-        with sequence.consume():
-            self.assertEqual(sync_perform(dispatcher, eff),
-                             (StepResult.SUCCESS, ScalingGroupStatus.ACTIVE))
->>>>>>> f474bc33
+            (StepResult.SUCCESS, ScalingGroupStatus.ACTIVE))
 
 
 class DetermineActiveTests(SynchronousTestCase):
