--- conflicted
+++ resolved
@@ -718,8 +718,9 @@
                  noop)
             ]),
             (Log('execute-convergence-results',
-<<<<<<< HEAD
-                 {'results': [(steps[0], (StepResult.SUCCESS, []))],
+                 {'results': [{'step': steps[0],
+                               'result': StepResult.SUCCESS,
+                               'reasons': []}],
                   'worst_status': 'SUCCESS'}), noop),
             # Note that servers arg is non-deleted servers
             (UpdateServersCache(
@@ -733,19 +734,6 @@
         self.assertEqual(
             perform_sequence(self.get_seq() + sequence, self._invoke(plan)),
             (StepResult.SUCCESS, ScalingGroupStatus.ACTIVE))
-=======
-                 {'results': [{'step': steps[0],
-                               'result': StepResult.SUCCESS,
-                               'reasons': []}],
-                  'worst_status': 'SUCCESS'}), lambda i: None)
-        ])
-        dispatcher = ComposedDispatcher([sequence, self._get_dispatcher()])
-        with sequence.consume():
-            result = sync_perform(dispatcher, eff)
-        self.assertEqual(self.group.modify_state_values[-1].active, {})
-        self.assertEqual(result,
-                         (StepResult.SUCCESS, ScalingGroupStatus.ACTIVE))
->>>>>>> 7794ab65
 
     def test_first_error_extraction(self):
         """
