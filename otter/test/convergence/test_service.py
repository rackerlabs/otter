--- conflicted
+++ resolved
@@ -7,11 +7,7 @@
 
 import mock
 
-<<<<<<< HEAD
-from pyrsistent import freeze, pmap, pset
-=======
 from pyrsistent import freeze, pmap, pset, s
->>>>>>> e37faff9
 
 from toolz import assoc
 
@@ -22,7 +18,6 @@
 from otter.convergence.model import (
     CLBDescription, CLBNode, NovaServer, ServerState)
 from otter.convergence.service import (
-<<<<<<< HEAD
     ConcurrentError,
     ConvergenceStarter,
     Converger,
@@ -32,16 +27,10 @@
     mark_divergent,
     non_concurrently,
     server_to_json)
-from otter.http import service_request
 from otter.models.intents import (
     GetScalingGroupInfo, ModifyGroupState, perform_modify_group_state)
 from otter.models.interface import GroupState, NoSuchScalingGroupError
-=======
-    Converger, determine_active, execute_convergence)
 from otter.http import TenantScope, service_request
-from otter.models.intents import ModifyGroupState
-from otter.models.interface import GroupState
->>>>>>> e37faff9
 from otter.test.convergence.test_planning import server
 from otter.test.util.test_zk import ZNodeStatStub
 from otter.test.utils import (
@@ -466,30 +455,18 @@
         gacd = self._get_gacd_func(self.group.uuid)
         for serv in self.servers:
             serv.desired_lbs = pset()
-
-<<<<<<< HEAD
         tscope_eff = execute_convergence(self.tenant_id, self.group_id, log,
                                          get_all_convergence_data=gacd)
         self.assertEqual(tscope_eff.intent.tenant_id, self.tenant_id)
         self.assertEqual(tscope_eff.callbacks, [])
-        expected_active = {'a': server_to_json(self.servers[0]),
-                           'b': server_to_json(self.servers[1])}
+        expected_active = {
+            'a': {'id': 'a', 'links': [{'href': 'link1', 'rel': 'self'}]},
+            'b': {'id': 'b', 'links': [{'href': 'link2', 'rel': 'self'}]}
+        }
         result = sync_perform(self._get_dispatcher(), tscope_eff.intent.effect)
         self.assertEqual(self.group.modify_state_values[-1].active,
                          expected_active)
         self.assertEqual(result, [])
-=======
-        eff = execute_convergence(self.group, 2, self.lc, 0, log,
-                                  get_all_convergence_data=gacd)
-        mgs_eff = resolve_stubs(eff)
-        expected_active = {
-            'a': {'id': 'a', 'links': [{'href': 'link1', 'rel': 'self'}]},
-            'b': {'id': 'b', 'links': [{'href': 'link2', 'rel': 'self'}]}
-        }
-        self._assert_active(mgs_eff, expected_active)
-        p_effs = resolve_effect(mgs_eff, None)
-        self.assertEqual(p_effs, parallel([]))
->>>>>>> e37faff9
 
     def test_success(self):
         """
