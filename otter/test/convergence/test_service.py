--- conflicted
+++ resolved
@@ -69,12 +69,6 @@
     CheckFailureValue,
     FakePartitioner,
     TestStep,
-<<<<<<< HEAD
-    const,
-    conste,
-    intent_func,
-=======
->>>>>>> 54ff34bb
     match_all,
     match_func,
     mock_group,
