--- conflicted
+++ resolved
@@ -1,25 +1,17 @@
 """Tests for convergence effecting."""
+from inspect import getargspec
+
 from characteristic import attributes, NOTHING
 from effect import parallel
-<<<<<<< HEAD
-
+from mock import ANY
 from twisted.trial.unittest import SynchronousTestCase
-
 from zope.interface import implementer
 
 from otter.constants import ServiceType
 from otter.convergence.effecting import _reqs_to_effect, steps_to_effect
 from otter.convergence.steps import Request, IStep
-=======
-from inspect import getargspec
-from mock import ANY
-from otter.constants import ServiceType
-from otter.convergence.effecting import _reqs_to_effect
-from otter.convergence.steps import Request
 from otter.http import get_request_func
 from otter.util.pure_http import has_code
-from twisted.trial.unittest import SynchronousTestCase
->>>>>>> 3025ff41
 
 
 @attributes(["service_type", "method", "url", "headers", "data", "log",
