"""
Tests for `metrics.py`
"""

import operator
from io import StringIO

from effect import Constant, Effect, Error
from effect.testing import Stub

import mock

from pyrsistent import freeze

from silverberg.client import CQLClient

from testtools.matchers import IsInstance

from toolz.dicttoolz import merge

from twisted.internet.base import ReactorBase
from twisted.internet.defer import fail, succeed
from twisted.internet.task import Clock
from twisted.trial.unittest import SynchronousTestCase

from otter.auth import IAuthenticator
from otter.constants import ServiceType, get_service_mapping
from otter.metrics import (
    GroupMetrics,
    MetricsService,
    Options,
    add_to_cloud_metrics,
    collect_metrics,
    get_all_metrics,
    get_all_metrics_effects,
    get_scaling_groups,
    get_tenant_metrics,
    makeService,
    metrics_log,
)
from otter.test.test_auth import identity_config
from otter.test.utils import (
    CheckFailure,
    CheckFailureValue,
    IsCallable,
    Provides,
    matches,
    mock_log,
    patch,
    resolve_retry_stubs,
    resolve_stubs,
)

from testtools.matchers import IsInstance

from silverberg.client import CQLClient


class GetScalingGroupsTests(SynchronousTestCase):
    """
    Tests for :func:`get_scaling_groups`
    """

    def setUp(self):
        """
        Mock
        """
        self.client = mock.Mock(spec=CQLClient)
        self.exec_args = {}

        def _exec(query, params, c):
            return succeed(self.exec_args[freeze((query, params))])

        self.client.execute.side_effect = _exec
        self.select = ('SELECT "groupId","tenantId",'
                       'active,created_at,desired,pending '
                       'FROM scaling_group ')

    def _add_exec_args(self, query, params, ret):
        self.exec_args[freeze((query, params))] = ret

    def test_all_groups_less_than_batch(self):
        """
        Works when number of all groups of all tenants < batch size
        """
        groups = [{'tenantId': i, 'groupId': j,
                   'desired': 3, 'created_at': 'c'}
                  for i in range(2) for j in range(2)]
        self._add_exec_args(
            self.select + ' LIMIT :limit;', {'limit': 5}, groups)
        d = get_scaling_groups(self.client, batch_size=5)
        self.assertEqual(list(self.successResultOf(d)), groups)

    def test_filters_no_created_or_desired(self):
        """
        Does not include groups that do not have created_at or desired
        """
        groups = [{'tenantId': 1, 'groupId': 2,
                   'desired': 3, 'created_at': None},
                  {'tenantId': 1, 'groupId': 3,
                   'desired': None, 'created_at': 'c'},
                  {'tenantId': 1, 'groupId': 4,
                   'desired': None, 'created_at': None},
                  {'tenantId': 1, 'groupId': 5,
                   'desired': 3, 'created_at': 'c'}]
        self._add_exec_args(
            self.select + ' LIMIT :limit;', {'limit': 5}, groups)
        d = get_scaling_groups(self.client, batch_size=5)
        self.assertEqual(list(self.successResultOf(d)), groups[-1:])

    def test_filters_on_group_pred_arg(self):
        """
        If group_pred arg is given then returns groups for which
        group_pred returns True
        """
        groups = [{'tenantId': 1, 'groupId': 2,
                   'desired': 3, 'created_at': 'c'},
                  {'tenantId': 1, 'groupId': 3,
                   'desired': 2, 'created_at': 'c'},
                  {'tenantId': 1, 'groupId': 4,
                   'desired': 6, 'created_at': 'c'},
                  {'tenantId': 1, 'groupId': 5,
                   'desired': 4, 'created_at': 'c'}]
        self._add_exec_args(
            self.select + ' LIMIT :limit;', {'limit': 5}, groups)
        d = get_scaling_groups(self.client, batch_size=5,
                               group_pred=lambda g: g['desired'] % 3 == 0)
        self.assertEqual(list(self.successResultOf(d)),
                         [groups[0], groups[2]])

    def test_gets_props(self):
        """
        If props arg is given then returns groups with that property in it
        """
        groups = [{'tenantId': 1, 'groupId': 2, 'desired': 3,
                   'created_at': 'c', 'launch': 'l'},
                  {'tenantId': 1, 'groupId': 3, 'desired': 2,
                   'created_at': 'c', 'launch': 'b'}]
        self._add_exec_args(
            ('SELECT "groupId","tenantId",active,created_at,'
             'desired,launch,pending '
             'FROM scaling_group  LIMIT :limit;'),
            {'limit': 5}, groups)
        d = get_scaling_groups(self.client, props=['launch'], batch_size=5)
        self.assertEqual(list(self.successResultOf(d)), groups)

    def test_last_tenant_has_less_groups(self):
        """
        Fetches initial batch, then gets all groups of last tenant
        in that batch and stops when there are no more tenants
        """
        groups = [{'tenantId': 1, 'groupId': i,
                   'desired': 3, 'created_at': 'c'}
                  for i in range(7)]
        self._add_exec_args(
            self.select + ' LIMIT :limit;', {'limit': 5}, groups[:5])
        self._add_exec_args(
            self.select + ('WHERE "tenantId"=:tenantId AND '
                           '"groupId">:groupId LIMIT :limit;'),
            {'limit': 5, 'tenantId': 1, 'groupId': 4}, groups[5:])
        self._add_exec_args(
            self.select + ('WHERE token("tenantId") > token(:tenantId)'
                           ' LIMIT :limit;'),
            {'limit': 5, 'tenantId': 1}, [])
        d = get_scaling_groups(self.client, batch_size=5)
        self.assertEqual(list(self.successResultOf(d)), groups)

    def test_many_tenants_having_more_than_batch_groups(self):
        """
        Gets all groups when there are many tenants each of them
        having groups > batch size
        """
        groups1 = [{'tenantId': 1, 'groupId': i,
                    'desired': 3, 'created_at': 'c'}
                   for i in range(7)]
        groups2 = [{'tenantId': 2, 'groupId': i,
                    'desired': 4, 'created_at': 'c'}
                   for i in range(9)]
        self._add_exec_args(
            self.select + ' LIMIT :limit;', {'limit': 5}, groups1[:5])
        where_tenant = ('WHERE "tenantId"=:tenantId AND '
                        '"groupId">:groupId LIMIT :limit;')
        where_token = ('WHERE token("tenantId") > token(:tenantId) '
                       'LIMIT :limit;')
        self._add_exec_args(
            self.select + where_tenant,
            {'limit': 5, 'tenantId': 1, 'groupId': 4}, groups1[5:])
        self._add_exec_args(
            self.select + where_token,
            {'limit': 5, 'tenantId': 1}, groups2[:5])
        self._add_exec_args(
            self.select + where_tenant,
            {'limit': 5, 'tenantId': 2, 'groupId': 4}, groups2[5:])
        self._add_exec_args(
            self.select + where_token,
            {'limit': 5, 'tenantId': 2}, [])
        d = get_scaling_groups(self.client, batch_size=5)
        self.assertEqual(list(self.successResultOf(d)), groups1 + groups2)


class GetTenantMetricsTests(SynchronousTestCase):
    """Tests for :func:`get_tenant_metrics`"""

    def test_get_tenant_metrics(self):
        """Extracts metrics from the servers."""
        servers = {'g1': [{'status': 'ACTIVE'}] * 3 +
                         [{'status': 'BUILD'}] * 2}
        groups = [{'groupId': 'g1', 'desired': 3},
                  {'groupId': 'g2', 'desired': 4}]
        self.assertEqual(
            get_tenant_metrics('t', groups, servers),
            [GroupMetrics('t', 'g1', 3, 3, 2),
             GroupMetrics('t', 'g2', 4, 0, 0)])


class GetAllMetricsEffectsTests(SynchronousTestCase):
    """Tests for :func:`get_all_metrics_effects`"""

    def _server(self, group, state):
        return {'status': state,
                'metadata': {'rax:auto_scaling_group_id': group}}

    def test_get_all_metrics(self):
        """
        Metrics are returned based on the requests done to get server info.
        """
        # Maybe this could use a parameterized "get_scaling_group_servers" call
        # to avoid needing to stub the nova responses, but it seems okay.
        servers_t1 = {
            'servers': (
                [self._server('g1', 'ACTIVE')] * 3
                + [self._server('g1', 'BUILD')] * 2
                + [self._server('g2', 'ACTIVE')])}

        servers_t2 = {
            'servers': [self._server('g4', 'ACTIVE'),
                        self._server('g4', 'BUILD')]}

        groups = [{'tenantId': 't1', 'groupId': 'g1', 'desired': 3},
                  {'tenantId': 't1', 'groupId': 'g2', 'desired': 4},
                  {'tenantId': 't2', 'groupId': 'g4', 'desired': 2}]

        tenant_servers = {'t1': servers_t1, 't2': servers_t2}

        def get_bound_request_func(tenant_id):
            def request_func(service_type, method, url, headers=None,
                             data=None):
                return Effect(Stub(Constant(tenant_servers[tenant_id])))
            return request_func
        effs = get_all_metrics_effects(groups, get_bound_request_func,
                                       mock_log())

        # All of the HTTP requests are wrapped in retries, so unwrap them
        results = map(resolve_retry_stubs, effs)

        self.assertEqual(
            set(reduce(operator.add, results)),
            set([GroupMetrics('t1', 'g1', desired=3, actual=3, pending=2),
                 GroupMetrics('t1', 'g2', desired=4, actual=1, pending=0),
                 GroupMetrics('t2', 'g4', desired=2, actual=1, pending=1)]))

    def test_error_per_tenant(self):
        """
        When a request for servers fails, the associated effect results in
        None, and an error is logged.
        """
        log = mock_log()
        log.err.return_value = None

        def get_bound_request_func(tenant_id):
            def request_func(service_type, method, url, headers=None,
                             data=None):
                if tenant_id == 't1':
                    return Effect(Stub(Constant({'servers': []})))
                else:
                    return Effect(Stub(Error(ZeroDivisionError('foo bar'))))
            return request_func

        groups = [{'tenantId': 't1', 'groupId': 'g1', 'desired': 0},
                  {'tenantId': 't2', 'groupId': 'g2', 'desired': 0}]

        effs = get_all_metrics_effects(groups, get_bound_request_func, log)
        results = map(resolve_retry_stubs, effs)
        self.assertEqual(
            results,
            [None, [GroupMetrics('t1', 'g1', desired=0, actual=0, pending=0)]])
        log.err.assert_called_once_with(
            CheckFailureValue(ZeroDivisionError('foo bar')))


class GnarlyGetMetricsTests(SynchronousTestCase):
    """
    Tests for :func:`get_all_metrics`.

    These tests aren't very nice -- they should eventually disappear, once more
    code is converted to using effects, and we don't need as much mocking.
    """

    def setUp(self):
        """Mock get_scaling_group_servers and get_request_func."""
        self.tenant_servers = {}
        # This is pretty nasty.

        # get_request_func is being mocked to just return the tenant id,
        # instead of a function. Nothing will call it, so it works.
        # Then, get_scaling_group_servers is being mocked to expect the tenant
        # ID instead of a request function, to use it to look up the server
        # data to return.
        self.mock_get_request_func = patch(
            self, 'otter.metrics.get_request_func',
            side_effect=lambda a, tenant_id, *args, **kwargs: tenant_id)
        self.mock_gsgs = patch(
            self, 'otter.metrics.get_scaling_group_servers',
            side_effect=lambda rf, server_predicate: (
                Effect(Constant(self.tenant_servers[rf]))))
        self.service_mapping = {ServiceType.CLOUD_SERVERS: 'nova'}

    def test_get_all_metrics(self):
        """
        Gets group's metrics
        """
        servers_t1 = {'g1': [{'status': 'ACTIVE'}] * 3 +
                            [{'status': 'BUILD'}] * 2,
                      'g2': [{'status': 'ACTIVE'}]}
        servers_t2 = {'g4': [{'status': 'ACTIVE'}, {'status': 'BUILD'}]}
        groups = [{'tenantId': 't1', 'groupId': 'g1', 'desired': 3},
                  {'tenantId': 't1', 'groupId': 'g2', 'desired': 4},
                  {'tenantId': 't2', 'groupId': 'g4', 'desired': 2}]

        self.tenant_servers['t1'] = servers_t1
        self.tenant_servers['t2'] = servers_t2

        authenticator = mock.Mock()

        d = get_all_metrics(groups, authenticator, self.service_mapping, 'r',
                            clock='c')

        self.assertEqual(
            set(self.successResultOf(d)),
            set([GroupMetrics('t1', 'g1', 3, 3, 2),
                 GroupMetrics('t1', 'g2', 4, 1, 0),
                 GroupMetrics('t2', 'g4', 2, 1, 1)]))
        self.mock_gsgs.assert_any_call('t1', server_predicate=IsCallable())
        self.mock_gsgs.assert_any_call('t2', server_predicate=IsCallable())

        self.mock_get_request_func.assert_any_call(
            authenticator, 't1', metrics_log, self.service_mapping, 'r')
        self.mock_get_request_func.assert_any_call(
            authenticator, 't2', metrics_log, self.service_mapping, 'r')

    def test_ignore_error_results(self):
        """
        When get_all_metrics_effects returns a list containing a None, those
        elements are ignored.
        """
        def mock_game(cass_groups, get_request_func_for_tenant, log,
                      _print=False):
            return [Effect(Constant(None)),
                    Effect(Constant([GroupMetrics('t1', 'g1', 0, 0, 0)]))]
        mock_game = patch(self, 'otter.metrics.get_all_metrics_effects',
                          side_effect=mock_game)
        groups = [{'tenantId': 't1', 'groupId': 'g1', 'desired': 0},
                  {'tenantId': 't2', 'groupId': 'g2', 'desired': 500}]
        authenticator = mock.Mock()
        d = get_all_metrics(groups, authenticator, self.service_mapping, 'r',
                            clock='c')
        self.assertEqual(
            self.successResultOf(d),
            [GroupMetrics('t1', 'g1', 0, 0, 0)])


class AddToCloudMetricsTests(SynchronousTestCase):
    """
    Tests for :func:`add_to_cloud_metrics`
    """

    def setUp(self):
        """
        Setup treq
        """
        def request(*a, **k):
            self.a, self.k = a, k
            return Effect(Stub(Constant('r')))

        self.request = request

    @mock.patch('otter.metrics.time')
    def test_added(self, mock_time):
        """
        total desired, pending and actual are added to cloud metrics
        """
        td = 10
        ta = 20
        tp = 3
        mock_time.time.return_value = 100
        m = {'collectionTime': 100000, 'ttlInSeconds': 5 * 24 * 60 * 60}
        md = merge(m, {'metricValue': td, 'metricName': 'ord.desired'})
        ma = merge(m, {'metricValue': ta, 'metricName': 'ord.actual'})
        mp = merge(m, {'metricValue': tp, 'metricName': 'ord.pending'})
        req_data = [md, ma, mp]
        conf = {'ttl': m['ttlInSeconds']}
        log = object()

        eff = add_to_cloud_metrics(
            self.request, conf, 'ord', td, ta, tp, log=log)

        self.assertEqual(resolve_stubs(eff), 'r')
        self.assertEqual(
            self.a, (ServiceType.CLOUD_METRICS_INGEST, 'POST', 'ingest'))
        self.assertEqual(self.k, dict(data=req_data, log=log))


class CommonMocks(SynchronousTestCase):
    """
    Common mocks including :func:`connect_cass_servers` and
    :func:`generate_authenticator`
    """

    def setUp(self):
        """
        mock common stuff
        """
        self.connect_cass_servers = patch(
            self, 'otter.metrics.connect_cass_servers')
        self.client = mock.Mock(spec=['disconnect'])
        self.client.disconnect.return_value = succeed('disconnected')
        self.connect_cass_servers.return_value = self.client

        self.authenticator = object()
        self.mock_ga = patch(self, 'otter.metrics.generate_authenticator',
                             return_value=self.authenticator)


class CollectMetricsTests(CommonMocks):
    """
    Tests for :func:`collect_metrics`
    """

    def setUp(self):
        """
        mock dependent functions
        """
        super(CollectMetricsTests, self).setUp()
        self.groups = mock.Mock()
        self.get_scaling_groups = patch(
            self, 'otter.metrics.get_scaling_groups',
            return_value=succeed(self.groups))

        self.metrics = [GroupMetrics('t', 'g1', 3, 2, 0),
                        GroupMetrics('t2', 'g1', 4, 4, 1),
                        GroupMetrics('t2', 'g', 100, 20, 0)]
        self.get_all_metrics = patch(self, 'otter.metrics.get_all_metrics',
                                     return_value=succeed(self.metrics))

        self.add_to_cloud_metrics = patch(self,
                                          'otter.metrics.add_to_cloud_metrics',
                                          return_value=Effect(Constant(None)))
        self.req_func = object()
        self.mock_grf = patch(self, 'otter.metrics.get_request_func',
                              return_value=self.req_func)

        self.config = {'cassandra': 'c', 'identity': identity_config,
                       'metrics': {'service': 'ms', 'tenant_id': 'tid',
                                   'region': 'IAD'},
                       'region': 'r', 'cloudServersOpenStack': 'nova',
                       'cloudLoadBalancers': 'clb', 'rackconnect': 'rc'}

    def test_metrics_collected(self):
        """
        Metrics is collected after getting groups from cass and servers
        from nova and it is added to blueflood
        """
        _reactor = mock.Mock()
        service_mapping = get_service_mapping(self.config)

        d = collect_metrics(_reactor, self.config)
        self.assertIsNone(self.successResultOf(d))

        self.connect_cass_servers.assert_called_once_with(_reactor, 'c')
        self.get_scaling_groups.assert_called_once_with(
            self.client, props=['status'], group_pred=IsCallable())
        self.get_all_metrics.assert_called_once_with(
            self.groups, self.authenticator, service_mapping,
            'r', clock=_reactor, _print=False)
        self.mock_grf.assert_called_once_with(
            self.authenticator, 'tid', metrics_log, service_mapping, 'IAD')
        self.add_to_cloud_metrics.assert_called_once_with(
            self.req_func, self.config['metrics'], 'r', 107, 26, 1,
            log=metrics_log)
        self.client.disconnect.assert_called_once_with()

    def test_with_client(self):
        """
        Uses client provided and does not disconnect it before returning
        """
        client = mock.Mock(spec=['disconnect'])
        d = collect_metrics(mock.Mock(), self.config, client=client)
        self.assertIsNone(self.successResultOf(d))
        self.assertFalse(self.connect_cass_servers.called)
        self.assertFalse(client.disconnect.called)

    def test_with_authenticator(self):
        """
        Uses authenticator provided instead of creating new
        """
        _reactor, auth = mock.Mock(), mock.Mock()
        d = collect_metrics(_reactor, self.config, authenticator=auth)
        self.assertIsNone(self.successResultOf(d))
        self.get_all_metrics.assert_called_once_with(
            self.groups, auth, get_service_mapping(self.config),
            'r', clock=_reactor, _print=False)


class APIOptionsTests(SynchronousTestCase):
    """
    Test the various command line options.
    """

    def test_config_options(self):
        """
        File given in --config option is parsed and its contents are
        added to `Options` object
        """
        config = Options()
        config.open = mock.Mock(return_value=StringIO(u'{"a": "b"}'))
        config.parseOptions(['--config=file.json'])
        self.assertEqual(config, {'a': 'b', 'config': 'file.json'})


class ServiceTests(CommonMocks):
    """
    Tests for :func:`otter.metrics.makeService` and
    :class:`otter.metrics.MetricsService`
    """

    def setUp(self):
        """
        Mock cass connection and authenticator
        """
<<<<<<< HEAD
        super(ServiceTests, self).setUp()
        self.mock_ccs = patch(self, 'otter.metrics.connect_cass_servers', return_value=self.client)
        self.config = {'cassandra': 'c', 'identity': identity_config, 'metrics': {'interval': 20}}
        self.mock_cm = patch(self, 'otter.metrics.collect_metrics', return_value=succeed(None))
=======
        self.client = mock.Mock(spec=['disconnect'])
        self.client.disconnect.return_value = succeed('disconnected')
        self.mock_ccs = patch(
            self, 'otter.metrics.connect_cass_servers',
            return_value=self.client)
        self.config = {'cassandra': 'c', 'identity': identity_config,
                       'metrics': {'interval': 20}}
        self.mock_cm = patch(
            self, 'otter.metrics.collect_metrics', return_value=succeed(None))
>>>>>>> b3ff4634
        self.log = mock_log()
        self.clock = Clock()

    def _service(self):
        return MetricsService('r', self.config, self.log, self.clock)

    def _cm_called(self, calls):
        self.assertEqual(len(self.mock_cm.mock_calls), calls)
<<<<<<< HEAD
        self.mock_cm.assert_called_with('r', self.config, client=self.client,
                                        authenticator=self.authenticator)
=======
        self.mock_cm.assert_called_with(
            'r', self.config, client=self.client,
            authenticator=matches(Provides(IAuthenticator)))
>>>>>>> b3ff4634

    @mock.patch('otter.metrics.MetricsService')
    def test_make_service(self, mock_ms):
        """
        MetricsService is returned with config
        """
        c = {'a': 'v'}
        s = makeService(c)
        self.assertIs(s, mock_ms.return_value)
        from otter.metrics import metrics_log
        mock_ms.assert_called_once_with(
            matches(IsInstance(ReactorBase)), c, metrics_log)

    def test_collect_metrics_called_again(self):
        """
        `collect_metrics` is called again based on interval given in config
        """
        s = self._service()
        s.startService()
        self.assertTrue(s.running)
        self._cm_called(1)
        self.clock.advance(20)
        self._cm_called(2)

    def test_collect_metrics_called_again_on_error(self):
        """
        `collect_metrics` is called again even if one of the
        previous call fails
        """
        s = self._service()
        self.mock_cm.return_value = fail(ValueError('a'))
        s.startService()
        self._cm_called(1)
        self.log.err.assert_called_once_with(CheckFailure(ValueError))
        # Service is still running
        self.assertTrue(s.running)
        # And collect_metrics is called again after interval is passed
        self.clock.advance(20)
        self._cm_called(2)

    def test_stop_service(self):
        """
        Client is disconnected when service is stopped
        """
        s = self._service()
        s.startService()
        self.assertTrue(s.running)
        self._cm_called(1)
        d = s.stopService()
        self.assertEqual(self.successResultOf(d), 'disconnected')
        self.assertFalse(s.running)
        # collect_metrics is not called again
        self.clock.advance(20)
        self._cm_called(1)<|MERGE_RESOLUTION|>--- conflicted
+++ resolved
@@ -537,14 +537,7 @@
         """
         Mock cass connection and authenticator
         """
-<<<<<<< HEAD
         super(ServiceTests, self).setUp()
-        self.mock_ccs = patch(self, 'otter.metrics.connect_cass_servers', return_value=self.client)
-        self.config = {'cassandra': 'c', 'identity': identity_config, 'metrics': {'interval': 20}}
-        self.mock_cm = patch(self, 'otter.metrics.collect_metrics', return_value=succeed(None))
-=======
-        self.client = mock.Mock(spec=['disconnect'])
-        self.client.disconnect.return_value = succeed('disconnected')
         self.mock_ccs = patch(
             self, 'otter.metrics.connect_cass_servers',
             return_value=self.client)
@@ -552,23 +545,15 @@
                        'metrics': {'interval': 20}}
         self.mock_cm = patch(
             self, 'otter.metrics.collect_metrics', return_value=succeed(None))
->>>>>>> b3ff4634
-        self.log = mock_log()
-        self.clock = Clock()
 
     def _service(self):
         return MetricsService('r', self.config, self.log, self.clock)
 
     def _cm_called(self, calls):
         self.assertEqual(len(self.mock_cm.mock_calls), calls)
-<<<<<<< HEAD
-        self.mock_cm.assert_called_with('r', self.config, client=self.client,
-                                        authenticator=self.authenticator)
-=======
         self.mock_cm.assert_called_with(
             'r', self.config, client=self.client,
             authenticator=matches(Provides(IAuthenticator)))
->>>>>>> b3ff4634
 
     @mock.patch('otter.metrics.MetricsService')
     def test_make_service(self, mock_ms):
