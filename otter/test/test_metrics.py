"""
Tests for `metrics.py`
"""

import mock
import json
from io import StringIO

from pyrsistent import freeze

from toolz.dicttoolz import merge

from twisted.trial.unittest import SynchronousTestCase
from twisted.internet.defer import succeed
from twisted.internet.base import ReactorBase

from otter.metrics import (
    get_scaling_groups, get_tenant_metrics, get_all_metrics, GroupMetrics,
<<<<<<< HEAD
    add_to_cloud_metrics, collect_metrics, MetricsService, makeService, Options)
from otter.test.utils import patch, StubTreq2, matches
=======
    add_to_cloud_metrics, main as metrics_main)
from otter.test.utils import patch, StubTreq2, matches, IsCallable
>>>>>>> 08a7eba4
from otter.util.http import headers
from otter.log import BoundLog

from testtools.matchers import IsInstance

from silverberg.client import CQLClient


class GetScalingGroupsTests(SynchronousTestCase):
    """
    Tests for :func:`get_scaling_groups`
    """

    def setUp(self):
        """
        Mock
        """
        self.client = mock.Mock(spec=CQLClient)
        self.exec_args = {}

        def _exec(query, params, c):
            return succeed(self.exec_args[freeze((query, params))])

        self.client.execute.side_effect = _exec
        self.select = ('SELECT "groupId","tenantId",active,created_at,desired,pending '
                       'FROM scaling_group ')

    def _add_exec_args(self, query, params, ret):
        self.exec_args[freeze((query, params))] = ret

    def test_all_groups_less_than_batch(self):
        """
        Works when number of all groups of all tenants < batch size
        """
        groups = [{'tenantId': i, 'groupId': j, 'desired': 3, 'created_at': 'c'}
                  for i in range(2) for j in range(2)]
        self._add_exec_args(self.select + ' LIMIT :limit;', {'limit': 5}, groups)
        d = get_scaling_groups(self.client, batch_size=5)
        self.assertEqual(list(self.successResultOf(d)), groups)

    def test_filters_no_created_or_desired(self):
        """
        Does not include groups that do not have created_at or desired
        """
        groups = [{'tenantId': 1, 'groupId': 2, 'desired': 3, 'created_at': None},
                  {'tenantId': 1, 'groupId': 3, 'desired': None, 'created_at': 'c'},
                  {'tenantId': 1, 'groupId': 4, 'desired': None, 'created_at': None},
                  {'tenantId': 1, 'groupId': 5, 'desired': 3, 'created_at': 'c'}]
        self._add_exec_args(self.select + ' LIMIT :limit;', {'limit': 5}, groups)
        d = get_scaling_groups(self.client, batch_size=5)
        self.assertEqual(list(self.successResultOf(d)), groups[-1:])

    def test_last_tenant_has_less_groups(self):
        """
        Fetches initial batch, then gets all groups of last tenant in that batch
        and stops when there are no more tenants
        """
        groups = [{'tenantId': 1, 'groupId': i, 'desired': 3, 'created_at': 'c'}
                  for i in range(7)]
        self._add_exec_args(self.select + ' LIMIT :limit;', {'limit': 5}, groups[:5])
        self._add_exec_args(
            self.select + 'WHERE "tenantId"=:tenantId AND "groupId">:groupId LIMIT :limit;',
            {'limit': 5, 'tenantId': 1, 'groupId': 4}, groups[5:])
        self._add_exec_args(
            self.select + 'WHERE token("tenantId") > token(:tenantId) LIMIT :limit;',
            {'limit': 5, 'tenantId': 1}, [])
        d = get_scaling_groups(self.client, batch_size=5)
        self.assertEqual(list(self.successResultOf(d)), groups)

    def test_many_tenants_having_more_than_batch_groups(self):
        """
        Gets all groups when there are many tenants each of them having groups > batch size
        """
        groups1 = [{'tenantId': 1, 'groupId': i, 'desired': 3, 'created_at': 'c'}
                   for i in range(7)]
        groups2 = [{'tenantId': 2, 'groupId': i, 'desired': 4, 'created_at': 'c'}
                   for i in range(9)]
        self._add_exec_args(self.select + ' LIMIT :limit;', {'limit': 5}, groups1[:5])
        self._add_exec_args(
            self.select + 'WHERE "tenantId"=:tenantId AND "groupId">:groupId LIMIT :limit;',
            {'limit': 5, 'tenantId': 1, 'groupId': 4}, groups1[5:])
        self._add_exec_args(
            self.select + 'WHERE token("tenantId") > token(:tenantId) LIMIT :limit;',
            {'limit': 5, 'tenantId': 1}, groups2[:5])
        self._add_exec_args(
            self.select + 'WHERE "tenantId"=:tenantId AND "groupId">:groupId LIMIT :limit;',
            {'limit': 5, 'tenantId': 2, 'groupId': 4}, groups2[5:])
        self._add_exec_args(
            self.select + 'WHERE token("tenantId") > token(:tenantId) LIMIT :limit;',
            {'limit': 5, 'tenantId': 2}, [])
        d = get_scaling_groups(self.client, batch_size=5)
        self.assertEqual(list(self.successResultOf(d)), groups1 + groups2)


class GetMetricsTests(SynchronousTestCase):
    """
    Tests for :func:`get_tenant_metrics` and :func:`get_all_metrics`
    """

    def setUp(self):
        """
        Mock get_scaling_group_servers
        """
        self.tenant_servers = {}
        self.mock_gsgs = patch(
            self, 'otter.metrics.get_scaling_group_servers',
            side_effect=lambda t, *a, **k: succeed(self.tenant_servers[t]))

    def test_get_tenant_metrics(self):
        """
        Gets group's metrics
        """
        servers = {'g1': [{'status': 'ACTIVE'}] * 3 + [{'status': 'BUILD'}] * 2}
        groups = [{'groupId': 'g1', 'desired': 3}, {'groupId': 'g2', 'desired': 4}]
        self.assertEqual(
            get_tenant_metrics('t', groups, servers),
            [GroupMetrics('t', 'g1', 3, 3, 2), GroupMetrics('t', 'g2', 4, 0, 0)])

    def test_get_all_metrics(self):
        """
        Gets group's metrics
        """
        servers_t1 = {'g1': [{'status': 'ACTIVE'}] * 3 + [{'status': 'BUILD'}] * 2,
                      'g2': [{'status': 'ACTIVE'}]}
        servers_t2 = {'g4': [{'status': 'ACTIVE'}, {'status': 'BUILD'}]}
        groups = [{'tenantId': 't1', 'groupId': 'g1', 'desired': 3},
                  {'tenantId': 't1', 'groupId': 'g2', 'desired': 4},
                  {'tenantId': 't2', 'groupId': 'g4', 'desired': 2}]

        self.tenant_servers['t1'] = servers_t1
        self.tenant_servers['t2'] = servers_t2

        d = get_all_metrics(groups, 'a', 'n', 'r', clock='c')

        self.assertEqual(
            set(self.successResultOf(d)),
            set([GroupMetrics('t1', 'g1', 3, 3, 2), GroupMetrics('t1', 'g2', 4, 1, 0),
                 GroupMetrics('t2', 'g4', 2, 1, 1)]))
        self.mock_gsgs.assert_any_call(
            't1', 'a', 'n', 'r', server_predicate=IsCallable(), clock='c')
        self.mock_gsgs.assert_any_call(
            't2', 'a', 'n', 'r', server_predicate=IsCallable(), clock='c')


class AddToCloudMetricsTests(SynchronousTestCase):
    """
    Tests for :func:`add_to_cloud_metrics`
    """

    def setUp(self):
        """
        Setup treq
        """
        self.resp = {
            'access': {
                'token': {'id': 'token'},
                'serviceCatalog': [
                    {'endpoints': [{"region": "IAD", "publicURL": "url"}],
                     "name": "cloudMetricsIngest"}
                ]
            }
        }
        self.au = patch(self, 'otter.metrics.authenticate_user',
                        return_value=succeed(self.resp))

    @mock.patch('otter.metrics.time')
    def test_added(self, mock_time):
        """
        total desired, pending and actual are added to cloud metrics
        """
        td = 10
        ta = 20
        tp = 3
        mock_time.time.return_value = 100
        m = {'collectionTime': 100000, 'ttlInSeconds': 5 * 24 * 60 * 60}
        md = merge(m, {'metricValue': td, 'metricName': 'ord.desired'})
        ma = merge(m, {'metricValue': ta, 'metricName': 'ord.actual'})
        mp = merge(m, {'metricValue': tp, 'metricName': 'ord.pending'})
        req = ('POST', 'url/ingest', {'headers': headers('token'),
                                      'data': json.dumps([md, ma, mp])})
        treq = StubTreq2([(req, (200, ''))])
        conf = {'username': 'a', 'password': 'p', 'service': 'cloudMetricsIngest',
                'region': 'IAD', 'ttl': m['ttlInSeconds']}

        d = add_to_cloud_metrics(conf, 'idurl', 'ord', td, ta, tp, _treq=treq)

        self.assertIsNone(self.successResultOf(d))
        self.au.assert_called_once_with('idurl', 'a', 'p', log=matches(IsInstance(BoundLog)))


class CollectMetricsTests(SynchronousTestCase):
    """
    Tests for :func:`collect_metrics`
    """

    def setUp(self):
        """
        mock dependent functions
        """
        self.connect_cass_servers = patch(self, 'otter.metrics.connect_cass_servers')
        self.client = mock.Mock(spec=['disconnect'])
        self.client.disconnect.return_value = succeed(None)
        self.connect_cass_servers.return_value = self.client

        self.auth = mock.Mock()
        self.get_authenticator = patch(self, 'otter.metrics.get_authenticator',
                                       return_value=self.auth)

        self.groups = mock.Mock()
        self.get_scaling_groups = patch(self, 'otter.metrics.get_scaling_groups',
                                        return_value=succeed(self.groups))

        self.metrics = [GroupMetrics('t', 'g1', 3, 2, 0),
                        GroupMetrics('t2', 'g1', 4, 4, 1),
                        GroupMetrics('t2', 'g', 100, 20, 0)]
        self.get_all_metrics = patch(self, 'otter.metrics.get_all_metrics',
                                     return_value=succeed(self.metrics))

        self.add_to_cloud_metrics = patch(self, 'otter.metrics.add_to_cloud_metrics',
                                          return_value=succeed(None))

        self.config = {'cassandra': 'c', 'identity': {'url': 'id'}, 'metrics': 'm',
                       'region': 'r', 'services': {'nova': 'cloudServersOpenStack'}}

    def test_metrics_collected(self):
        """
        Metrics is collected after getting groups from cass and servers from nova
        and it is added to blueflood
        """
        _reactor = mock.Mock()
        d = collect_metrics(_reactor, self.config)
        self.assertIsNone(self.successResultOf(d))

        self.connect_cass_servers.assert_called_once_with(_reactor, 'c')
        self.get_authenticator.assert_called_once_with(_reactor, {'url': 'id'})
        self.get_scaling_groups.assert_called_once_with(self.client)
        self.get_all_metrics.assert_called_once_with(
            self.groups, self.auth, 'cloudServersOpenStack', 'r',
            clock=_reactor, _print=False)
        self.add_to_cloud_metrics.assert_called_once_with(
            'm', 'id', 'r', 107, 26, 1)
        self.client.disconnect.assert_called_once_with()

    def test_with_client(self):
        """
        Uses client provided and does not disconnect it before returning
        """
        client = mock.Mock(spec=['disconnect'])
        d = collect_metrics(mock.Mock(), self.config, client=client)
        self.assertIsNone(self.successResultOf(d))
        self.assertFalse(self.connect_cass_servers.called)
        self.assertFalse(client.disconnect.called)

    def test_with_authenticator(self):
        """
        Uses authenticator provided instead of creating new
        """
        _reactor, auth = mock.Mock(), mock.Mock()
        d = collect_metrics(_reactor, self.config, authenticator=auth)
        self.assertIsNone(self.successResultOf(d))
        self.assertFalse(self.get_authenticator.called)
        self.get_all_metrics.assert_called_once_with(
            self.groups, auth, 'cloudServersOpenStack', 'r', clock=_reactor, _print=False)


class APIOptionsTests(SynchronousTestCase):
    """
    Test the various command line options.
    """

    def test_port_options(self):
        """
        The port long option should end up in the 'port' key.
        """
        config = Options()
        config.open = mock.Mock(return_value=StringIO(u'{"a": "b"}'))
        config.parseOptions(['--config=file.json'])
        self.assertEqual(config, {'a': 'b', 'config': 'file.json',
                                  'services': {'nova': 'cloudServersOpenStack'}})


class ServiceTests(SynchronousTestCase):
    """
    Tests for :func:`otter.metrics.makeService` and :class:`otter.metrics.MetricsService`
    """

    def setUp(self):
        """
        Mock cass connection and authenticator
        """
        self.client = mock.Mock(spec=['disconnect'])
        self.mock_ccs = patch(self, 'otter.metrics.connect_cass_servers', return_value=self.client)
        self.mock_ga = patch(self, 'otter.metrics.get_authenticator', return_value='auth')
        self.config = {'cassandra': 'c', 'identity': 'i', 'metrics': {'interval': 20}}
        self.mock_cm = patch(self, 'otter.metrics.collect_metrics')

    @mock.patch('otter.metrics.MetricsService')
    def test_make_service(self, mock_ms):
        """
        MetricsService is returned with config
        """
        c = {'a': 'v'}
        s = makeService(c)
        self.assertIs(s, mock_ms.return_value)
        mock_ms.assert_called_once_with(c)

    def test_service_init(self):
        """
        MetricsService is initialized with connected cass client and authenticator
        """
        s = MetricsService(self.config)
        self.mock_ccs.assert_called_once_with(matches(IsInstance(ReactorBase)), 'c')
        self.mock_ga.assert_called_once_with(matches(IsInstance(ReactorBase)), 'i')
        self.assertEqual(s.step, 20)
        self.assertEqual(
            s.call,
            (self.mock_cm, (matches(IsInstance(ReactorBase)), self.config),
             dict(client=self.client, authenticator='auth')))

    def test_stop_service(self):
        """
        Client is disconnected when service is stopped
        """
        s = MetricsService(self.config)
        s.startService()
        r = s.stopService()
        self.assertIs(r, self.client.disconnect.return_value)
        self.assertFalse(s.running)<|MERGE_RESOLUTION|>--- conflicted
+++ resolved
@@ -16,13 +16,8 @@
 
 from otter.metrics import (
     get_scaling_groups, get_tenant_metrics, get_all_metrics, GroupMetrics,
-<<<<<<< HEAD
     add_to_cloud_metrics, collect_metrics, MetricsService, makeService, Options)
-from otter.test.utils import patch, StubTreq2, matches
-=======
-    add_to_cloud_metrics, main as metrics_main)
 from otter.test.utils import patch, StubTreq2, matches, IsCallable
->>>>>>> 08a7eba4
 from otter.util.http import headers
 from otter.log import BoundLog
 
