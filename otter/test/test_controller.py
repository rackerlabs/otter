"""
Tests for :mod:`otter.controller`
"""
from datetime import timedelta, datetime

import mock

from testtools.matchers import ContainsDict, Equals

from twisted.internet import defer
<<<<<<< HEAD
from twisted.trial.unittest import TestCase, SynchronousTestCase
=======
from twisted.trial.unittest import SynchronousTestCase
>>>>>>> 859ca041

from otter import controller

from otter.models.interface import (
    GroupState, IScalingGroup, NoSuchPolicyError)
from otter.util.timestamp import MIN
from otter.test.utils import iMock, matches, patch, mock_log


class CalculateDeltaTestCase(SynchronousTestCase):
    """
    Tests for :func:`otter.controller.calculate_delta`
    """

    def setUp(self):
        """
        Set the max and add a mock log
        """
        patcher = mock.patch.object(controller, 'MAX_ENTITIES', new=10)
        patcher.start()
        self.addCleanup(patcher.stop)
        self.mock_log = mock.Mock()

    def get_state(self, active, pending):
        """
        Only care about the active and pending values, so generate a whole
        :class:`GroupState` with other fake info
        """
        return GroupState(1, 1, "test", active, pending, None, {}, False)

    def test_positive_change_within_min_max(self):
        """
        If the policy is a scale up by a fixed number,
        and a min and max are given,
        and the desired number of servers fall between the min and the max,
        then ``calculate_delta`` returns a delta that is just the policy
        change.
        """
        fake_policy = {'change': 5}
        fake_config = {'minEntities': 0, 'maxEntities': 300}
        fake_state = self.get_state(dict.fromkeys(range(5)), {})

        self.assertEqual(5, controller.calculate_delta(self.mock_log,
                                                       fake_state,
                                                       fake_config,
                                                       fake_policy))
        self.assertEqual(fake_state.desired, 10)

    def test_positive_change_will_hit_max(self):
        """
        If the policy is a scale up by a fixed number,
        and a min and max are given,
        and the desired number is above the max,
        then ``calculate_delta`` returns a truncated delta.
        """
        fake_policy = {'change': 5}
        fake_config = {'minEntities': 0, 'maxEntities': 10}
        fake_state = self.get_state(dict.fromkeys(range(4)),
                                    dict.fromkeys(range(4)))

        self.assertEqual(2, controller.calculate_delta(self.mock_log,
                                                       fake_state,
                                                       fake_config,
                                                       fake_policy))
        self.assertEqual(fake_state.desired, 10)

    def test_positive_change_but_at_max(self):
        """
        If the policy is a scale up by a fixed number,
        and a min and max are given,
        and the current active + pending is at the max already,
        then ``calculate_delta`` returns 0.
        """
        fake_policy = {'change': 5}
        fake_config = {'minEntities': 0, 'maxEntities': 10}
        fake_state = self.get_state(dict.fromkeys(range(5)),
                                    dict.fromkeys(range(5)))

        self.assertEqual(0, controller.calculate_delta(self.mock_log,
                                                       fake_state,
                                                       fake_config,
                                                       fake_policy))
        self.assertEqual(fake_state.desired, 10)

    def test_positive_change_but_at_default_max(self):
        """
        If the policy is a scale up by a fixed number,
        and a min and no max,
        and the current active + pending is at the default max already,
        then ``calculate_delta`` returns 0.
        """
        fake_policy = {'change': 5}
        fake_config = {'minEntities': 0, 'maxEntities': None}
        fake_state = self.get_state(dict.fromkeys(range(5)),
                                    dict.fromkeys(range(5)))

        self.assertEqual(0, controller.calculate_delta(self.mock_log,
                                                       fake_state,
                                                       fake_config,
                                                       fake_policy))
        self.assertEqual(fake_state.desired, 10)

    def test_negative_change_within_min_max(self):
        """
        If the policy is a scale down by a fixed number,
        and a min and max are given,
        and the desired number of servers fall between the min and the max,
        then ``calculate_delta`` returns a delta that is just the policy
        change.
        """
        fake_policy = {'change': -5}
        fake_config = {'minEntities': 0, 'maxEntities': 30}
        fake_state = self.get_state(dict.fromkeys(range(10)), {})

        self.assertEqual(-5, controller.calculate_delta(self.mock_log,
                                                        fake_state,
                                                        fake_config,
                                                        fake_policy))
        self.assertEqual(fake_state.desired, 5)

    def test_negative_change_will_hit_min(self):
        """
        If the policy is a scale down by a fixed number,
        and a min and max are given,
        and the desired number is below the min,
        then ``calculate_delta`` returns a truncated delta.
        """
        fake_policy = {'change': -5}
        fake_config = {'minEntities': 5, 'maxEntities': 10}
        fake_state = self.get_state(dict.fromkeys(range(4)),
                                    dict.fromkeys(range(4)))

        self.assertEqual(-3, controller.calculate_delta(self.mock_log,
                                                        fake_state,
                                                        fake_config,
                                                        fake_policy))
        self.assertEqual(fake_state.desired, 5)

    def test_negative_change_but_at_min(self):
        """
        If the policy is a scale down by a fixed number,
        and a min and max are given,
        and the current active + pending is at the min already,
        then ``calculate_delta`` returns 0.
        """
        fake_policy = {'change': -5}
        fake_config = {'minEntities': 5, 'maxEntities': 10}
        fake_state = self.get_state({}, dict.fromkeys(range(5)))

        self.assertEqual(0, controller.calculate_delta(self.mock_log,
                                                       fake_state,
                                                       fake_config,
                                                       fake_policy))
        self.assertEqual(fake_state.desired, 5)

    def test_percent_positive_change_within_min_max(self):
        """
        If the policy is a scale up by x% and a min and max are given,
        and the desired number of servers fall between the min and the max,
        then ``calculate_delta`` returns a delta that is just the policy
        change.
        """
        fake_policy = {'changePercent': 20}
        fake_config = {'minEntities': 0, 'maxEntities': 300}
        fake_state = self.get_state(dict.fromkeys(range(5)), {})

        self.assertEqual(1, controller.calculate_delta(self.mock_log,
                                                       fake_state,
                                                       fake_config,
                                                       fake_policy))
        self.assertEqual(fake_state.desired, 6)

    def test_percent_positive_change_will_hit_max(self):
        """
        If the policy is a scale up by x% and a min and max are given,
        and the desired number is above the max,
        then ``calculate_delta`` returns a truncated delta.
        """
        fake_policy = {'changePercent': 75}
        fake_config = {'minEntities': 0, 'maxEntities': 10}
        fake_state = self.get_state(dict.fromkeys(range(4)),
                                    dict.fromkeys(range(4)))

        self.assertEqual(2, controller.calculate_delta(self.mock_log,
                                                       fake_state,
                                                       fake_config,
                                                       fake_policy))
        self.assertEqual(fake_state.desired, 10)

    def test_percent_positive_change_but_at_max(self):
        """
        If the policy is a scale up by x% and a min and max are given,
        and the current active + pending is at the max already,
        then ``calculate_delta`` returns 0.
        """
        fake_policy = {'changePercent': 50}
        fake_config = {'minEntities': 0, 'maxEntities': 10}
        fake_state = self.get_state(dict.fromkeys(range(5)),
                                    dict.fromkeys(range(5)))

        self.assertEqual(0, controller.calculate_delta(self.mock_log,
                                                       fake_state,
                                                       fake_config,
                                                       fake_policy))
        self.assertEqual(fake_state.desired, 10)

    def test_percent_positive_change_but_at_default_max(self):
        """
        If the policy is a scale up by x% and a min and no max,
        and the current active + pending is at the default max already,
        then ``calculate_delta`` returns 0.
        """
        fake_policy = {'changePercent': 50}
        fake_config = {'minEntities': 0, 'maxEntities': None}
        fake_state = self.get_state(dict.fromkeys(range(5)),
                                    dict.fromkeys(range(5)))

        self.assertEqual(0, controller.calculate_delta(self.mock_log,
                                                       fake_state,
                                                       fake_config,
                                                       fake_policy))
        self.assertEqual(fake_state.desired, 10)

    def test_percent_negative_change_within_min_max(self):
        """
        If the policy is a scale down by x% and a min and max are given,
        and the desired number of servers fall between the min and the max,
        then ``calculate_delta`` returns a delta that is just the policy
        change.
        """
        fake_policy = {'changePercent': -50}
        fake_config = {'minEntities': 0, 'maxEntities': 30}
        fake_state = self.get_state(dict.fromkeys(range(10)), {})

        self.assertEqual(-5, controller.calculate_delta(self.mock_log,
                                                        fake_state,
                                                        fake_config,
                                                        fake_policy))
        self.assertEqual(fake_state.desired, 5)

    def test_percent_negative_change_will_hit_min(self):
        """
        If the policy is a scale down by x% and a min and max are given,
        and the desired number is below the min,
        then ``calculate_delta`` returns a truncated delta.
        """
        fake_policy = {'changePercent': -80}
        fake_config = {'minEntities': 5, 'maxEntities': 10}
        fake_state = self.get_state(dict.fromkeys(range(4)),
                                    dict.fromkeys(range(4)))

        self.assertEqual(-3, controller.calculate_delta(self.mock_log,
                                                        fake_state,
                                                        fake_config,
                                                        fake_policy))
        self.assertEqual(fake_state.desired, 5)

    def test_percent_negative_change_but_at_min(self):
        """
        If the policy is a scale down by x% and a min and max are given,
        and the current active + pending is at the min already,
        then ``calculate_delta`` returns 0.
        """
        fake_policy = {'changePercent': -50}
        fake_config = {'minEntities': 5, 'maxEntities': 10}
        fake_state = self.get_state({}, dict.fromkeys(range(5)))

        self.assertEqual(0, controller.calculate_delta(self.mock_log,
                                                       fake_state,
                                                       fake_config,
                                                       fake_policy))
        self.assertEqual(fake_state.desired, 5)

    def test_percent_rounding(self):
        """
        When 'changePercent' is x%, ``calculate_delta`` rounds up to an integer
        away from zero.
        """
        fake_config = {'minEntities': 0, 'maxEntities': 10}
        fake_state = self.get_state({}, dict.fromkeys(range(5)))

        test_cases = [
            (50, 8, 3), (5, 6, 1), (75, 9, 4),
            (-50, 2, -3), (-5, 4, -1), (-75, 1, -4)]

        for change_percent, expected_desired, expected_delta in test_cases:
            fake_policy = {'changePercent': change_percent}
            self.assertEqual(expected_delta,
                             controller.calculate_delta(self.mock_log,
                                                        fake_state,
                                                        fake_config,
                                                        fake_policy))
            self.assertEqual(fake_state.desired, expected_desired)

    def test_desired_positive_change_within_min_max(self):
        """
        If the policy is based on desiredCapacity and a min and max are given,
        and the desired number of servers fall between the min and the max,
        then ``calculate_delta`` returns a delta that is just the policy
        change.
        """
        fake_policy = {'desiredCapacity': 25}
        fake_config = {'minEntities': 0, 'maxEntities': 300}
        fake_state = self.get_state(dict.fromkeys(range(5)), {})

        self.assertEqual(20, controller.calculate_delta(self.mock_log,
                                                        fake_state,
                                                        fake_config,
                                                        fake_policy))
        self.assertEqual(fake_state.desired, 25)

    def test_desired_positive_change_will_hit_max(self):
        """
        If the policy is based on desiredCapacity and a min and max are given,
        and the desired number is above the max,
        then ``calculate_delta`` returns a truncated delta.
        """
        fake_policy = {'desiredCapacity': 15}
        fake_config = {'minEntities': 0, 'maxEntities': 10}
        fake_state = self.get_state(dict.fromkeys(range(4)),
                                    dict.fromkeys(range(4)))

        self.assertEqual(2, controller.calculate_delta(self.mock_log,
                                                       fake_state,
                                                       fake_config,
                                                       fake_policy))
        self.assertEqual(fake_state.desired, 10)

    def test_desired_positive_change_but_at_max(self):
        """
        If the policy is based on desiredCapacity  and a min and max are given,
        and the current active + pending is at the max already,
        then ``calculate_delta`` returns 0.
        """
        fake_policy = {'desiredCapacity': 15}
        fake_config = {'minEntities': 0, 'maxEntities': 10}
        fake_state = self.get_state(dict.fromkeys(range(5)),
                                    dict.fromkeys(range(5)))

        self.assertEqual(0, controller.calculate_delta(self.mock_log,
                                                       fake_state,
                                                       fake_config,
                                                       fake_policy))
        self.assertEqual(fake_state.desired, 10)

    def test_desired_positive_change_but_at_default_max(self):
        """
        If the policy is based on desiredCapacity and a min and no max,
        and the current active + pending is at the default max already,
        then ``calculate_delta`` returns 0.
        """
        fake_policy = {'desiredCapacity': 15}
        fake_config = {'minEntities': 0, 'maxEntities': None}
        fake_state = self.get_state(dict.fromkeys(range(5)),
                                    dict.fromkeys(range(5)))

        self.assertEqual(0, controller.calculate_delta(self.mock_log,
                                                       fake_state,
                                                       fake_config,
                                                       fake_policy))
        self.assertEqual(fake_state.desired, 10)

    def test_desired_will_hit_min(self):
        """
        If the policy is based on desiredCapacity and a min and max are given,
        and the desired number is below the min,
        then ``calculate_delta`` returns a truncated delta.
        """
        fake_policy = {'desiredCapacity': 3}
        fake_config = {'minEntities': 5, 'maxEntities': 10}
        fake_state = self.get_state(dict.fromkeys(range(4)),
                                    dict.fromkeys(range(4)))

        self.assertEqual(-3, controller.calculate_delta(self.mock_log,
                                                        fake_state,
                                                        fake_config,
                                                        fake_policy))
        self.assertEqual(fake_state.desired, 5)

    def test_desired_at_min(self):
        """
        If the policy is based on desiredCapacity and a min and max are given,
        and the current active + pending is at the min already,
        then ``calculate_delta`` returns 0.
        """
        fake_policy = {'desiredCapacity': 3}
        fake_config = {'minEntities': 5, 'maxEntities': 10}
        fake_state = self.get_state({}, dict.fromkeys(range(5)))

        self.assertEqual(0, controller.calculate_delta(self.mock_log,
                                                       fake_state,
                                                       fake_config,
                                                       fake_policy))
        self.assertEqual(fake_state.desired, 5)

    def test_no_change_or_percent_or_desired_fails(self):
        """
        If 'change' or 'changePercent' or 'desiredCapacity' is not there in
        scaling policy, then ``calculate_delta`` doesn't know how to handle the
        policy and raises a ValueError
        """
        fake_policy = {'changeNone': 5}
        fake_config = {'minEntities': 0, 'maxEntities': 10}
        fake_state = self.get_state({}, {})

        self.assertRaises(AttributeError,
                          controller.calculate_delta,
                          self.mock_log, fake_state, fake_config, fake_policy)

    def test_zero_change_within_min_max(self):
        """
        If 'change' is zero, but the current active + pending is within the min
        and max, then ``calculate_delta`` returns 0
        """
        fake_policy = {'change': 0}
        fake_config = {'minEntities': 1, 'maxEntities': 10}
        fake_state = self.get_state(dict.fromkeys(range(5)), {})

        self.assertEqual(0, controller.calculate_delta(self.mock_log,
                                                       fake_state,
                                                       fake_config,
                                                       fake_policy))
        self.assertEqual(fake_state.desired, 5)

    def test_zero_change_below_min(self):
        """
        If 'change' is zero, but the current active + pending is below the min,
        then ``calculate_delta`` returns the difference between
        current + pending and the min
        """
        fake_policy = {'change': 0}
        fake_config = {'minEntities': 5, 'maxEntities': 10}
        fake_state = self.get_state({}, {})

        self.assertEqual(5, controller.calculate_delta(self.mock_log,
                                                       fake_state,
                                                       fake_config,
                                                       fake_policy))
        self.assertEqual(fake_state.desired, 5)

    def test_zero_change_above_max(self):
        """
        If 'change' is zero, but the current active + pending is above the max,
        then ``calculate_delta`` returns the negative difference between the
        current + pending and the max
        """
        fake_policy = {'change': 0}
        fake_config = {'minEntities': 0, 'maxEntities': 2}
        fake_state = self.get_state(dict.fromkeys(range(5)), {})

        self.assertEqual(-3, controller.calculate_delta(self.mock_log,
                                                        fake_state,
                                                        fake_config,
                                                        fake_policy))
        self.assertEqual(fake_state.desired, 2)

    def test_logs_relevant_information(self):
        """
        Log is called with at least the constrained desired capacity and the
        delta
        """
        fake_policy = {'change': 0}
        fake_config = {'minEntities': 1, 'maxEntities': 10}
        fake_state = self.get_state({}, {})
        controller.calculate_delta(self.mock_log, fake_state, fake_config,
                                   fake_policy)
        args, kwargs = self.mock_log.msg.call_args
        self.assertEqual(fake_state.desired, 1)
        self.assertEqual(
            args, (('calculating delta {current_active} + {current_pending}'
                    ' -> {constrained_desired_capacity}'),))
        self.assertEqual(kwargs, matches(ContainsDict({
            'server_delta': Equals(1),
            'constrained_desired_capacity': Equals(1)})))


class CheckCooldownsTestCase(SynchronousTestCase):
    """
    Tests for :func:`otter.controller.check_cooldowns`
    """

    def setUp(self):
        """
        Generate a mock log
        """
        self.mock_log = mock.MagicMock()

    def mock_now(self, seconds_after_min):
        """
        Set :func:`otter.util.timestamp.now` to return a timestamp that is
        so many seconds after `datetime.min`.  Tests using this should set
        the last touched time to be MIN.
        """
        def _fake_now(timezone):
            fake_datetime = datetime.min + timedelta(seconds=seconds_after_min)
            return fake_datetime.replace(tzinfo=timezone)

        self.datetime = patch(self, 'otter.controller.datetime', spec=['now'])
        self.datetime.now.side_effect = _fake_now

    def get_state(self, group_touched, policy_touched):
        """
        Only care about the group_touched and policy_touched values, so
        generate a whole :class:`GroupState` with other fake info
        """
        return GroupState(1, 1, "test", {}, {}, group_touched, policy_touched, False)

    def test_check_cooldowns_global_cooldown_and_policy_cooldown_pass(self):
        """
        If both the global cooldown and policy cooldown are sufficiently long
        ago, ``check_cooldowns`` returns True.
        """
        self.mock_now(30)
        fake_config = fake_policy = {'cooldown': 0}
        fake_state = self.get_state(MIN, {'pol': MIN})
        self.assertTrue(controller.check_cooldowns(self.mock_log, fake_state,
                                                   fake_config, fake_policy,
                                                   'pol'))

    def test_check_cooldowns_global_cooldown_passes_policy_never_touched(self):
        """
        If the global cooldown was sufficiently long ago and the policy has
        never been executed (hence there is no touched time for the policy),
        ``check_cooldowns`` returns True.
        """
        self.mock_now(30)
        fake_config = {'cooldown': 0}
        fake_policy = {'cooldown': 10000000}
        fake_state = self.get_state(MIN, {})
        self.assertTrue(controller.check_cooldowns(self.mock_log, fake_state,
                                                   fake_config, fake_policy,
                                                   'pol'))

    def test_check_cooldowns_no_policy_ever_executed(self):
        """
        If no policy has ever been executed (hence there is no global touch
        time), ``check_cooldowns`` returns True.
        """
        self.mock_now(10000)
        fake_config = {'cooldown': 1000}
        fake_policy = {'cooldown': 100}
        fake_state = self.get_state(None, {})
        self.assertTrue(controller.check_cooldowns(self.mock_log, fake_state,
                                                   fake_config, fake_policy,
                                                   'pol'))

    def test_check_cooldowns_global_cooldown_fails(self):
        """
        If the last time a (any) policy was executed is too recent,
        ``check_cooldowns`` returns False.
        """
        self.mock_now(1)
        fake_config = {'cooldown': 30}
        fake_policy = {'cooldown': 1000000000}
        fake_state = self.get_state(MIN, {})
        self.assertFalse(controller.check_cooldowns(self.mock_log, fake_state,
                                                    fake_config, fake_policy,
                                                    'pol'))

    def test_check_cooldowns_policy_cooldown_fails(self):
        """
        If the last time THIS policy was executed is too recent,
        ``check_cooldowns`` returns False.
        """
        self.mock_now(1)
        fake_config = {'cooldown': 1000000000}
        fake_policy = {'cooldown': 30}
        fake_state = self.get_state(MIN, {'pol': MIN})
        self.assertFalse(controller.check_cooldowns(self.mock_log, fake_state,
                                                    fake_config, fake_policy,
                                                    'pol'))


class ObeyConfigChangeTestCase(SynchronousTestCase):
    """
    Tests for :func:`otter.controller.obey_config_change`
    """

    def setUp(self):
        """
        Mock execute_launch_config and calculate_delta
        """
        self.calculate_delta = patch(self, 'otter.controller.calculate_delta')
        self.execute_launch_config = patch(
            self, 'otter.controller.execute_launch_config',
            return_value=defer.succeed(None))
        self.exec_scale_down = patch(
            self, 'otter.controller.exec_scale_down',
            return_value=defer.succeed(None))

        self.log = mock.MagicMock()
        self.state = mock.MagicMock(spec=['get_capacity'])
        self.state.get_capacity.return_value = {
            'desired_capacity': 5,
            'pending_capacity': 2,
            'active_capacity': 3
        }

        self.group = iMock(IScalingGroup, tenant_id='tenant', uuid='group')

    def test_parameters_bound_to_log(self):
        """
        Relevant values are bound to the log.
        """
        self.calculate_delta.return_value = 0
        controller.obey_config_change(self.log, 'transaction-id',
                                      'config', self.group, self.state, 'launch')
        self.log.bind.assert_called_once_with(scaling_group_id=self.group.uuid)

    def test_zero_delta_nothing_happens_state_is_returned(self):
        """
        If the delta is zero, ``execute_launch_config`` is not called and
        ``obey_config_change`` returns the current state
        """
        self.calculate_delta.return_value = 0
        d = controller.obey_config_change(self.log, 'transaction-id',
                                          'config', self.group, self.state, 'launch')
        self.assertIs(self.successResultOf(d), self.state)
        self.assertEqual(self.execute_launch_config.call_count, 0)

    def test_positive_delta_state_is_returned_if_execute_successful(self):
        """
        If the delta is positive, ``execute_launch_config`` is called and if
        it is successful, ``obey_config_change`` returns the current state
        """
        self.calculate_delta.return_value = 5
        d = controller.obey_config_change(self.log, 'transaction-id',
                                          'config', self.group, self.state,
                                          'launch')
        self.assertIs(self.successResultOf(d), self.state)
        self.execute_launch_config.assert_called_once_with(
            self.log.bind.return_value.bind.return_value,
            'transaction-id', self.state, 'launch',
            self.group, 5)

    def test_nonzero_delta_execute_errors_propagated(self):
        """
        ``obey_config_change`` propagates any errors ``execute_launch_config``
        raises
        """
        self.calculate_delta.return_value = 5
        self.execute_launch_config.return_value = defer.fail(Exception('meh'))
        d = controller.obey_config_change(self.log, 'transaction-id',
                                          'config', self.group, self.state,
                                          'launch')
        f = self.failureResultOf(d)
        self.assertTrue(f.check(Exception))
        self.execute_launch_config.assert_called_once_with(
            self.log.bind.return_value.bind.return_value,
            'transaction-id', self.state, 'launch',
            self.group, 5)

    def test_negative_delta_state_is_returned_if_execute_successful(self):
        """
        If the delta is negative, ``exec_scale_down`` is called and if
        it is successful, ``obey_config_change`` returns the current state
        """
        self.calculate_delta.return_value = -5
        d = controller.obey_config_change(self.log, 'transaction-id',
                                          'config', self.group, self.state, 'launch')
        self.assertIs(self.successResultOf(d), self.state)
        self.exec_scale_down.assert_called_once_with(
            self.log.bind.return_value.bind.return_value,
            'transaction-id', self.state,
            self.group, 5)

    def test_negative_delta_execute_errors_propagated(self):
        """
        ``obey_config_change`` propagates any errors ``exec_scale_down`` raises
        """
        self.calculate_delta.return_value = -5
        self.exec_scale_down.return_value = defer.fail(Exception('meh'))
        d = controller.obey_config_change(self.log, 'transaction-id',
                                          'config', self.group, self.state, 'launch')
        f = self.failureResultOf(d)
        self.assertTrue(f.check(Exception))
        self.exec_scale_down.assert_called_once_with(
            self.log.bind.return_value.bind.return_value,
            'transaction-id', self.state,
            self.group, 5)

    def test_audit_log_events_logged_on_positive_delta(self):
        """
        ``obey_config_change`` makes the correct audit log upon scale up
        """
        log = mock_log()
        self.calculate_delta.return_value = 5
        d = controller.obey_config_change(log, 'transaction-id',
                                          'config', self.group, self.state,
                                          'launch')
        self.assertIs(self.successResultOf(d), self.state)
        log.msg.assert_called_with(
            'Starting {convergence_delta} new servers to satisfy desired capacity',
            scaling_group_id=self.group.uuid, event_type="convergence.scale_up",
            convergence_delta=5, desired_capacity=5, pending_capacity=2,
            active_capacity=3, audit_log=True, policy_id=None,
            webhook_id=None)

    def test_audit_log_events_logged_on_negative_delta(self):
        """
        ``obey_config_change`` makes the correct audit log upon scale down
        """
        log = mock_log()
        self.calculate_delta.return_value = -5
        d = controller.obey_config_change(log, 'transaction-id',
                                          'config', self.group, self.state, 'launch')
        self.assertIs(self.successResultOf(d), self.state)
        log.msg.assert_called_with(
            'Deleting 5 servers to satisfy desired capacity',
            scaling_group_id=self.group.uuid, event_type="convergence.scale_down",
            convergence_delta=-5, desired_capacity=5, pending_capacity=2,
            active_capacity=3, audit_log=True, policy_id=None,
            webhook_id=None)


<<<<<<< HEAD
def mock_controller_utilities(test_case):
    """
    Mock out the following functions in the controller module, in order to simplify
    testing of scaling up and down.

        - check_cooldowns (returns True)
        - calculate_delta (return 1)
        - exec_scale_down (return a dummy success)
        - execute_launch_config (return a dummy success)
    """
    mocks = {}
    things_and_return_vals = {
        'check_cooldowns': True,
        'calculate_delta': 1,
        'exec_scale_down': defer.succeed("scaled down"),
        'execute_launch_config': defer.succeed("scaled up")
    }

    for thing, return_val in things_and_return_vals.iteritems():
        mocks[thing] = patch(test_case, 'otter.controller.{0}'.format(thing),
                             return_value=return_val)

    return mocks


def mock_group_state():
    """
    Create a mocked GroupState.
    """
    mock_state = mock.MagicMock(GroupState)
    mock_state.get_capacity.return_value = {
        'desired_capacity': 5,
        'pending_capacity': 2,
        'active_capacity': 3
    }
    return mock_state


def mock_group():
    """
    Create a mocked ScalingGroup.
    """
    group = iMock(IScalingGroup, tenant_id='tenant', uuid='group')
    group.view_config.return_value = defer.succeed("config")
    group.get_policy.return_value = defer.succeed("policy")
    group.view_launch_config.return_value = defer.succeed("launch")
    return group


class MaybeExecuteScalingPolicyTestCase(TestCase):
=======
class MaybeExecuteScalingPolicyTestCase(SynchronousTestCase):
>>>>>>> 859ca041
    """
    Tests for :func:`otter.controller.maybe_execute_scaling_policy`
    """

    def setUp(self):
        """
        Mock relevant controller methods.
        """
        self.mocks = mock_controller_utilities(self)
        self.mock_log = mock.MagicMock()
        self.mock_state = mock_group_state()
        self.group = mock_group()

    def test_maybe_execute_scaling_policy_no_such_policy(self):
        """
        If there is no such scaling policy, the whole thing fails and
        ``NoSuchScalingPolicy`` gets propagated up.  No other model access
        happens, and the lock is still released.
        """
        self.group.get_policy.return_value = defer.fail(
            NoSuchPolicyError('1', '1', '1'))

        d = controller.maybe_execute_scaling_policy(self.mock_log,
                                                    'transaction',
                                                    self.group,
                                                    self.mock_state,
                                                    'pol1')
        self.failureResultOf(d, NoSuchPolicyError)

        self.assertEqual(len(self.group.view_config.mock_calls), 0)
        self.assertEqual(len(self.group.view_launch_config.mock_calls), 0)

    def test_execute_launch_config_success_on_positive_delta(self):
        """
        If lock is acquired, all cooldowns are all fine, ``calculate_delta``
        returns positive delta then ``execute_launch_config`` gets called
        and if does not fail, return value is the updated state.
        """
        self.mocks['execute_launch_config'].return_value = defer.succeed(
            'this should be returned')

        d = controller.maybe_execute_scaling_policy(self.mock_log,
                                                    'transaction',
                                                    self.group,
                                                    self.mock_state,
                                                    'pol1')

        result = self.successResultOf(d)
        self.assertEqual(result, self.mock_state)

        # log should have been updated
        self.mock_log.bind.assert_called_once_with(
            scaling_group_id=self.group.uuid, policy_id='pol1')

        self.mocks['check_cooldowns'].assert_called_once_with(
            self.mock_log.bind.return_value, self.mock_state, "config",
            "policy", 'pol1')
        self.mocks['calculate_delta'].assert_called_once_with(
            self.mock_log.bind.return_value, self.mock_state, "config",
            "policy")
        self.mocks['execute_launch_config'].assert_called_once_with(
            self.mock_log.bind.return_value.bind.return_value,
            'transaction', self.mock_state, "launch", self.group,
            self.mocks['calculate_delta'].return_value)

        # state should have been updated
        self.mock_state.mark_executed.assert_called_once_with('pol1')

    def test_execute_launch_config_failure_on_positive_delta(self):
        """
        If ``execute_launch_config`` fails for some reason, then state should
        not be marked as executed
        """
        expected = ValueError('some failure')
        self.mocks['execute_launch_config'].return_value = defer.fail(expected)

        d = controller.maybe_execute_scaling_policy(self.mock_log,
                                                    'transaction',
                                                    self.group,
                                                    self.mock_state,
                                                    'pol1')
        failure = self.failureResultOf(d)
        self.assertEqual(failure.value, expected)

        # log should have been updated
        self.mock_log.bind.assert_called_once_with(
            scaling_group_id=self.group.uuid, policy_id='pol1')

        self.mocks['check_cooldowns'].assert_called_once_with(
            self.mock_log.bind.return_value, self.mock_state, "config",
            "policy", 'pol1')
        self.mocks['calculate_delta'].assert_called_once_with(
            self.mock_log.bind.return_value, self.mock_state, "config",
            "policy")
        self.mocks['execute_launch_config'].assert_called_once_with(
            self.mock_log.bind.return_value.bind.return_value,
            'transaction', self.mock_state, "launch", self.group,
            self.mocks['calculate_delta'].return_value)

        # state should not have been updated
        self.assertEqual(self.mock_state.mark_executed.call_count, 0)

    def test_maybe_execute_scaling_policy_cooldown_failure(self):
        """
        If cooldowns are not fine, ``maybe_execute_scaling_policy`` raises a
        ``CannotExecutePolicyError`` exception.  Release lock still happens.
        """
        self.mocks['check_cooldowns'].return_value = False

        d = controller.maybe_execute_scaling_policy(self.mock_log,
                                                    'transaction',
                                                    self.group,
                                                    self.mock_state,
                                                    'pol1')
        f = self.failureResultOf(d, controller.CannotExecutePolicyError)
        self.assertIn("Cooldowns not met", str(f.value))

        self.mocks['check_cooldowns'].assert_called_once_with(
            self.mock_log.bind.return_value, self.mock_state, "config",
            "policy", 'pol1')
        self.assertEqual(self.mocks['calculate_delta'].call_count, 0)
        self.assertEqual(self.mocks['execute_launch_config'].call_count, 0)

        # state should not have been updated
        self.assertEqual(self.mock_state.mark_executed.call_count, 0)

    def test_maybe_execute_scaling_policy_zero_delta(self):
        """
        If cooldowns are fine, but delta is zero,
        ``maybe_execute_scaling_policy`` raises a ``CannotExecutePolicyError``
        exception.  Release lock still happens.
        """
        self.mocks['calculate_delta'].return_value = 0

        d = controller.maybe_execute_scaling_policy(self.mock_log,
                                                    'transaction',
                                                    self.group,
                                                    self.mock_state,
                                                    'pol1')
        f = self.failureResultOf(d, controller.CannotExecutePolicyError)
        self.assertIn("No change in servers", str(f.value))

        self.mocks['check_cooldowns'].assert_called_once_with(
            self.mock_log.bind.return_value, self.mock_state, "config",
            "policy", 'pol1')
        self.mocks['calculate_delta'].assert_called_once_with(
            self.mock_log.bind.return_value, self.mock_state, "config",
            "policy")
        self.assertEqual(
            len(self.mocks['execute_launch_config'].mock_calls), 0)

    def test_exec_scale_down_success_when_delta_negative(self):
        """
        ``exec_scale_down`` gets called when ``calculate_delta`` returns value
        < 0. The state is marked as executed
        """
        self.mocks['calculate_delta'].return_value = -3

        controller.maybe_execute_scaling_policy(self.mock_log, 'transaction',
                                                self.group, self.mock_state,
                                                'pol1')
        self.mocks['exec_scale_down'].assert_called_once_with(
            self.mock_log.bind.return_value.bind.return_value, 'transaction',
            self.mock_state, self.group, 3)
        self.mocks['check_cooldowns'].assert_called_once_with(
            self.mock_log.bind.return_value, self.mock_state, "config",
            "policy", 'pol1')
        self.mocks['calculate_delta'].assert_called_once_with(
            self.mock_log.bind.return_value, self.mock_state, "config",
            "policy")
        self.assertEqual(
            len(self.mocks['execute_launch_config'].mock_calls), 0)

        # state should have been updated
        self.mock_state.mark_executed.assert_called_once_with('pol1')

    def test_audit_log_events_logged_on_positive_delta(self):
        """
        ``obey_config_change`` makes the correct audit log upon scale up
        """
        log = mock_log()
        self.mocks['calculate_delta'].return_value = 5
        d = controller.maybe_execute_scaling_policy(log, 'transaction',
                                                    self.group, self.mock_state,
                                                    'pol1')
        self.assertEqual(self.successResultOf(d), self.mock_state)
        log.msg.assert_called_with(
            'Starting {convergence_delta} new servers to satisfy desired capacity',
            scaling_group_id=self.group.uuid, event_type="convergence.scale_up",
            convergence_delta=5, desired_capacity=5, pending_capacity=2,
            active_capacity=3, audit_log=True, policy_id=None,
            webhook_id=None)

    def test_audit_log_events_logged_on_negative_delta(self):
        """
        ``obey_config_change`` makes the correct audit log upon scale down
        """
        log = mock_log()
        self.mocks['calculate_delta'].return_value = -5
        d = controller.maybe_execute_scaling_policy(log, 'transaction',
                                                    self.group, self.mock_state,
                                                    'pol1')
        self.assertEqual(self.successResultOf(d), self.mock_state)
        log.msg.assert_called_with(
            'Deleting 5 servers to satisfy desired capacity',
            scaling_group_id=self.group.uuid, event_type="convergence.scale_down",
            convergence_delta=-5, desired_capacity=5, pending_capacity=2,
            active_capacity=3, audit_log=True, policy_id=None,
            webhook_id=None)


class ConvergeTestCase(SynchronousTestCase):
    """
    Tests for :func:`otter.controller.converge`, currently using the Otter
    launch_server backend.
    """

    def setUp(self):
        """
        Mock relevant controller methods. Also build a mock model that can be
        used for testing.
        """
        self.mocks = mock_controller_utilities(self)
        self.mock_log = mock.MagicMock()
        self.mock_state = mock_group_state()
        self.group = mock_group()

    def test_no_change_returns_none(self):
        """
        converge returns None when there are no changes to make.
        """
        log = mock_log()
        self.mocks['calculate_delta'].return_value = 0
        result = controller.converge(
            log, 'transaction', 'config', self.group,
            self.mock_state, 'launch', 'policy')
        self.assertIs(result, None)
        log.msg.assert_called_once_with('no change in servers', server_delta=0)

    def test_scale_up_execute_launch_config(self):
        """
        Converge will invoke execute_launch_config when the delta is positive.
        """
        self.mocks['calculate_delta'].return_value = 5
        result = controller.converge(
            self.mock_log, 'transaction', 'config', self.group,
            self.mock_state, 'launch', 'policy')

        self.mock_log.bind.assert_any_call(server_delta=5)
        bound_log = self.mock_log.bind.return_value
        self.assertIs(self.successResultOf(result), self.mock_state)
        self.mocks['execute_launch_config'].assert_called_once_with(
            bound_log, 'transaction', self.mock_state, 'launch', self.group, 5)
        bound_log.msg.assert_any_call('executing launch configs')

    def test_scale_down_exec_scale_down(self):
        """
        Converge will invoke exec_scale_down when the delta is negative.
        """
        self.mocks['calculate_delta'].return_value = -5
        result = controller.converge(
            self.mock_log, 'transaction', 'config', self.group,
            self.mock_state, 'launch', 'policy')

        self.mock_log.bind.assert_any_call(server_delta=-5)
        bound_log = self.mock_log.bind.return_value
        self.assertIs(self.successResultOf(result), self.mock_state)
        self.mocks['exec_scale_down'].assert_called_once_with(
            bound_log, 'transaction', self.mock_state, self.group, 5)
        bound_log.msg.assert_any_call('scaling down')

    def test_audit_log_scale_up(self):
        """
        When converge scales up, an audit log is emitted.
        """
        log = mock_log()
        self.mocks['calculate_delta'].return_value = 1
        controller.converge(
            log, 'transaction', 'config', self.group,
            self.mock_state, 'launch', 'policy')

        log.msg.assert_any_call(
            "Starting {convergence_delta} new servers to satisfy desired "
            "capacity", event_type="convergence.scale_up", convergence_delta=1,
            policy_id=None, webhook_id=None,
            active_capacity=3, desired_capacity=5, pending_capacity=2,
            audit_log=True)

    def test_audit_log_scale_down(self):
        """
        When converge scales down, an audit log is emitted.
        """
        log = mock_log()
        self.mocks['calculate_delta'].return_value = -1
        controller.converge(
            log, 'transaction', 'config', self.group,
            self.mock_state, 'launch', 'policy')

        log.msg.assert_any_call(
            "Deleting 1 servers to satisfy desired capacity",
            event_type="convergence.scale_down",
            convergence_delta=-1,
            policy_id=None, webhook_id=None,
            active_capacity=3, desired_capacity=5, pending_capacity=2,
            audit_log=True)<|MERGE_RESOLUTION|>--- conflicted
+++ resolved
@@ -8,11 +8,7 @@
 from testtools.matchers import ContainsDict, Equals
 
 from twisted.internet import defer
-<<<<<<< HEAD
-from twisted.trial.unittest import TestCase, SynchronousTestCase
-=======
 from twisted.trial.unittest import SynchronousTestCase
->>>>>>> 859ca041
 
 from otter import controller
 
@@ -728,7 +724,6 @@
             webhook_id=None)
 
 
-<<<<<<< HEAD
 def mock_controller_utilities(test_case):
     """
     Mock out the following functions in the controller module, in order to simplify
@@ -778,10 +773,7 @@
     return group
 
 
-class MaybeExecuteScalingPolicyTestCase(TestCase):
-=======
 class MaybeExecuteScalingPolicyTestCase(SynchronousTestCase):
->>>>>>> 859ca041
     """
     Tests for :func:`otter.controller.maybe_execute_scaling_policy`
     """
