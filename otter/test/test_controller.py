"""
Tests for :mod:`otter.controller`
"""
from datetime import datetime, timedelta

from effect import (
    ComposedDispatcher,
    Effect,
    raise_,
    sync_perform)
from effect.testing import (
    SequenceDispatcher, parallel_sequence, perform_sequence)

import mock

from testtools.matchers import ContainsDict, Equals

from twisted.internet import defer
from twisted.trial.unittest import SynchronousTestCase

from otter import controller
from otter.cloud_client import (
    NoSuchServerError,
    TenantScope,
    get_server_details,
    set_nova_metadata_item)
from otter.convergence.planning import DRAINING_METADATA
from otter.log.intents import BoundFields, Log
from otter.models.intents import GetScalingGroupInfo, ModifyGroupStatePaused
from otter.models.interface import (
    GroupNotEmptyError, GroupState, IScalingGroup, NoSuchPolicyError,
    NoSuchScalingGroupError, ScalingGroupStatus)
from otter.supervisor import (
    CannotDeleteServerBelowMinError,
    ServerNotFoundError)
from otter.test.utils import (
    StubResponse,
    iMock,
    intent_func,
    matches,
    mock_group as util_mock_group,
    mock_log,
    nested_sequence,
    noop,
    patch,
    sample_group_state,
    set_non_conv_tenant,
    test_dispatcher)
from otter.util.config import set_config_data
from otter.util.fp import assoc_obj
from otter.util.retry import (
    Retry, ShouldDelayAndRetry, exponential_backoff_interval, retry_times)
from otter.util.timestamp import MIN
from otter.util.zk import CreateOrSet, DeleteNode
from otter.worker_intents import EvictServerFromScalingGroup


class PauseGroupTests(SynchronousTestCase):
    """
    Tests for pausing and resuming group functions
    """

    def setUp(self):
        self.group = util_mock_group(sample_group_state(), "tid", "gid")
        self.log = mock_log()

    def test_conv_pause_group_eff(self):
        """
        `conv_pause_group_eff` returns effect that modifies group state paused
        and deletes divergent flag with bound log context
        """
        eff = controller.conv_pause_group_eff(self.group, "transid")
        seq = [
            (BoundFields(mock.ANY, dict(transaction_id="transid",
                                        tenant_id="tid",
                                        scaling_group_id="gid")),
             nested_sequence([
                 parallel_sequence([
                     [(ModifyGroupStatePaused(self.group, True), noop)],
                     [(DeleteNode(path="/groups/divergent/tid_gid",
                                  version=-1),
                       noop),
                      (Log("mark-clean-success", {}), noop)],
                 ])
             ]))
        ]
        self.assertEqual(perform_sequence(seq, eff), None)

    @mock.patch("otter.controller.conv_pause_group_eff",
                return_value=Effect("pause"))
    def test_pause_group_conv(self, mock_cpge):
        """
        `pause_scaling_group` performs effect got from conv_pause_group_eff
        for convergence tenants
        """
        dispatcher = SequenceDispatcher([("pause", lambda i: "paused")])
        d = controller.pause_scaling_group(
            self.log, "transid", self.group, dispatcher)
        self.assertEqual(self.successResultOf(d), "paused")

    def test_pause_group_worker(self):
        """
        `pause_scaling_group` is not implemented for worker tenants
        """
        set_non_conv_tenant("tid", self)
        self.assertRaises(
            NotImplementedError, controller.pause_scaling_group, self.log,
            "transid", self.group, object())

    def test_resume_group_eff(self):
        """
        `conv_resume_group_eff` returns Effect to update group state paused
        and mark divergent flag
        """
        eff = controller.conv_resume_group_eff("transid", self.group)
        seq = [
            (BoundFields(mock.ANY, dict(transaction_id="transid",
                                        tenant_id="tid",
                                        scaling_group_id="gid")),
             nested_sequence([
                 parallel_sequence([
                     [(ModifyGroupStatePaused(self.group, False), noop)],
                     [(CreateOrSet(path="/groups/divergent/tid_gid",
                                   content="dirty"),
                       noop),
                      (Log("mark-dirty-success", {}), noop)]
                 ])
             ]))
        ]
        self.assertEqual(perform_sequence(seq, eff), None)

    @mock.patch("otter.controller.conv_resume_group_eff",
                return_value=Effect("resume"))
    def test_resume_group_conv(self, mock_crge):
        """
        `resume_scaling_group` performs effect got from conv_resume_group_eff
        for convergence tenants
        """
        self.addCleanup(set_config_data, {})
        dispatcher = SequenceDispatcher([("resume", lambda i: "resumed")])
        d = controller.resume_scaling_group(
            self.log, "transid", self.group, dispatcher)
        self.assertEqual(self.successResultOf(d), "resumed")

    def test_resume_group_worker(self):
        """
        `resume_scaling_group` is not implemented for worker tenants
        """
        set_non_conv_tenant("tid", self)
        self.assertRaises(
            NotImplementedError, controller.resume_scaling_group, self.log,
            "transid", self.group, object())


class CalculateDeltaTestCase(SynchronousTestCase):
    """
    Tests for :func:`otter.controller.calculate_delta`
    """

    def setUp(self):
        """
        Set the max and add a mock log
        """
        patcher = mock.patch.object(controller, 'MAX_ENTITIES', new=10)
        patcher.start()
        self.addCleanup(patcher.stop)
        self.mock_log = mock.Mock()

    def get_state(self, active, pending):
        """
        Only care about the active and pending values, so generate a whole
        :class:`GroupState` with other fake info
        """
        return GroupState('1', '1', "test", active, pending, None, {}, False,
                          ScalingGroupStatus.ACTIVE)

    def test_positive_change_within_min_max(self):
        """
        If the policy is a scale up by a fixed number,
        and a min and max are given,
        and the desired number of servers fall between the min and the max,
        then ``calculate_delta`` returns a delta that is just the policy
        change.
        """
        fake_policy = {'change': 5}
        fake_config = {'minEntities': 0, 'maxEntities': 300}
        fake_state = self.get_state(dict.fromkeys(range(5)), {})

        self.assertEqual(5, controller.calculate_delta(self.mock_log,
                                                       fake_state,
                                                       fake_config,
                                                       fake_policy))
        self.assertEqual(fake_state.desired, 10)

    def test_positive_change_will_hit_max(self):
        """
        If the policy is a scale up by a fixed number,
        and a min and max are given,
        and the desired number is above the max,
        then ``calculate_delta`` returns a truncated delta.
        """
        fake_policy = {'change': 5}
        fake_config = {'minEntities': 0, 'maxEntities': 10}
        fake_state = self.get_state(dict.fromkeys(range(4)),
                                    dict.fromkeys(range(4)))

        self.assertEqual(2, controller.calculate_delta(self.mock_log,
                                                       fake_state,
                                                       fake_config,
                                                       fake_policy))
        self.assertEqual(fake_state.desired, 10)

    def test_positive_change_but_at_max(self):
        """
        If the policy is a scale up by a fixed number,
        and a min and max are given,
        and the current active + pending is at the max already,
        then ``calculate_delta`` returns 0.
        """
        fake_policy = {'change': 5}
        fake_config = {'minEntities': 0, 'maxEntities': 10}
        fake_state = self.get_state(dict.fromkeys(range(5)),
                                    dict.fromkeys(range(5)))

        self.assertEqual(0, controller.calculate_delta(self.mock_log,
                                                       fake_state,
                                                       fake_config,
                                                       fake_policy))
        self.assertEqual(fake_state.desired, 10)

    def test_positive_change_but_at_default_max(self):
        """
        If the policy is a scale up by a fixed number,
        and a min and no max,
        and the current active + pending is at the default max already,
        then ``calculate_delta`` returns 0.
        """
        fake_policy = {'change': 5}
        fake_config = {'minEntities': 0, 'maxEntities': None}
        fake_state = self.get_state(dict.fromkeys(range(5)),
                                    dict.fromkeys(range(5)))

        self.assertEqual(0, controller.calculate_delta(self.mock_log,
                                                       fake_state,
                                                       fake_config,
                                                       fake_policy))
        self.assertEqual(fake_state.desired, 10)

    def test_negative_change_within_min_max(self):
        """
        If the policy is a scale down by a fixed number,
        and a min and max are given,
        and the desired number of servers fall between the min and the max,
        then ``calculate_delta`` returns a delta that is just the policy
        change.
        """
        fake_policy = {'change': -5}
        fake_config = {'minEntities': 0, 'maxEntities': 30}
        fake_state = self.get_state(dict.fromkeys(range(10)), {})

        self.assertEqual(-5, controller.calculate_delta(self.mock_log,
                                                        fake_state,
                                                        fake_config,
                                                        fake_policy))
        self.assertEqual(fake_state.desired, 5)

    def test_negative_change_will_hit_min(self):
        """
        If the policy is a scale down by a fixed number,
        and a min and max are given,
        and the desired number is below the min,
        then ``calculate_delta`` returns a truncated delta.
        """
        fake_policy = {'change': -5}
        fake_config = {'minEntities': 5, 'maxEntities': 10}
        fake_state = self.get_state(dict.fromkeys(range(4)),
                                    dict.fromkeys(range(4)))

        self.assertEqual(-3, controller.calculate_delta(self.mock_log,
                                                        fake_state,
                                                        fake_config,
                                                        fake_policy))
        self.assertEqual(fake_state.desired, 5)

    def test_negative_change_but_at_min(self):
        """
        If the policy is a scale down by a fixed number,
        and a min and max are given,
        and the current active + pending is at the min already,
        then ``calculate_delta`` returns 0.
        """
        fake_policy = {'change': -5}
        fake_config = {'minEntities': 5, 'maxEntities': 10}
        fake_state = self.get_state({}, dict.fromkeys(range(5)))

        self.assertEqual(0, controller.calculate_delta(self.mock_log,
                                                       fake_state,
                                                       fake_config,
                                                       fake_policy))
        self.assertEqual(fake_state.desired, 5)

    def test_percent_positive_change_within_min_max(self):
        """
        If the policy is a scale up by x% and a min and max are given,
        and the desired number of servers fall between the min and the max,
        then ``calculate_delta`` returns a delta that is just the policy
        change.
        """
        fake_policy = {'changePercent': 20}
        fake_config = {'minEntities': 0, 'maxEntities': 300}
        fake_state = self.get_state(dict.fromkeys(range(5)), {})

        self.assertEqual(1, controller.calculate_delta(self.mock_log,
                                                       fake_state,
                                                       fake_config,
                                                       fake_policy))
        self.assertEqual(fake_state.desired, 6)

    def test_percent_positive_change_will_hit_max(self):
        """
        If the policy is a scale up by x% and a min and max are given,
        and the desired number is above the max,
        then ``calculate_delta`` returns a truncated delta.
        """
        fake_policy = {'changePercent': 75}
        fake_config = {'minEntities': 0, 'maxEntities': 10}
        fake_state = self.get_state(dict.fromkeys(range(4)),
                                    dict.fromkeys(range(4)))

        self.assertEqual(2, controller.calculate_delta(self.mock_log,
                                                       fake_state,
                                                       fake_config,
                                                       fake_policy))
        self.assertEqual(fake_state.desired, 10)

    def test_percent_positive_change_but_at_max(self):
        """
        If the policy is a scale up by x% and a min and max are given,
        and the current active + pending is at the max already,
        then ``calculate_delta`` returns 0.
        """
        fake_policy = {'changePercent': 50}
        fake_config = {'minEntities': 0, 'maxEntities': 10}
        fake_state = self.get_state(dict.fromkeys(range(5)),
                                    dict.fromkeys(range(5)))

        self.assertEqual(0, controller.calculate_delta(self.mock_log,
                                                       fake_state,
                                                       fake_config,
                                                       fake_policy))
        self.assertEqual(fake_state.desired, 10)

    def test_percent_positive_change_but_at_default_max(self):
        """
        If the policy is a scale up by x% and a min and no max,
        and the current active + pending is at the default max already,
        then ``calculate_delta`` returns 0.
        """
        fake_policy = {'changePercent': 50}
        fake_config = {'minEntities': 0, 'maxEntities': None}
        fake_state = self.get_state(dict.fromkeys(range(5)),
                                    dict.fromkeys(range(5)))

        self.assertEqual(0, controller.calculate_delta(self.mock_log,
                                                       fake_state,
                                                       fake_config,
                                                       fake_policy))
        self.assertEqual(fake_state.desired, 10)

    def test_percent_negative_change_within_min_max(self):
        """
        If the policy is a scale down by x% and a min and max are given,
        and the desired number of servers fall between the min and the max,
        then ``calculate_delta`` returns a delta that is just the policy
        change.
        """
        fake_policy = {'changePercent': -50}
        fake_config = {'minEntities': 0, 'maxEntities': 30}
        fake_state = self.get_state(dict.fromkeys(range(10)), {})

        self.assertEqual(-5, controller.calculate_delta(self.mock_log,
                                                        fake_state,
                                                        fake_config,
                                                        fake_policy))
        self.assertEqual(fake_state.desired, 5)

    def test_percent_negative_change_will_hit_min(self):
        """
        If the policy is a scale down by x% and a min and max are given,
        and the desired number is below the min,
        then ``calculate_delta`` returns a truncated delta.
        """
        fake_policy = {'changePercent': -80}
        fake_config = {'minEntities': 5, 'maxEntities': 10}
        fake_state = self.get_state(dict.fromkeys(range(4)),
                                    dict.fromkeys(range(4)))

        self.assertEqual(-3, controller.calculate_delta(self.mock_log,
                                                        fake_state,
                                                        fake_config,
                                                        fake_policy))
        self.assertEqual(fake_state.desired, 5)

    def test_percent_negative_change_but_at_min(self):
        """
        If the policy is a scale down by x% and a min and max are given,
        and the current active + pending is at the min already,
        then ``calculate_delta`` returns 0.
        """
        fake_policy = {'changePercent': -50}
        fake_config = {'minEntities': 5, 'maxEntities': 10}
        fake_state = self.get_state({}, dict.fromkeys(range(5)))

        self.assertEqual(0, controller.calculate_delta(self.mock_log,
                                                       fake_state,
                                                       fake_config,
                                                       fake_policy))
        self.assertEqual(fake_state.desired, 5)

    def test_percent_rounding(self):
        """
        When 'changePercent' is x%, ``calculate_delta`` rounds up to an integer
        away from zero.
        """
        fake_config = {'minEntities': 0, 'maxEntities': 10}
        fake_state = self.get_state({}, dict.fromkeys(range(5)))

        test_cases = [
            (50, 8, 3), (5, 6, 1), (75, 9, 4),
            (-50, 2, -3), (-5, 4, -1), (-75, 1, -4)]

        for change_percent, expected_desired, expected_delta in test_cases:
            fake_policy = {'changePercent': change_percent}
            self.assertEqual(expected_delta,
                             controller.calculate_delta(self.mock_log,
                                                        fake_state,
                                                        fake_config,
                                                        fake_policy))
            self.assertEqual(fake_state.desired, expected_desired)

    def test_desired_positive_change_within_min_max(self):
        """
        If the policy is based on desiredCapacity and a min and max are given,
        and the desired number of servers fall between the min and the max,
        then ``calculate_delta`` returns a delta that is just the policy
        change.
        """
        fake_policy = {'desiredCapacity': 25}
        fake_config = {'minEntities': 0, 'maxEntities': 300}
        fake_state = self.get_state(dict.fromkeys(range(5)), {})

        self.assertEqual(20, controller.calculate_delta(self.mock_log,
                                                        fake_state,
                                                        fake_config,
                                                        fake_policy))
        self.assertEqual(fake_state.desired, 25)

    def test_desired_positive_change_will_hit_max(self):
        """
        If the policy is based on desiredCapacity and a min and max are given,
        and the desired number is above the max,
        then ``calculate_delta`` returns a truncated delta.
        """
        fake_policy = {'desiredCapacity': 15}
        fake_config = {'minEntities': 0, 'maxEntities': 10}
        fake_state = self.get_state(dict.fromkeys(range(4)),
                                    dict.fromkeys(range(4)))

        self.assertEqual(2, controller.calculate_delta(self.mock_log,
                                                       fake_state,
                                                       fake_config,
                                                       fake_policy))
        self.assertEqual(fake_state.desired, 10)

    def test_desired_positive_change_but_at_max(self):
        """
        If the policy is based on desiredCapacity  and a min and max are given,
        and the current active + pending is at the max already,
        then ``calculate_delta`` returns 0.
        """
        fake_policy = {'desiredCapacity': 15}
        fake_config = {'minEntities': 0, 'maxEntities': 10}
        fake_state = self.get_state(dict.fromkeys(range(5)),
                                    dict.fromkeys(range(5)))

        self.assertEqual(0, controller.calculate_delta(self.mock_log,
                                                       fake_state,
                                                       fake_config,
                                                       fake_policy))
        self.assertEqual(fake_state.desired, 10)

    def test_desired_positive_change_but_at_default_max(self):
        """
        If the policy is based on desiredCapacity and a min and no max,
        and the current active + pending is at the default max already,
        then ``calculate_delta`` returns 0.
        """
        fake_policy = {'desiredCapacity': 15}
        fake_config = {'minEntities': 0, 'maxEntities': None}
        fake_state = self.get_state(dict.fromkeys(range(5)),
                                    dict.fromkeys(range(5)))

        self.assertEqual(0, controller.calculate_delta(self.mock_log,
                                                       fake_state,
                                                       fake_config,
                                                       fake_policy))
        self.assertEqual(fake_state.desired, 10)

    def test_desired_will_hit_min(self):
        """
        If the policy is based on desiredCapacity and a min and max are given,
        and the desired number is below the min,
        then ``calculate_delta`` returns a truncated delta.
        """
        fake_policy = {'desiredCapacity': 3}
        fake_config = {'minEntities': 5, 'maxEntities': 10}
        fake_state = self.get_state(dict.fromkeys(range(4)),
                                    dict.fromkeys(range(4)))

        self.assertEqual(-3, controller.calculate_delta(self.mock_log,
                                                        fake_state,
                                                        fake_config,
                                                        fake_policy))
        self.assertEqual(fake_state.desired, 5)

    def test_desired_at_min(self):
        """
        If the policy is based on desiredCapacity and a min and max are given,
        and the current active + pending is at the min already,
        then ``calculate_delta`` returns 0.
        """
        fake_policy = {'desiredCapacity': 3}
        fake_config = {'minEntities': 5, 'maxEntities': 10}
        fake_state = self.get_state({}, dict.fromkeys(range(5)))

        self.assertEqual(0, controller.calculate_delta(self.mock_log,
                                                       fake_state,
                                                       fake_config,
                                                       fake_policy))
        self.assertEqual(fake_state.desired, 5)

    def test_no_change_or_percent_or_desired_fails(self):
        """
        If 'change' or 'changePercent' or 'desiredCapacity' is not there in
        scaling policy, then ``calculate_delta`` doesn't know how to handle the
        policy and raises a ValueError
        """
        fake_policy = {'changeNone': 5}
        fake_config = {'minEntities': 0, 'maxEntities': 10}
        fake_state = self.get_state({}, {})

        self.assertRaises(AttributeError,
                          controller.calculate_delta,
                          self.mock_log, fake_state, fake_config, fake_policy)

    def test_zero_change_within_min_max(self):
        """
        If 'change' is zero, but the current active + pending is within the min
        and max, then ``calculate_delta`` returns 0
        """
        fake_policy = {'change': 0}
        fake_config = {'minEntities': 1, 'maxEntities': 10}
        fake_state = self.get_state(dict.fromkeys(range(5)), {})

        self.assertEqual(0, controller.calculate_delta(self.mock_log,
                                                       fake_state,
                                                       fake_config,
                                                       fake_policy))
        self.assertEqual(fake_state.desired, 5)

    def test_zero_change_below_min(self):
        """
        If 'change' is zero, but the current active + pending is below the min,
        then ``calculate_delta`` returns the difference between
        current + pending and the min
        """
        fake_policy = {'change': 0}
        fake_config = {'minEntities': 5, 'maxEntities': 10}
        fake_state = self.get_state({}, {})

        self.assertEqual(5, controller.calculate_delta(self.mock_log,
                                                       fake_state,
                                                       fake_config,
                                                       fake_policy))
        self.assertEqual(fake_state.desired, 5)

    def test_zero_change_above_max(self):
        """
        If 'change' is zero, but the current active + pending is above the max,
        then ``calculate_delta`` returns the negative difference between the
        current + pending and the max
        """
        fake_policy = {'change': 0}
        fake_config = {'minEntities': 0, 'maxEntities': 2}
        fake_state = self.get_state(dict.fromkeys(range(5)), {})

        self.assertEqual(-3, controller.calculate_delta(self.mock_log,
                                                        fake_state,
                                                        fake_config,
                                                        fake_policy))
        self.assertEqual(fake_state.desired, 2)

    def test_logs_relevant_information(self):
        """
        Log is called with at least the constrained desired capacity and the
        delta
        """
        fake_policy = {'change': 0}
        fake_config = {'minEntities': 1, 'maxEntities': 10}
        fake_state = self.get_state({}, {})
        controller.calculate_delta(self.mock_log, fake_state, fake_config,
                                   fake_policy)
        args, kwargs = self.mock_log.msg.call_args
        self.assertEqual(fake_state.desired, 1)
        self.assertEqual(
            args, (('calculating delta {current_active} + {current_pending}'
                    ' -> {constrained_desired_capacity}'),))
        self.assertEqual(kwargs, matches(ContainsDict({
            'server_delta': Equals(1),
            'constrained_desired_capacity': Equals(1)})))


class CheckCooldownsTestCase(SynchronousTestCase):
    """
    Tests for :func:`otter.controller.check_cooldowns`
    """

    def setUp(self):
        """
        Generate a mock log
        """
        self.mock_log = mock.MagicMock()

    def mock_now(self, seconds_after_min):
        """
        Set :func:`otter.util.timestamp.now` to return a timestamp that is
        so many seconds after `datetime.min`.  Tests using this should set
        the last touched time to be MIN.
        """
        def _fake_now(timezone):
            fake_datetime = datetime.min + timedelta(seconds=seconds_after_min)
            return fake_datetime.replace(tzinfo=timezone)

        self.datetime = patch(self, 'otter.controller.datetime', spec=['now'])
        self.datetime.now.side_effect = _fake_now

    def get_state(self, group_touched, policy_touched):
        """
        Only care about the group_touched and policy_touched values, so
        generate a whole :class:`GroupState` with other fake info
        """
        return GroupState("1", "1", "test", {}, {}, group_touched,
                          policy_touched, False, ScalingGroupStatus.ACTIVE)

    def test_check_cooldowns_global_cooldown_and_policy_cooldown_pass(self):
        """
        If both the global cooldown and policy cooldown are sufficiently long
        ago, ``check_cooldowns`` returns True.
        """
        self.mock_now(30)
        fake_config = fake_policy = {'cooldown': 0}
        fake_state = self.get_state(MIN, {'pol': MIN})
        self.assertTrue(controller.check_cooldowns(self.mock_log, fake_state,
                                                   fake_config, fake_policy,
                                                   'pol'))

    def test_check_cooldowns_global_cooldown_passes_policy_never_touched(self):
        """
        If the global cooldown was sufficiently long ago and the policy has
        never been executed (hence there is no touched time for the policy),
        ``check_cooldowns`` returns True.
        """
        self.mock_now(30)
        fake_config = {'cooldown': 0}
        fake_policy = {'cooldown': 10000000}
        fake_state = self.get_state(MIN, {})
        self.assertTrue(controller.check_cooldowns(self.mock_log, fake_state,
                                                   fake_config, fake_policy,
                                                   'pol'))

    def test_check_cooldowns_no_policy_ever_executed(self):
        """
        If no policy has ever been executed (hence there is no global touch
        time), ``check_cooldowns`` returns True.
        """
        self.mock_now(10000)
        fake_config = {'cooldown': 1000}
        fake_policy = {'cooldown': 100}
        fake_state = self.get_state(None, {})
        self.assertTrue(controller.check_cooldowns(self.mock_log, fake_state,
                                                   fake_config, fake_policy,
                                                   'pol'))

    def test_check_cooldowns_global_cooldown_fails(self):
        """
        If the last time a (any) policy was executed is too recent,
        ``check_cooldowns`` returns False.
        """
        self.mock_now(1)
        fake_config = {'cooldown': 30}
        fake_policy = {'cooldown': 1000000000}
        fake_state = self.get_state(MIN, {})
        self.assertFalse(controller.check_cooldowns(self.mock_log, fake_state,
                                                    fake_config, fake_policy,
                                                    'pol'))

    def test_check_cooldowns_policy_cooldown_fails(self):
        """
        If the last time THIS policy was executed is too recent,
        ``check_cooldowns`` returns False.
        """
        self.mock_now(1)
        fake_config = {'cooldown': 1000000000}
        fake_policy = {'cooldown': 30}
        fake_state = self.get_state(MIN, {'pol': MIN})
        self.assertFalse(controller.check_cooldowns(self.mock_log, fake_state,
                                                    fake_config, fake_policy,
                                                    'pol'))


class ObeyConfigChangeTestCase(SynchronousTestCase):
    """
    Tests for :func:`otter.controller.obey_config_change`
    """

    def setUp(self):
        """
        Mock execute_launch_config and calculate_delta
        """
        self.calculate_delta = patch(self, 'otter.controller.calculate_delta')
        self.execute_launch_config = patch(
            self, 'otter.controller.execute_launch_config',
            return_value=defer.succeed(None))
        self.exec_scale_down = patch(
            self, 'otter.controller.exec_scale_down',
            return_value=defer.succeed(None))

        self.log = mock.MagicMock()
        self.state = mock.MagicMock(spec=['get_capacity'])
        self.state.get_capacity.return_value = {
            'desired_capacity': 5,
            'pending_capacity': 2,
            'active_capacity': 3
        }

        self.group = iMock(IScalingGroup, tenant_id='tenant', uuid='group')
        set_non_conv_tenant("tenant", self)

    def test_parameters_bound_to_log(self):
        """
        Relevant values are bound to the log.
        """
        self.calculate_delta.return_value = 0
        controller.obey_config_change(self.log, 'transaction-id',
                                      'config', self.group, self.state, 'launch')
        self.log.bind.assert_called_once_with(scaling_group_id=self.group.uuid)

    def test_zero_delta_nothing_happens_state_is_returned(self):
        """
        If the delta is zero, ``execute_launch_config`` is not called and
        ``obey_config_change`` returns the current state
        """
        self.calculate_delta.return_value = 0
        d = controller.obey_config_change(self.log, 'transaction-id',
                                          'config', self.group, self.state, 'launch')
        self.assertIs(self.successResultOf(d), self.state)
        self.assertEqual(self.execute_launch_config.call_count, 0)

    def test_positive_delta_state_is_returned_if_execute_successful(self):
        """
        If the delta is positive, ``execute_launch_config`` is called and if
        it is successful, ``obey_config_change`` returns the current state
        """
        self.calculate_delta.return_value = 5
        d = controller.obey_config_change(self.log, 'transaction-id',
                                          'config', self.group, self.state,
                                          'launch')
        self.assertIs(self.successResultOf(d), self.state)
        self.execute_launch_config.assert_called_once_with(
            self.log.bind.return_value.bind.return_value,
            'transaction-id', self.state, 'launch',
            self.group, 5)

    def test_nonzero_delta_execute_errors_propagated(self):
        """
        ``obey_config_change`` propagates any errors ``execute_launch_config``
        raises
        """
        self.calculate_delta.return_value = 5
        self.execute_launch_config.return_value = defer.fail(Exception('meh'))
        d = controller.obey_config_change(self.log, 'transaction-id',
                                          'config', self.group, self.state,
                                          'launch')
        f = self.failureResultOf(d)
        self.assertTrue(f.check(Exception))
        self.execute_launch_config.assert_called_once_with(
            self.log.bind.return_value.bind.return_value,
            'transaction-id', self.state, 'launch',
            self.group, 5)

    def test_negative_delta_state_is_returned_if_execute_successful(self):
        """
        If the delta is negative, ``exec_scale_down`` is called and if
        it is successful, ``obey_config_change`` returns the current state
        """
        self.calculate_delta.return_value = -5
        d = controller.obey_config_change(self.log, 'transaction-id',
                                          'config', self.group, self.state, 'launch')
        self.assertIs(self.successResultOf(d), self.state)
        self.exec_scale_down.assert_called_once_with(
            self.log.bind.return_value.bind.return_value,
            'transaction-id', self.state,
            self.group, 5)

    def test_negative_delta_execute_errors_propagated(self):
        """
        ``obey_config_change`` propagates any errors ``exec_scale_down`` raises
        """
        self.calculate_delta.return_value = -5
        self.exec_scale_down.return_value = defer.fail(Exception('meh'))
        d = controller.obey_config_change(self.log, 'transaction-id',
                                          'config', self.group, self.state, 'launch')
        f = self.failureResultOf(d)
        self.assertTrue(f.check(Exception))
        self.exec_scale_down.assert_called_once_with(
            self.log.bind.return_value.bind.return_value,
            'transaction-id', self.state,
            self.group, 5)

    def test_audit_log_events_logged_on_positive_delta(self):
        """
        ``obey_config_change`` makes the correct audit log upon scale up
        """
        log = mock_log()
        self.calculate_delta.return_value = 5
        d = controller.obey_config_change(log, 'transaction-id',
                                          'config', self.group, self.state,
                                          'launch')
        self.assertIs(self.successResultOf(d), self.state)
        log.msg.assert_called_with(
            'Starting {convergence_delta} new servers to satisfy desired capacity',
            scaling_group_id=self.group.uuid, event_type="convergence.scale_up",
            convergence_delta=5, desired_capacity=5, pending_capacity=2,
            active_capacity=3, audit_log=True, policy_id=None,
            webhook_id=None)

    def test_audit_log_events_logged_on_negative_delta(self):
        """
        ``obey_config_change`` makes the correct audit log upon scale down
        """
        log = mock_log()
        self.calculate_delta.return_value = -5
        d = controller.obey_config_change(log, 'transaction-id',
                                          'config', self.group, self.state, 'launch')
        self.assertIs(self.successResultOf(d), self.state)
        log.msg.assert_called_with(
            'Deleting 5 servers to satisfy desired capacity',
            scaling_group_id=self.group.uuid, event_type="convergence.scale_down",
            convergence_delta=-5, desired_capacity=5, pending_capacity=2,
            active_capacity=3, audit_log=True, policy_id=None,
            webhook_id=None)


class TriggerConvergenceDeletionTests(SynchronousTestCase):
    """
    Tests for `trigger_convergence_deletion`
    """

    def setUp(self):
        """
        Sample convergence starter
        """
        self.mock_tg = patch(
            self, "otter.controller.trigger_convergence", autospec=True,
            side_effect=intent_func("tg"))

    def test_success(self):
        group = util_mock_group("state", 'tid', 'gid')
        upd = defer.Deferred()
        group.update_status.return_value = upd
        disp = SequenceDispatcher([
            (BoundFields(mock.ANY,
                         dict(tenant_id="tid", scaling_group_id="gid",
                              transaction_id="transid")),
             nested_sequence([
                (("tg", "tid", "gid"), lambda i: "triggerred")
             ]))
        ])

        d = controller.trigger_convergence_deletion(disp, group, "transid")

        # First DELETING status is set
        self.assertNoResult(d)
        group.update_status.assert_called_once_with(
            ScalingGroupStatus.DELETING)

        # Then trigger_convergence
        with disp.consume():
            upd.callback(None)
            self.assertEqual(self.successResultOf(d), 'triggerred')


<<<<<<< HEAD
=======
def sample_group_state():
    """ GroupState object for test """
    return GroupState('tid', 'gid', 'g', {}, {}, None, {}, False,
                      ScalingGroupStatus.ACTIVE)


>>>>>>> b809f550
class DeleteGroupTests(SynchronousTestCase):
    """
    Tests for `delete_group`
    """

    def setUp(self):
        """
        Sample convergence starter
        """
        self.state = sample_group_state()
        self.group = util_mock_group(self.state, 'tid', 'gid')
        self.group.delete_group.return_value = defer.succeed(None)
        self.log = object()
        self.mock_tcd = patch(
            self, 'otter.controller.trigger_convergence_deletion',
            autospec=True)

    def test_worker_tenant_force(self):
        """
        First empties and then deletes the group for worker tenant
        """
        set_non_conv_tenant("tid", self)
        egd = defer.Deferred()
        mock_eg = patch(self, 'otter.controller.empty_group',
                        return_value=egd)
        d = controller.delete_group(
            "disp", self.log, 'transid', self.group, True)

        # First empty_group is called
        self.assertNoResult(d)
        mock_eg.assert_called_once_with(self.log, 'transid', self.group)

        # Then delete_group
        egd.callback(None)
        self.assertIsNone(self.successResultOf(d))
        self.group.delete_group.assert_called_once_with()

        # converger is not called
        self.assertFalse(self.mock_tcd.called)

    def test_worker_tenant_no_force(self):
        """
        Calls group.delete_group() for worker tenant when deleting normally
        """
        set_non_conv_tenant("tid", self)
        self.addCleanup(set_config_data, {})
        d = controller.delete_group(
            "disp", self.log, 'transid', self.group, False)
        self.assertIsNone(self.successResultOf(d))
        self.group.delete_group.assert_called_once_with()
        # converger not called
        self.assertFalse(self.mock_tcd.called)

    def setup_conv(self):
        self.mock_tcd.return_value = defer.succeed('tcd')

    def test_convergence_tenant_force(self):
        """
        Updates DELETED status for convergence tenant and starts convergence
        """
        self.setup_conv()
        d = controller.delete_group(
            "disp", self.log, 'transid', self.group, True)
        self.assertEqual(self.successResultOf(d), 'tcd')
        self.mock_tcd.assert_called_once_with("disp", self.group, 'transid')
        # delete_group() or modify_state() not called
        self.assertFalse(self.group.delete_group.called)
        self.assertFalse(self.group.modify_state.called)

    def test_convergence_tenant_no_force(self):
        """
        When deleting convergence group without force, `delete_group` triggers
        convergence deletion only if desired=0. This desired check is done
        under lock using `modify_state`
        """
        self.setup_conv()
        self.group.pause_modify_state = True

        d = controller.delete_group(
            "disp", self.log, 'transid', self.group, False)

        # trigger_convergence_deletion has not been called because
        # modify_state is paused
        self.assertNoResult(d)
        self.assertTrue(self.group.modify_state.called)
        self.mock_tcd.assert_called_once_with("disp", self.group, 'transid')
        self.assertEqual(self.group.modify_state_values, [self.state])

        # unpause modify_state and result is available
        self.group.modify_state_pause_d.callback(None)
        self.assertIsNone(self.successResultOf(d))

        # delete_group() not called
        self.assertFalse(self.group.delete_group.called)

    def test_convergence_tenant_no_force_with_servers(self):
        """
        When deleting convergence group without force, `delete_group` raises
        `GroupNotEmptyError` if desired > 0. This desired check is done
        under lock using `modify_state`
        """
        self.setup_conv()
        self.state.desired = 1
        self.group.pause_modify_state = True

        d = controller.delete_group(
            "disp", self.log, 'transid', self.group, False)

        # trigger_convergence_deletion has not been called because
        # modify_state is paused
        self.assertNoResult(d)
        self.assertTrue(self.group.modify_state.called)
        # Nothing returned from modifier since it raised error
        self.assertEqual(self.group.modify_state_values, [])

        # trigger_convergence_deletion is not called
        self.assertFalse(self.mock_tcd.called)

        # unpause modify_state
        self.group.modify_state_pause_d.callback(None)
        self.failureResultOf(d, GroupNotEmptyError)

        # delete_group() not called
        self.assertFalse(self.group.delete_group.called)


class EmptyGroupTests(SynchronousTestCase):
    """
    Tests for `empty_group`
    """

    def setUp(self):
        """
        Mock relevant controller methods.
        """
        self.mock_occ = patch(self, 'otter.controller.obey_config_change')
        self.log = mock_log()
        self.state = sample_group_state()
        self.group = util_mock_group(self.state, 'tid', 'gid')

    def test_updates_modifies(self):
        """
        updates group config with 0 min/max and calls `obey_config_change`
        """
        self.group.view_manifest.return_value = defer.succeed(
            {'groupConfiguration':
                {'name': 'group1', 'minEntities': '10', 'maxEntities': '1000'},
             'launchConfiguration':
                {'this': 'is_a_launch_config'},
             'id': 'one'})
        self.group.update_config.return_value = defer.succeed(None)
        self.mock_occ.return_value = defer.succeed(None)

        d = controller.empty_group(self.log, 'transid', self.group)

        self.assertIsNone(self.successResultOf(d))
        expected_config = {'maxEntities': 0,
                           'minEntities': 0,
                           'name': 'group1'}
        self.group.view_manifest.assert_called_once_with(with_policies=False)
        self.group.update_config.assert_called_once_with(expected_config)
        self.mock_occ.assert_called_once_with(
            self.log, "transid", expected_config, self.group,
            self.state, launch_config={'this': 'is_a_launch_config'})

    def test_no_group(self):
        """
        Raises `NoSuchScalingGroupError` if group does not exist
        """
        self.group.view_manifest.return_value = defer.fail(
            NoSuchScalingGroupError('tid', 'gid'))
        d = controller.empty_group(self.log, 'tid', self.group)
        self.failureResultOf(d, NoSuchScalingGroupError)
        # group config is not updated nor its state modified
        self.assertFalse(self.group.update_config.called)
        self.assertFalse(self.group.modify_state.called)


def mock_controller_utilities(test_case):
    """
    Mock out the following functions in the controller module, in order
    to simplify testing of scaling up and down.

        - check_cooldowns (returns True)
        - calculate_delta (return 1)
        - exec_scale_down (return a dummy success)
        - execute_launch_config (return a dummy success)
    """
    mocks = {}
    things_and_return_vals = {
        'check_cooldowns': True,
        'calculate_delta': 1,
        'exec_scale_down': defer.succeed("scaled down"),
        'execute_launch_config': defer.succeed("scaled up")
    }

    for thing, return_val in things_and_return_vals.iteritems():
        mocks[thing] = patch(test_case, 'otter.controller.{0}'.format(thing),
                             return_value=return_val)

    return mocks


def mock_group_state():
    """
    Create a mocked GroupState.
    """
    mock_state = mock.MagicMock(GroupState)
    mock_state.get_capacity.return_value = {
        'desired_capacity': 5,
        'pending_capacity': 2,
        'active_capacity': 3
    }
    return mock_state


def mock_group():
    """
    Create a mocked ScalingGroup.
    """
    group = iMock(IScalingGroup, tenant_id='tenant', uuid='group')
    group.view_config.return_value = defer.succeed("config")
    group.get_policy.return_value = defer.succeed("policy")
    group.view_launch_config.return_value = defer.succeed("launch")
    return group


class MaybeExecuteScalingPolicyTestCase(SynchronousTestCase):
    """
    Tests for :func:`otter.controller.maybe_execute_scaling_policy`
    """

    def setUp(self):
        """
        Mock relevant controller methods.
        """
        self.mocks = mock_controller_utilities(self)
        self.mock_log = mock.MagicMock()
        self.mock_state = GroupState(
            "tenant", "group", "g", {"a": "a", "b": "b", "c": "c"},
            {"d": "d", "e": "e"}, None, {}, False, ScalingGroupStatus.ACTIVE,
            desired=5, now=mock.Mock(return_value="now"))
        self.group = mock_group()
        set_non_conv_tenant("tenant", self)

    def test_maybe_execute_scaling_policy_no_such_policy(self):
        """
        If there is no such scaling policy, the whole thing fails and
        ``NoSuchScalingPolicy`` gets propagated up.  No other model access
        happens, and the lock is still released.
        """
        self.group.get_policy.return_value = defer.fail(
            NoSuchPolicyError('1', '1', '1'))

        d = controller.maybe_execute_scaling_policy(self.mock_log,
                                                    'transaction',
                                                    self.group,
                                                    self.mock_state,
                                                    'pol1')
        self.failureResultOf(d, NoSuchPolicyError)

        self.assertEqual(len(self.group.view_config.mock_calls), 0)
        self.assertEqual(len(self.group.view_launch_config.mock_calls), 0)

    def test_group_paused(self):
        """
        Raises `GroupPausedError` if group is paused and does not do anything
        else
        """
        self.mock_state.paused = True
        self.assertRaises(
            controller.GroupPausedError,
            controller.maybe_execute_scaling_policy,
            self.mock_log, 'transaction', self.group, self.mock_state, 'pol1')
        # Nothing else is called
        self.assertFalse(self.group.view_config.called)
        self.assertFalse(self.group.view_launch_config.called)
        self.assertEqual(self.mock_state.policy_touched, {})

    def test_execute_launch_config_success_on_positive_delta(self):
        """
        If lock is acquired, all cooldowns are all fine, ``calculate_delta``
        returns positive delta then ``execute_launch_config`` gets called
        and if does not fail, return value is the updated state.
        """
        self.mocks['execute_launch_config'].return_value = defer.succeed(
            'this should be returned')

        d = controller.maybe_execute_scaling_policy(self.mock_log,
                                                    'transaction',
                                                    self.group,
                                                    self.mock_state,
                                                    'pol1')

        result = self.successResultOf(d)
        self.assertEqual(result, self.mock_state)

        # log should have been updated
        self.mock_log.bind.assert_called_once_with(
            scaling_group_id=self.group.uuid, policy_id='pol1')

        self.mocks['check_cooldowns'].assert_called_once_with(
            self.mock_log.bind.return_value, self.mock_state, "config",
            "policy", 'pol1')
        self.mocks['calculate_delta'].assert_called_once_with(
            self.mock_log.bind.return_value, self.mock_state, "config",
            "policy")
        self.mocks['execute_launch_config'].assert_called_once_with(
            self.mock_log.bind.return_value.bind.return_value,
            'transaction', self.mock_state, "launch", self.group,
            self.mocks['calculate_delta'].return_value)

        # state should have been updated
        self.assertEqual(self.mock_state.policy_touched["pol1"], "now")

    def test_execute_launch_config_failure_on_positive_delta(self):
        """
        If ``execute_launch_config`` fails for some reason, then state should
        not be marked as executed
        """
        expected = ValueError('some failure')
        self.mocks['execute_launch_config'].return_value = defer.fail(expected)

        d = controller.maybe_execute_scaling_policy(self.mock_log,
                                                    'transaction',
                                                    self.group,
                                                    self.mock_state,
                                                    'pol1')
        failure = self.failureResultOf(d)
        self.assertEqual(failure.value, expected)

        # log should have been updated
        self.mock_log.bind.assert_called_once_with(
            scaling_group_id=self.group.uuid, policy_id='pol1')

        self.mocks['check_cooldowns'].assert_called_once_with(
            self.mock_log.bind.return_value, self.mock_state, "config",
            "policy", 'pol1')
        self.mocks['calculate_delta'].assert_called_once_with(
            self.mock_log.bind.return_value, self.mock_state, "config",
            "policy")
        self.mocks['execute_launch_config'].assert_called_once_with(
            self.mock_log.bind.return_value.bind.return_value,
            'transaction', self.mock_state, "launch", self.group,
            self.mocks['calculate_delta'].return_value)

        # state should not have been updated
        self.assertEqual(self.mock_state.policy_touched, {})

    def test_maybe_execute_scaling_policy_cooldown_failure(self):
        """
        If cooldowns are not fine, ``maybe_execute_scaling_policy`` raises a
        ``CannotExecutePolicyError`` exception.  Release lock still happens.
        """
        self.mocks['check_cooldowns'].return_value = False

        d = controller.maybe_execute_scaling_policy(self.mock_log,
                                                    'transaction',
                                                    self.group,
                                                    self.mock_state,
                                                    'pol1')
        f = self.failureResultOf(d, controller.CannotExecutePolicyError)
        self.assertIn("Cooldowns not met", str(f.value))

        self.mocks['check_cooldowns'].assert_called_once_with(
            self.mock_log.bind.return_value, self.mock_state, "config",
            "policy", 'pol1')
        self.assertEqual(self.mocks['calculate_delta'].call_count, 0)
        self.assertEqual(self.mocks['execute_launch_config'].call_count, 0)

        # state should not have been updated
        self.assertEqual(self.mock_state.policy_touched, {})

    def test_maybe_execute_scaling_policy_zero_delta(self):
        """
        If cooldowns are fine, but delta is zero,
        ``maybe_execute_scaling_policy`` raises a ``CannotExecutePolicyError``
        exception.  Release lock still happens.
        """
        self.mocks['calculate_delta'].return_value = 0

        d = controller.maybe_execute_scaling_policy(self.mock_log,
                                                    'transaction',
                                                    self.group,
                                                    self.mock_state,
                                                    'pol1')
        f = self.failureResultOf(d, controller.CannotExecutePolicyError)
        self.assertIn("No change in servers", str(f.value))

        self.mocks['check_cooldowns'].assert_called_once_with(
            self.mock_log.bind.return_value, self.mock_state, "config",
            "policy", 'pol1')
        self.mocks['calculate_delta'].assert_called_once_with(
            self.mock_log.bind.return_value, self.mock_state, "config",
            "policy")
        self.assertEqual(
            len(self.mocks['execute_launch_config'].mock_calls), 0)

    def test_exec_scale_down_success_when_delta_negative(self):
        """
        ``exec_scale_down`` gets called when ``calculate_delta`` returns value
        < 0. The state is marked as executed
        """
        self.mocks['calculate_delta'].return_value = -3

        controller.maybe_execute_scaling_policy(self.mock_log, 'transaction',
                                                self.group, self.mock_state,
                                                'pol1')
        self.mocks['exec_scale_down'].assert_called_once_with(
            self.mock_log.bind.return_value.bind.return_value, 'transaction',
            self.mock_state, self.group, 3)
        self.mocks['check_cooldowns'].assert_called_once_with(
            self.mock_log.bind.return_value, self.mock_state, "config",
            "policy", 'pol1')
        self.mocks['calculate_delta'].assert_called_once_with(
            self.mock_log.bind.return_value, self.mock_state, "config",
            "policy")
        self.assertEqual(
            len(self.mocks['execute_launch_config'].mock_calls), 0)

        # state should have been updated
        self.assertEqual(self.mock_state.policy_touched["pol1"], "now")

    def test_audit_log_events_logged_on_positive_delta(self):
        """
        ``obey_config_change`` makes the correct audit log upon scale up
        """
        log = mock_log()
        self.mocks['calculate_delta'].return_value = 5
        d = controller.maybe_execute_scaling_policy(log, 'transaction',
                                                    self.group, self.mock_state,
                                                    'pol1')
        self.assertEqual(self.successResultOf(d), self.mock_state)
        log.msg.assert_called_with(
            ('Starting {convergence_delta} new servers to satisfy '
             'desired capacity'),
            scaling_group_id=self.group.uuid,
            event_type="convergence.scale_up", convergence_delta=5,
            desired_capacity=5, pending_capacity=2, current_capacity=3,
            audit_log=True, policy_id=None, webhook_id=None)

    def test_audit_log_events_logged_on_negative_delta(self):
        """
        ``obey_config_change`` makes the correct audit log upon scale down
        """
        log = mock_log()
        self.mocks['calculate_delta'].return_value = -5
        d = controller.maybe_execute_scaling_policy(log, 'transaction',
                                                    self.group, self.mock_state,
                                                    'pol1')
        self.assertEqual(self.successResultOf(d), self.mock_state)
        log.msg.assert_called_with(
            'Deleting 5 servers to satisfy desired capacity',
            scaling_group_id=self.group.uuid,
            event_type="convergence.scale_down",
            convergence_delta=-5, desired_capacity=5, pending_capacity=2,
            current_capacity=3, audit_log=True, policy_id=None,
            webhook_id=None)


class ConvergeTestCase(SynchronousTestCase):
    """
    Tests for :func:`otter.controller.converge`, using both the Otter
    launch_server backend and the real convergence backend.
    """

    def setUp(self):
        """
        Mock relevant controller methods. Also build a mock model that can be
        used for testing.
        """
        self.mocks = mock_controller_utilities(self)
        self.mock_log = mock.MagicMock()
        self.mock_state = mock_group_state()
        self.group = mock_group()
        set_non_conv_tenant("tenant", self)

    def test_no_change_returns_none(self):
        """
        converge returns None when there are no changes to make.
        """
        log = mock_log()
        self.mocks['calculate_delta'].return_value = 0
        result = controller.converge(
            log, 'transaction', 'config', self.group,
            self.mock_state, 'launch', 'policy')
        self.assertIs(result, None)
        log.msg.assert_called_once_with('no change in servers', server_delta=0)

    def test_scale_up_execute_launch_config(self):
        """
        Converge will invoke execute_launch_config when the delta is positive.
        """
        self.mocks['calculate_delta'].return_value = 5
        result = controller.converge(
            self.mock_log, 'transaction', 'config', self.group,
            self.mock_state, 'launch', 'policy')

        self.mock_log.bind.assert_any_call(server_delta=5)
        bound_log = self.mock_log.bind.return_value
        self.assertIs(self.successResultOf(result), self.mock_state)
        self.mocks['execute_launch_config'].assert_called_once_with(
            bound_log, 'transaction', self.mock_state, 'launch', self.group, 5)
        bound_log.msg.assert_any_call('executing launch configs')

    def test_scale_down_exec_scale_down(self):
        """
        Converge will invoke exec_scale_down when the delta is negative.
        """
        self.mocks['calculate_delta'].return_value = -5
        result = controller.converge(
            self.mock_log, 'transaction', 'config', self.group,
            self.mock_state, 'launch', 'policy')

        self.mock_log.bind.assert_any_call(server_delta=-5)
        bound_log = self.mock_log.bind.return_value
        self.assertIs(self.successResultOf(result), self.mock_state)
        self.mocks['exec_scale_down'].assert_called_once_with(
            bound_log, 'transaction', self.mock_state, self.group, 5)
        bound_log.msg.assert_any_call('scaling down')

    def test_audit_log_scale_up(self):
        """
        When converge scales up, an audit log is emitted.
        """
        log = mock_log()
        self.mocks['calculate_delta'].return_value = 1
        controller.converge(
            log, 'transaction', 'config', self.group,
            self.mock_state, 'launch', 'policy')

        log.msg.assert_any_call(
            "Starting {convergence_delta} new servers to satisfy desired "
            "capacity", event_type="convergence.scale_up", convergence_delta=1,
            policy_id=None, webhook_id=None,
            active_capacity=3, desired_capacity=5, pending_capacity=2,
            audit_log=True)

    def test_audit_log_scale_down(self):
        """
        When converge scales down, an audit log is emitted.
        """
        log = mock_log()
        self.mocks['calculate_delta'].return_value = -1
        controller.converge(
            log, 'transaction', 'config', self.group,
            self.mock_state, 'launch', 'policy')

        log.msg.assert_any_call(
            "Deleting 1 servers to satisfy desired capacity",
            event_type="convergence.scale_down",
            convergence_delta=-1,
            policy_id=None, webhook_id=None,
            active_capacity=3, desired_capacity=5, pending_capacity=2,
            audit_log=True)

    def test_real_convergence_nonzero_delta(self):
        """
        When a tenant is configured for convergence, the state.desired is
        updated with new desired and state is returned
        """
        log = mock_log()
        state = GroupState('tenant', 'group', "test", {}, {}, None, {},
                           False, ScalingGroupStatus.ACTIVE)
        group_config = {'maxEntities': 100, 'minEntities': 0}
        policy = {'change': 5}
        config_data = {'non-convergence-tenants': []}

        result = controller.converge(log, 'txn-id', group_config, self.group,
                                     state, 'launch', policy,
                                     config_value=config_data.get)
        self.assertEqual(self.successResultOf(result), state)
        self.assertEqual(state.desired, 5)

        # And execute_launch_config is _not_ called
        self.assertFalse(self.mocks['execute_launch_config'].called)

    def test_real_convergence_zero_delta(self):
        """
        When a tenant is configured for convergence, if the delta is zero,
        state.desired is not udpated and None is returned synchronously
        """
        log = mock_log()
        state = GroupState('tenant', 'group-id', "test", {}, {}, None, {},
                           False, ScalingGroupStatus.ACTIVE)
        group_config = {'maxEntities': 100, 'minEntities': 0}
        policy = {'change': 0}
        config_data = {'non-convergence-tenants': []}

        result = controller.converge(log, 'txn-id', group_config, self.group,
                                     state, 'launch', policy,
                                     config_value=config_data.get)
        self.assertIsNone(result)
        self.assertEqual(state.desired, 0)

        # And execute_launch_config is _not_ called
        self.assertFalse(self.mocks['execute_launch_config'].called)


class ModifyAndTriggerTests(SynchronousTestCase):
    """
    Tests for :func:`modify_and_trigger`
    """

    def setUp(self):
        self.state = sample_group_state()
        self.group = util_mock_group(self.state, 'tid', 'gid')
        self.addCleanup(set_config_data, {})
        self.mock_tg = patch(self, "otter.controller.trigger_convergence",
                             side_effect=intent_func("tg"))
        self.logargs = {"a": "b"}
        self.disp = SequenceDispatcher([
            (BoundFields(mock.ANY, self.logargs),
             nested_sequence([(("tg", "tid", "gid"), noop)]))
        ])

    def modify(self, group, state):
        return "newstate"

    def test_tenant_suspended(self):
        """
        Raises :obj:`TenantSuspendedError` if associated tenant is suspended.
        Given modifier function is not called.
        """
        self.state.suspended = True
        d = controller.modify_and_trigger(
            self.disp, self.group, self.logargs, lambda g, s: 1 / 0)
        self.failureResultOf(d, controller.TenantSuspendedError)
        # convergence is not called
        self.assertFalse(self.disp.consumed())

    def test_convergence_tenant(self):
        """
        Calls group.modify_state() and triggers convergence after that
        for convergence enabled tenants
        """
        self.group.pause_modify_state = True
        d = controller.modify_and_trigger(
            self.disp, self.group, self.logargs, self.modify)
        # modify state is called
        self.assertNoResult(d)
        self.assertEqual(self.group.modify_state_values[-1], "newstate")
        # but convergence is not yet triggered
        self.assertFalse(self.disp.consumed())
        # It is triggered after modify_state completes
        self.group.modify_state_pause_d.callback(None)
        self.assertIsNone(self.successResultOf(d))
        self.assertTrue(self.disp.consumed())

    def test_worker_tenant(self):
        """
        Only calls group.modify_state() for worker tenants. Does not trigger
        convergence
        """
        set_non_conv_tenant("tid", self)
        d = controller.modify_and_trigger(
            self.disp, self.group, self.logargs, self.modify)
        self.assertIsNone(self.successResultOf(d))
        self.assertEqual(self.group.modify_state_values[-1], "newstate")
        self.assertFalse(self.disp.consumed())

    def test_error(self):
        """
        Does not trigger convergence if group.modify_state() errors
        """
        d = controller.modify_and_trigger(
            self.disp, self.group, {}, lambda *a: raise_(ValueError("a")))
        self.failureResultOf(d, ValueError)
        self.assertEqual(self.group.modify_state_values, [])
        self.assertFalse(self.disp.consumed())

    def test_error_skips_cannotexecutepolicy(self):
        """
        triggers convergence if group.modify_state() errors with
        CannotExecutePolicyError
        """
        ce = controller.CannotExecutePolicyError("t", "g", "p", "w")
        d = controller.modify_and_trigger(
            self.disp, self.group, self.logargs, lambda *a: raise_(ce))
        self.failureResultOf(d, controller.CannotExecutePolicyError)
        self.assertTrue(self.disp.consumed())


_should_retry_params = ShouldDelayAndRetry(
    can_retry=retry_times(3),
    next_interval=exponential_backoff_interval(2))


class ConvergenceRemoveServerTests(SynchronousTestCase):
    """
    Tests for :func:`otter.controller.convergence_remove_server_from_group`,
    :func:`otter.controller.perform_convergence_remove_from_group`, and
    :func:`otter.controller.remove_server_from_group`
    """
    def setUp(self):
        """
        Fake supervisor, group and state
        """
        self.config_data = {'non-convergence-tenants': []}

        self.trans_id = 'trans_id'
        self.log = mock_log()
        self.state = GroupState('tenant_id', 'group_id', 'group_name',
                                active={'s0': {'id': 's0'}},
                                pending={},
                                group_touched=None,
                                policy_touched={},
                                paused=False,
                                status=ScalingGroupStatus.ACTIVE,
                                desired=1)
        self.group = iMock(IScalingGroup, tenant_id='tenant_id',
                           uuid='group_id')
        self.server_details = {
            'server': {
                'id': 'server_id',
                'metadata': {
                    'rax:autoscale:group:id': 'group_id',
                    'rax:auto_scaling_group_id': 'group_id'
                }
            }
        }
        self.group_manifest_info = {
            'groupConfiguration': {'minEntities': 0},
            'launchConfiguration': {'this is not used': 'here'},
            'state': self.state
        }

    def assert_states_equivalent_except_desired(self, state1, state2):
        """
        Compare the given states and check that all the attributes except
        ``desired`` are equivalent.
        """
        for attribute in ("tenant_id", "group_id", "group_name", "active",
                          "pending", "group_touched", "policy_touched",
                          "paused"):
            self.assertEqual(getattr(state1, attribute),
                             getattr(state2, attribute))

    def _tenant_retry(self, intent, performer, logged_response=True):
        """
        Return a :class:`SequenceDispatcher` tuple such that a TenantScope
        is wrapped over a Retry which is wrapped over the given intent.
        """
        seq = [(intent, performer)]
        if logged_response:
            seq.append((Log(mock.ANY, mock.ANY), lambda i: None))

        return (
            TenantScope(mock.ANY, self.group.tenant_id),
            nested_sequence([
                (Retry(effect=mock.ANY, should_retry=_should_retry_params),
                 nested_sequence(seq))
            ])
        )

    def _remove(self, replace, purge, seq_dispatcher):
        eff = controller.convergence_remove_server_from_group(
            self.log, self.trans_id, 'server_id', replace, purge,
            self.group, self.state)

        with seq_dispatcher.consume():
            return sync_perform(
                ComposedDispatcher([test_dispatcher(), seq_dispatcher]),
                eff)

    def test_no_such_server_replace_true(self):
        """
        If there is no such server at all in Nova, a
        :class:`ServerNotFoundError` is raised.  No additional checking
        for config is needed because replace is set True.
        """
        seq_dispatcher = SequenceDispatcher([
            self._tenant_retry(
                get_server_details('server_id').intent,
                lambda _: raise_(NoSuchServerError(server_id=u'server_id')))
        ])

        self.assertRaises(
            ServerNotFoundError, self._remove, True, False, seq_dispatcher)

    def test_server_not_autoscale_server_replace_true(self):
        """
        If there is such a server in Nova, but it does not have
        autoscale-specific metadata, then :class:`ServerNotFoundError` is
        raised.  No additional checking for config is needed because
        replace is set True.
        """
        self.server_details['server'].pop('metadata')
        seq_dispatcher = SequenceDispatcher([
            self._tenant_retry(
                get_server_details('server_id').intent,
                lambda _: (StubResponse(200, {}), self.server_details))
        ])

        self.assertRaises(
            ServerNotFoundError, self._remove, True, False, seq_dispatcher)

    def test_server_in_wrong_group_replace_true(self):
        """
        If there is such a server in Nova, but it belongs to a different group,
        then :class:`ServerNotFoundError` is raised.  No additional checking
        for config is needed because replace is set True.
        """
        self.server_details['server']['metadata'] = {
            'rax:autoscale:group:id': 'other_group_id',
            'rax:auto_scaling_group_id': 'other_group_id'
        }

        seq_dispatcher = SequenceDispatcher([
            self._tenant_retry(
                get_server_details('server_id').intent,
                lambda _: (StubResponse(200, {}), self.server_details))
        ])

        self.assertRaises(
            ServerNotFoundError, self._remove, True, False, seq_dispatcher)

    def test_server_in_group_cannot_scale_down(self):
        """
        If ``replace=False`` a check is done to see if the group can be scaled
        down by 1.  If not, then removing fails with a
        :class:`CannotExecutePolicyError` even if the server is in the group.
        """
        self.state.desired = 1
        self.group_manifest_info['groupConfiguration']['minEntities'] = 1

        seq_dispatcher = SequenceDispatcher([
            self._tenant_retry(
                get_server_details('server_id').intent,
                lambda _: (StubResponse(200, {}), self.server_details)),
            (GetScalingGroupInfo(tenant_id='tenant_id', group_id='group_id'),
                lambda _: (self.group, self.group_manifest_info))
        ])
        self.assertRaises(
            CannotDeleteServerBelowMinError, self._remove, False, False,
            seq_dispatcher)

    def test_server_not_in_group_cannot_scale_down(self):
        """
        If both the server check and the scaling down check fail,
        the exception that gets raised is :class:`ServerNotFoundError`.
        """
        self.server_details['server'].pop('metadata')
        self.state.desired = 1
        self.group_manifest_info['groupConfiguration']['minEntities'] = 1

        seq_dispatcher = SequenceDispatcher([
            self._tenant_retry(
                get_server_details('server_id').intent,
                lambda _: (StubResponse(200, {}), self.server_details)),
            (GetScalingGroupInfo(tenant_id='tenant_id', group_id='group_id'),
                lambda _: (self.group, self.group_manifest_info))
        ])
        self.assertRaises(
            ServerNotFoundError, self._remove, False, False, seq_dispatcher)

    def test_checks_pass_replace_true_purge_success(self):
        """
        If all the checks pass, and purge is true, then "DRAINING" is added
        to the server's metadata.  If this is successful, then the whole
        effect is a success, and returns same state the function was called
        with.
        """
        seq_dispatcher = SequenceDispatcher([
            self._tenant_retry(
                get_server_details('server_id').intent,
                lambda _: (StubResponse(200, {}), self.server_details)),
            self._tenant_retry(
                set_nova_metadata_item('server_id', *DRAINING_METADATA).intent,
                lambda _: (StubResponse(200, {}), None))
        ])
        result = self._remove(True, True, seq_dispatcher)
        self.assertEqual(result, self.state)

    def test_checks_pass_replace_false_purge_success(self):
        """
        If all the checks pass, and purge is true and replace is false, then
        "DRAINING" is added to the server's metadata.  If this is successful,
        then the whole effect is a success, and returns the state the function
        was called with, with the desired value decremented.
        """
        old_desired = self.state.desired = 2
        seq_dispatcher = SequenceDispatcher([
            self._tenant_retry(
                get_server_details('server_id').intent,
                lambda _: (StubResponse(200, {}), self.server_details)),
            (GetScalingGroupInfo(tenant_id='tenant_id', group_id='group_id'),
                lambda _: (self.group, self.group_manifest_info)),
            self._tenant_retry(
                set_nova_metadata_item('server_id', *DRAINING_METADATA).intent,
                lambda _: (StubResponse(200, {}), None))
        ])
        result = self._remove(False, True, seq_dispatcher)
        self.assert_states_equivalent_except_desired(result, self.state)
        self.assertEqual(result.desired, old_desired - 1)

    def test_checks_pass_replace_true_purge_failure(self):
        """
        If all the checks pass, and purge is true, then "DRAINING" is added
        to the server's metadata.  If this fails, then the failure is
        propagated and the state is not returned.
        """
        seq_dispatcher = SequenceDispatcher([
            self._tenant_retry(
                get_server_details('server_id').intent,
                lambda _: (StubResponse(200, {}), self.server_details)),
            self._tenant_retry(
                set_nova_metadata_item('server_id', *DRAINING_METADATA).intent,
                lambda _: raise_(ValueError('oops!')))
        ])
        self.assertRaises(ValueError, self._remove, True, True, seq_dispatcher)

    def test_checks_pass_replace_true_no_purge_success(self):
        """
        If all the checks pass, and purge is false, then autoscale-specific
        metadata is removed from the server's metadata.  If this is successful,
        then the whole effect is a success, and returns same state the function
        was called with.
        """
        seq_dispatcher = SequenceDispatcher([
            self._tenant_retry(
                get_server_details('server_id').intent,
                lambda _: (StubResponse(200, {}), self.server_details)),
            self._tenant_retry(
                EvictServerFromScalingGroup(log=self.log,
                                            transaction_id=self.trans_id,
                                            scaling_group=self.group,
                                            server_id='server_id'),
                lambda _: (StubResponse(200, {}), None),
                logged_response=False)
        ])
        result = self._remove(True, False, seq_dispatcher)
        self.assertEqual(result, self.state)

    def test_checks_pass_replace_false_no_purge_success(self):
        """
        If all the checks pass, and purge is false and replace is false, then
        "DRAINING" is added to the server's metadata.  If this is successful,
        then the whole effect is a success, and returns the state the function
        was called with, with the desired value decremented.
        """
        old_desired = self.state.desired = 2
        seq_dispatcher = SequenceDispatcher([
            self._tenant_retry(
                get_server_details('server_id').intent,
                lambda _: (StubResponse(200, {}), self.server_details)),
            (GetScalingGroupInfo(tenant_id='tenant_id', group_id='group_id'),
                lambda _: (self.group, self.group_manifest_info)),
            self._tenant_retry(
                EvictServerFromScalingGroup(log=self.log,
                                            transaction_id=self.trans_id,
                                            scaling_group=self.group,
                                            server_id='server_id'),
                lambda _: (StubResponse(200, {}), None),
                logged_response=False)
        ])
        result = self._remove(False, False, seq_dispatcher)
        self.assert_states_equivalent_except_desired(result, self.state)
        self.assertEqual(result.desired, old_desired - 1)

    def test_checks_pass_replace_true_no_purge_failure(self):
        """
        If all the checks pass, and purge is true, then "DRAINING" is added
        to the server's metadata.  If this fails, then the failure is
        propagated and the state is not returned.
        """
        seq_dispatcher = SequenceDispatcher([
            self._tenant_retry(
                get_server_details('server_id').intent,
                lambda _: (StubResponse(200, {}), self.server_details)),
            self._tenant_retry(
                EvictServerFromScalingGroup(log=self.log,
                                            transaction_id=self.trans_id,
                                            scaling_group=self.group,
                                            server_id='server_id'),
                lambda _: raise_(ValueError('oops')))
        ])
        self.assertRaises(ValueError, self._remove, True, False,
                          seq_dispatcher)

    def test_non_convergence_uses_supervisor_remove(self):
        """
        If the tenant is not convergence-enabled, the controller's
        :func:`remove_server_from_group` calls the supervisor's
        :func:`remove_server_from_group` function with the same arguments.
        """
        supervisor_remove = patch(
            self, 'otter.controller.worker_remove_server_from_group',
            return_value=defer.succeed('worker success'))

        d = controller.remove_server_from_group(
            "disp", self.log, self.trans_id, 'server_id', False, False,
            self.group, self.state,
            config_value={'non-convergence-tenants': ['tenant_id']}.get)

        self.assertEqual(self.successResultOf(d), 'worker success')

        supervisor_remove.assert_called_once_with(
            self.log, self.trans_id, 'server_id', False, False,
            self.group, self.state)

    @mock.patch('otter.controller.convergence_remove_server_from_group',
                autospec=True, side_effect=intent_func("crsfg"))
    @mock.patch('otter.controller.trigger_convergence',
                side_effect=intent_func("tg"))
    def test_convergence_uses_convergence_remove(self, mock_tg, mock_crsfg):
        """
        If the tenant is convergence-enabled, the controller's
        :func:`remove_server_from_group` calls
        :func:`perform_convergence_remove_from_group` with a dispatcher that
        can handle :class:`EvictServerFromScalingGroup`.

        Then, a convergence cycle is kicked off, and whatever state that
        :func:`convergence_remove_server_from_group` returned is propagated as
        the return value.
        """
        new_state = assoc_obj(self.state, desired=self.state.desired - 1)
        disp = SequenceDispatcher([
            (BoundFields(mock.ANY, dict(tenant_id="tenant_id",
                                        scaling_group_id="group_id",
                                        server_id="server_id",
                                        transaction_id=self.trans_id)),
             nested_sequence([
                (("crsfg", self.log, self.trans_id, "server_id", False, False,
                  self.group, self.state), lambda i: new_state),
                (("tg", "tenant_id", "group_id"), lambda i: "triggered")
             ]))
        ])

        d = controller.remove_server_from_group(
            disp, self.log, self.trans_id, 'server_id', False, False,
            self.group, self.state,
            config_value={'convergence-tenants': [self.group.tenant_id]}.get)

        with disp.consume():
            result = self.successResultOf(d)
            self.assertIs(result, new_state)<|MERGE_RESOLUTION|>--- conflicted
+++ resolved
@@ -900,15 +900,12 @@
             self.assertEqual(self.successResultOf(d), 'triggerred')
 
 
-<<<<<<< HEAD
-=======
 def sample_group_state():
     """ GroupState object for test """
     return GroupState('tid', 'gid', 'g', {}, {}, None, {}, False,
                       ScalingGroupStatus.ACTIVE)
 
 
->>>>>>> b809f550
 class DeleteGroupTests(SynchronousTestCase):
     """
     Tests for `delete_group`
