"""
Tests for :mod:`otter.controller`
"""
from datetime import timedelta, datetime

import mock

from testtools.matchers import ContainsDict, Equals, IsInstance

from twisted.internet import defer
from twisted.trial.unittest import TestCase

from otter import controller

from otter.models.interface import (
    GroupState, IScalingGroup, NoSuchPolicyError)
from otter.util.timestamp import MIN
from otter.test.utils import iMock, matches, patch, mock_log


class CalculateDeltaTestCase(TestCase):
    """
    Tests for :func:`otter.controller.calculate_delta`
    """

    def setUp(self):
        """
        Set the max and add a mock log
        """
        patcher = mock.patch.object(controller, 'MAX_ENTITIES', new=10)
        patcher.start()
        self.addCleanup(patcher.stop)
        self.mock_log = mock.Mock()

    def get_state(self, active, pending):
        """
        Only care about the active and pending values, so generate a whole
        :class:`GroupState` with other fake info
        """
        return GroupState(1, 1, "test", active, pending, None, {}, False)

    def test_positive_change_within_min_max(self):
        """
        If the policy is a scale up by a fixed number,
        and a min and max are given,
        and the desired number of servers fall between the min and the max,
        then ``calculate_delta`` returns a delta that is just the policy
        change.
        """
        fake_policy = {'change': 5}
        fake_config = {'minEntities': 0, 'maxEntities': 300}
        fake_state = self.get_state(dict.fromkeys(range(5)), {})

        self.assertEqual(5, controller.calculate_delta(self.mock_log,
                                                       fake_state,
                                                       fake_config,
                                                       fake_policy))
        self.assertEqual(fake_state.desired, 10)

    def test_positive_change_will_hit_max(self):
        """
        If the policy is a scale up by a fixed number,
        and a min and max are given,
        and the desired number is above the max,
        then ``calculate_delta`` returns a truncated delta.
        """
        fake_policy = {'change': 5}
        fake_config = {'minEntities': 0, 'maxEntities': 10}
        fake_state = self.get_state(dict.fromkeys(range(4)),
                                    dict.fromkeys(range(4)))

        self.assertEqual(2, controller.calculate_delta(self.mock_log,
                                                       fake_state,
                                                       fake_config,
                                                       fake_policy))
        self.assertEqual(fake_state.desired, 10)

    def test_positive_change_but_at_max(self):
        """
        If the policy is a scale up by a fixed number,
        and a min and max are given,
        and the current active + pending is at the max already,
        then ``calculate_delta`` returns 0.
        """
        fake_policy = {'change': 5}
        fake_config = {'minEntities': 0, 'maxEntities': 10}
        fake_state = self.get_state(dict.fromkeys(range(5)),
                                    dict.fromkeys(range(5)))

        self.assertEqual(0, controller.calculate_delta(self.mock_log,
                                                       fake_state,
                                                       fake_config,
                                                       fake_policy))
        self.assertEqual(fake_state.desired, 10)

    def test_positive_change_but_at_default_max(self):
        """
        If the policy is a scale up by a fixed number,
        and a min and no max,
        and the current active + pending is at the default max already,
        then ``calculate_delta`` returns 0.
        """
        fake_policy = {'change': 5}
        fake_config = {'minEntities': 0, 'maxEntities': None}
        fake_state = self.get_state(dict.fromkeys(range(5)),
                                    dict.fromkeys(range(5)))

        self.assertEqual(0, controller.calculate_delta(self.mock_log,
                                                       fake_state,
                                                       fake_config,
                                                       fake_policy))
        self.assertEqual(fake_state.desired, 10)

    def test_negative_change_within_min_max(self):
        """
        If the policy is a scale down by a fixed number,
        and a min and max are given,
        and the desired number of servers fall between the min and the max,
        then ``calculate_delta`` returns a delta that is just the policy
        change.
        """
        fake_policy = {'change': -5}
        fake_config = {'minEntities': 0, 'maxEntities': 30}
        fake_state = self.get_state(dict.fromkeys(range(10)), {})

        self.assertEqual(-5, controller.calculate_delta(self.mock_log,
                                                        fake_state,
                                                        fake_config,
                                                        fake_policy))
        self.assertEqual(fake_state.desired, 5)

    def test_negative_change_will_hit_min(self):
        """
        If the policy is a scale down by a fixed number,
        and a min and max are given,
        and the desired number is below the min,
        then ``calculate_delta`` returns a truncated delta.
        """
        fake_policy = {'change': -5}
        fake_config = {'minEntities': 5, 'maxEntities': 10}
        fake_state = self.get_state(dict.fromkeys(range(4)),
                                    dict.fromkeys(range(4)))

        self.assertEqual(-3, controller.calculate_delta(self.mock_log,
                                                        fake_state,
                                                        fake_config,
                                                        fake_policy))
        self.assertEqual(fake_state.desired, 5)

    def test_negative_change_but_at_min(self):
        """
        If the policy is a scale down by a fixed number,
        and a min and max are given,
        and the current active + pending is at the min already,
        then ``calculate_delta`` returns 0.
        """
        fake_policy = {'change': -5}
        fake_config = {'minEntities': 5, 'maxEntities': 10}
        fake_state = self.get_state({}, dict.fromkeys(range(5)))

        self.assertEqual(0, controller.calculate_delta(self.mock_log,
                                                       fake_state,
                                                       fake_config,
                                                       fake_policy))
        self.assertEqual(fake_state.desired, 5)

    def test_percent_positive_change_within_min_max(self):
        """
        If the policy is a scale up by x% and a min and max are given,
        and the desired number of servers fall between the min and the max,
        then ``calculate_delta`` returns a delta that is just the policy
        change.
        """
        fake_policy = {'changePercent': 20}
        fake_config = {'minEntities': 0, 'maxEntities': 300}
        fake_state = self.get_state(dict.fromkeys(range(5)), {})

        self.assertEqual(1, controller.calculate_delta(self.mock_log,
                                                       fake_state,
                                                       fake_config,
                                                       fake_policy))
        self.assertEqual(fake_state.desired, 6)

    def test_percent_positive_change_will_hit_max(self):
        """
        If the policy is a scale up by x% and a min and max are given,
        and the desired number is above the max,
        then ``calculate_delta`` returns a truncated delta.
        """
        fake_policy = {'changePercent': 75}
        fake_config = {'minEntities': 0, 'maxEntities': 10}
        fake_state = self.get_state(dict.fromkeys(range(4)),
                                    dict.fromkeys(range(4)))

        self.assertEqual(2, controller.calculate_delta(self.mock_log,
                                                       fake_state,
                                                       fake_config,
                                                       fake_policy))
        self.assertEqual(fake_state.desired, 10)

    def test_percent_positive_change_but_at_max(self):
        """
        If the policy is a scale up by x% and a min and max are given,
        and the current active + pending is at the max already,
        then ``calculate_delta`` returns 0.
        """
        fake_policy = {'changePercent': 50}
        fake_config = {'minEntities': 0, 'maxEntities': 10}
        fake_state = self.get_state(dict.fromkeys(range(5)),
                                    dict.fromkeys(range(5)))

        self.assertEqual(0, controller.calculate_delta(self.mock_log,
                                                       fake_state,
                                                       fake_config,
                                                       fake_policy))
        self.assertEqual(fake_state.desired, 10)

    def test_percent_positive_change_but_at_default_max(self):
        """
        If the policy is a scale up by x% and a min and no max,
        and the current active + pending is at the default max already,
        then ``calculate_delta`` returns 0.
        """
        fake_policy = {'changePercent': 50}
        fake_config = {'minEntities': 0, 'maxEntities': None}
        fake_state = self.get_state(dict.fromkeys(range(5)),
                                    dict.fromkeys(range(5)))

        self.assertEqual(0, controller.calculate_delta(self.mock_log,
                                                       fake_state,
                                                       fake_config,
                                                       fake_policy))
        self.assertEqual(fake_state.desired, 10)

    def test_percent_negative_change_within_min_max(self):
        """
        If the policy is a scale down by x% and a min and max are given,
        and the desired number of servers fall between the min and the max,
        then ``calculate_delta`` returns a delta that is just the policy
        change.
        """
        fake_policy = {'changePercent': -50}
        fake_config = {'minEntities': 0, 'maxEntities': 30}
        fake_state = self.get_state(dict.fromkeys(range(10)), {})

        self.assertEqual(-5, controller.calculate_delta(self.mock_log,
                                                        fake_state,
                                                        fake_config,
                                                        fake_policy))
        self.assertEqual(fake_state.desired, 5)

    def test_percent_negative_change_will_hit_min(self):
        """
        If the policy is a scale down by x% and a min and max are given,
        and the desired number is below the min,
        then ``calculate_delta`` returns a truncated delta.
        """
        fake_policy = {'changePercent': -80}
        fake_config = {'minEntities': 5, 'maxEntities': 10}
        fake_state = self.get_state(dict.fromkeys(range(4)),
                                    dict.fromkeys(range(4)))

        self.assertEqual(-3, controller.calculate_delta(self.mock_log,
                                                        fake_state,
                                                        fake_config,
                                                        fake_policy))
        self.assertEqual(fake_state.desired, 5)

    def test_percent_negative_change_but_at_min(self):
        """
        If the policy is a scale down by x% and a min and max are given,
        and the current active + pending is at the min already,
        then ``calculate_delta`` returns 0.
        """
        fake_policy = {'changePercent': -50}
        fake_config = {'minEntities': 5, 'maxEntities': 10}
        fake_state = self.get_state({}, dict.fromkeys(range(5)))

        self.assertEqual(0, controller.calculate_delta(self.mock_log,
                                                       fake_state,
                                                       fake_config,
                                                       fake_policy))
        self.assertEqual(fake_state.desired, 5)

    def test_percent_rounding(self):
        """
        When 'changePercent' is x%, ``calculate_delta`` rounds up to an integer
        away from zero.
        """
        fake_config = {'minEntities': 0, 'maxEntities': 10}
        fake_state = self.get_state({}, dict.fromkeys(range(5)))

        test_cases = [
            (50, 8, 3), (5, 6, 1), (75, 9, 4),
            (-50, 2, -3), (-5, 4, -1), (-75, 1, -4)]

        for change_percent, expected_desired, expected_delta in test_cases:
            fake_policy = {'changePercent': change_percent}
            self.assertEqual(expected_delta,
                             controller.calculate_delta(self.mock_log,
                                                        fake_state,
                                                        fake_config,
                                                        fake_policy))
            self.assertEqual(fake_state.desired, expected_desired)

    def test_desired_positive_change_within_min_max(self):
        """
        If the policy is based on desiredCapacity and a min and max are given,
        and the desired number of servers fall between the min and the max,
        then ``calculate_delta`` returns a delta that is just the policy
        change.
        """
        fake_policy = {'desiredCapacity': 25}
        fake_config = {'minEntities': 0, 'maxEntities': 300}
        fake_state = self.get_state(dict.fromkeys(range(5)), {})

        self.assertEqual(20, controller.calculate_delta(self.mock_log,
                                                        fake_state,
                                                        fake_config,
                                                        fake_policy))
        self.assertEqual(fake_state.desired, 25)

    def test_desired_positive_change_will_hit_max(self):
        """
        If the policy is based on desiredCapacity and a min and max are given,
        and the desired number is above the max,
        then ``calculate_delta`` returns a truncated delta.
        """
        fake_policy = {'desiredCapacity': 15}
        fake_config = {'minEntities': 0, 'maxEntities': 10}
        fake_state = self.get_state(dict.fromkeys(range(4)),
                                    dict.fromkeys(range(4)))

        self.assertEqual(2, controller.calculate_delta(self.mock_log,
                                                       fake_state,
                                                       fake_config,
                                                       fake_policy))
        self.assertEqual(fake_state.desired, 10)

    def test_desired_positive_change_but_at_max(self):
        """
        If the policy is based on desiredCapacity  and a min and max are given,
        and the current active + pending is at the max already,
        then ``calculate_delta`` returns 0.
        """
        fake_policy = {'desiredCapacity': 15}
        fake_config = {'minEntities': 0, 'maxEntities': 10}
        fake_state = self.get_state(dict.fromkeys(range(5)),
                                    dict.fromkeys(range(5)))

        self.assertEqual(0, controller.calculate_delta(self.mock_log,
                                                       fake_state,
                                                       fake_config,
                                                       fake_policy))
        self.assertEqual(fake_state.desired, 10)

    def test_desired_positive_change_but_at_default_max(self):
        """
        If the policy is based on desiredCapacity and a min and no max,
        and the current active + pending is at the default max already,
        then ``calculate_delta`` returns 0.
        """
        fake_policy = {'desiredCapacity': 15}
        fake_config = {'minEntities': 0, 'maxEntities': None}
        fake_state = self.get_state(dict.fromkeys(range(5)),
                                    dict.fromkeys(range(5)))

        self.assertEqual(0, controller.calculate_delta(self.mock_log,
                                                       fake_state,
                                                       fake_config,
                                                       fake_policy))
        self.assertEqual(fake_state.desired, 10)

    def test_desired_will_hit_min(self):
        """
        If the policy is based on desiredCapacity and a min and max are given,
        and the desired number is below the min,
        then ``calculate_delta`` returns a truncated delta.
        """
        fake_policy = {'desiredCapacity': 3}
        fake_config = {'minEntities': 5, 'maxEntities': 10}
        fake_state = self.get_state(dict.fromkeys(range(4)),
                                    dict.fromkeys(range(4)))

        self.assertEqual(-3, controller.calculate_delta(self.mock_log,
                                                        fake_state,
                                                        fake_config,
                                                        fake_policy))
        self.assertEqual(fake_state.desired, 5)

    def test_desired_at_min(self):
        """
        If the policy is based on desiredCapacity and a min and max are given,
        and the current active + pending is at the min already,
        then ``calculate_delta`` returns 0.
        """
        fake_policy = {'desiredCapacity': 3}
        fake_config = {'minEntities': 5, 'maxEntities': 10}
        fake_state = self.get_state({}, dict.fromkeys(range(5)))

        self.assertEqual(0, controller.calculate_delta(self.mock_log,
                                                       fake_state,
                                                       fake_config,
                                                       fake_policy))
        self.assertEqual(fake_state.desired, 5)

    def test_no_change_or_percent_or_desired_fails(self):
        """
        If 'change' or 'changePercent' or 'desiredCapacity' is not there in
        scaling policy, then ``calculate_delta`` doesn't know how to handle the
        policy and raises a ValueError
        """
        fake_policy = {'changeNone': 5}
        fake_config = {'minEntities': 0, 'maxEntities': 10}
        fake_state = self.get_state({}, {})

        self.assertRaises(AttributeError,
                          controller.calculate_delta,
                          self.mock_log, fake_state, fake_config, fake_policy)

    def test_zero_change_within_min_max(self):
        """
        If 'change' is zero, but the current active + pending is within the min
        and max, then ``calculate_delta`` returns 0
        """
        fake_policy = {'change': 0}
        fake_config = {'minEntities': 1, 'maxEntities': 10}
        fake_state = self.get_state(dict.fromkeys(range(5)), {})

        self.assertEqual(0, controller.calculate_delta(self.mock_log,
                                                       fake_state,
                                                       fake_config,
                                                       fake_policy))
        self.assertEqual(fake_state.desired, 5)

    def test_zero_change_below_min(self):
        """
        If 'change' is zero, but the current active + pending is below the min,
        then ``calculate_delta`` returns the difference between
        current + pending and the min
        """
        fake_policy = {'change': 0}
        fake_config = {'minEntities': 5, 'maxEntities': 10}
        fake_state = self.get_state({}, {})

        self.assertEqual(5, controller.calculate_delta(self.mock_log,
                                                       fake_state,
                                                       fake_config,
                                                       fake_policy))
        self.assertEqual(fake_state.desired, 5)

    def test_zero_change_above_max(self):
        """
        If 'change' is zero, but the current active + pending is above the max,
        then ``calculate_delta`` returns the negative difference between the
        current + pending and the max
        """
        fake_policy = {'change': 0}
        fake_config = {'minEntities': 0, 'maxEntities': 2}
        fake_state = self.get_state(dict.fromkeys(range(5)), {})

        self.assertEqual(-3, controller.calculate_delta(self.mock_log,
                                                        fake_state,
                                                        fake_config,
                                                        fake_policy))
        self.assertEqual(fake_state.desired, 2)

    def test_logs_relevant_information(self):
        """
        Log is called with at least the constrained desired capacity and the
        delta
        """
        fake_policy = {'change': 0}
        fake_config = {'minEntities': 1, 'maxEntities': 10}
        fake_state = self.get_state({}, {})
        controller.calculate_delta(self.mock_log, fake_state, fake_config,
                                   fake_policy)
        args, kwargs = self.mock_log.msg.call_args
        self.assertEqual(fake_state.desired, 1)
        self.assertEqual(
            args, (('calculating delta {current_active} + {current_pending}'
                    ' -> {constrained_desired_capacity}'),))
        self.assertEqual(kwargs, matches(ContainsDict({
            'server_delta': Equals(1),
            'constrained_desired_capacity': Equals(1)})))


class CheckCooldownsTestCase(TestCase):
    """
    Tests for :func:`otter.controller.check_cooldowns`
    """

    def setUp(self):
        """
        Generate a mock log
        """
        self.mock_log = mock.MagicMock()

    def mock_now(self, seconds_after_min):
        """
        Set :func:`otter.util.timestamp.now` to return a timestamp that is
        so many seconds after `datetime.min`.  Tests using this should set
        the last touched time to be MIN.
        """
        def _fake_now(timezone):
            fake_datetime = datetime.min + timedelta(seconds=seconds_after_min)
            return fake_datetime.replace(tzinfo=timezone)

        self.datetime = patch(self, 'otter.controller.datetime', spec=['now'])
        self.datetime.now.side_effect = _fake_now

    def get_state(self, group_touched, policy_touched):
        """
        Only care about the group_touched and policy_touched values, so
        generate a whole :class:`GroupState` with other fake info
        """
        return GroupState(1, 1, "test", {}, {}, group_touched, policy_touched, False)

    def test_check_cooldowns_global_cooldown_and_policy_cooldown_pass(self):
        """
        If both the global cooldown and policy cooldown are sufficiently long
        ago, ``check_cooldowns`` returns True.
        """
        self.mock_now(30)
        fake_config = fake_policy = {'cooldown': 0}
        fake_state = self.get_state(MIN, {'pol': MIN})
        self.assertTrue(controller.check_cooldowns(self.mock_log, fake_state,
                                                   fake_config, fake_policy,
                                                   'pol'))

    def test_check_cooldowns_global_cooldown_passes_policy_never_touched(self):
        """
        If the global cooldown was sufficiently long ago and the policy has
        never been executed (hence there is no touched time for the policy),
        ``check_cooldowns`` returns True.
        """
        self.mock_now(30)
        fake_config = {'cooldown': 0}
        fake_policy = {'cooldown': 10000000}
        fake_state = self.get_state(MIN, {})
        self.assertTrue(controller.check_cooldowns(self.mock_log, fake_state,
                                                   fake_config, fake_policy,
                                                   'pol'))

    def test_check_cooldowns_no_policy_ever_executed(self):
        """
        If no policy has ever been executed (hence there is no global touch
        time), ``check_cooldowns`` returns True.
        """
        self.mock_now(10000)
        fake_config = {'cooldown': 1000}
        fake_policy = {'cooldown': 100}
        fake_state = self.get_state(None, {})
        self.assertTrue(controller.check_cooldowns(self.mock_log, fake_state,
                                                   fake_config, fake_policy,
                                                   'pol'))

    def test_check_cooldowns_global_cooldown_fails(self):
        """
        If the last time a (any) policy was executed is too recent,
        ``check_cooldowns`` returns False.
        """
        self.mock_now(1)
        fake_config = {'cooldown': 30}
        fake_policy = {'cooldown': 1000000000}
        fake_state = self.get_state(MIN, {})
        self.assertFalse(controller.check_cooldowns(self.mock_log, fake_state,
                                                    fake_config, fake_policy,
                                                    'pol'))

    def test_check_cooldowns_policy_cooldown_fails(self):
        """
        If the last time THIS policy was executed is too recent,
        ``check_cooldowns`` returns False.
        """
        self.mock_now(1)
        fake_config = {'cooldown': 1000000000}
        fake_policy = {'cooldown': 30}
        fake_state = self.get_state(MIN, {'pol': MIN})
        self.assertFalse(controller.check_cooldowns(self.mock_log, fake_state,
                                                    fake_config, fake_policy,
                                                    'pol'))


class ObeyConfigChangeTestCase(TestCase):
    """
    Tests for :func:`otter.controller.obey_config_change`
    """

    def setUp(self):
        """
        Mock execute_launch_config and calculate_delta
        """
        self.calculate_delta = patch(self, 'otter.controller.calculate_delta')
        self.execute_launch_config = patch(
            self, 'otter.controller.execute_launch_config',
            return_value=defer.succeed(None))
        self.exec_scale_down = patch(
            self, 'otter.controller.exec_scale_down',
            return_value=defer.succeed(None))

        self.log = mock.MagicMock()
        self.state = mock.MagicMock(spec=['get_capacity'])
        self.state.get_capacity.return_value = {
            'desired_capacity': 5,
            'pending_capacity': 2,
            'active_capacity': 3
        }

        self.group = iMock(IScalingGroup, tenant_id='tenant', uuid='group')

    def test_parameters_bound_to_log(self):
        """
        Relevant values are bound to the log.
        """
        self.calculate_delta.return_value = 0
        controller.obey_config_change(self.log, 'transaction-id',
                                      'config', self.group, self.state, 'launch')
        self.log.bind.assert_called_once_with(scaling_group_id=self.group.uuid)

    def test_zero_delta_nothing_happens_state_is_returned(self):
        """
        If the delta is zero, ``execute_launch_config`` is not called and
        ``obey_config_change`` returns the current state
        """
        self.calculate_delta.return_value = 0
        d = controller.obey_config_change(self.log, 'transaction-id',
                                          'config', self.group, self.state, 'launch')
        self.assertIs(self.successResultOf(d), self.state)
        self.assertEqual(self.execute_launch_config.call_count, 0)

    def test_positive_delta_state_is_returned_if_execute_successful(self):
        """
        If the delta is positive, ``execute_launch_config`` is called and if
        it is successful, ``obey_config_change`` returns the current state
        """
        self.calculate_delta.return_value = 5
        d = controller.obey_config_change(self.log, 'transaction-id',
                                          'config', self.group, self.state,
                                          'launch')
        self.assertIs(self.successResultOf(d), self.state)
        self.execute_launch_config.assert_called_once_with(
            self.log.bind.return_value, 'transaction-id', self.state, 'launch',
            self.group, 5)

    def test_nonzero_delta_execute_errors_propagated(self):
        """
        ``obey_config_change`` propagates any errors ``execute_launch_config``
        raises
        """
        self.calculate_delta.return_value = 5
        self.execute_launch_config.return_value = defer.fail(Exception('meh'))
        d = controller.obey_config_change(self.log, 'transaction-id',
                                          'config', self.group, self.state,
                                          'launch')
        f = self.failureResultOf(d)
        self.assertTrue(f.check(Exception))
        self.execute_launch_config.assert_called_once_with(
            self.log.bind.return_value, 'transaction-id', self.state, 'launch',
            self.group, 5)

    def test_negative_delta_state_is_returned_if_execute_successful(self):
        """
        If the delta is negative, ``exec_scale_down`` is called and if
        it is successful, ``obey_config_change`` returns the current state
        """
        self.calculate_delta.return_value = -5
        d = controller.obey_config_change(self.log, 'transaction-id',
                                          'config', self.group, self.state, 'launch')
        self.assertIs(self.successResultOf(d), self.state)
        self.exec_scale_down.assert_called_once_with(
            self.log.bind.return_value, 'transaction-id', self.state,
            self.group, 5)

    def test_negative_delta_execute_errors_propagated(self):
        """
        ``obey_config_change`` propagates any errors ``exec_scale_down`` raises
        """
        self.calculate_delta.return_value = -5
        self.exec_scale_down.return_value = defer.fail(Exception('meh'))
        d = controller.obey_config_change(self.log, 'transaction-id',
                                          'config', self.group, self.state, 'launch')
        f = self.failureResultOf(d)
        self.assertTrue(f.check(Exception))
        self.exec_scale_down.assert_called_once_with(
            self.log.bind.return_value, 'transaction-id', self.state,
            self.group, 5)

    def test_audit_log_events_logged_on_positive_delta(self):
        """
        ``obey_config_change`` makes the correct audit log upon scale up
        """
        log = mock_log()
        self.calculate_delta.return_value = 5
        d = controller.obey_config_change(log, 'transaction-id',
                                          'config', self.group, self.state,
                                          'launch')
        self.assertIs(self.successResultOf(d), self.state)
        log.msg.assert_called_once_with(
            'Starting {convergence_delta} new servers to satisfy desired capacity',
            scaling_group_id=self.group.uuid, event_type="convergence.scale_up",
            convergence_delta=5, desired_capacity=5, pending_capacity=2,
            active_capacity=3, audit_log=True, policy_id=None,
            webhook_id=None)

    def test_audit_log_events_logged_on_negative_delta(self):
        """
        ``obey_config_change`` makes the correct audit log upon scale down
        """
        log = mock_log()
        self.calculate_delta.return_value = -5
        d = controller.obey_config_change(log, 'transaction-id',
                                          'config', self.group, self.state, 'launch')
        self.assertIs(self.successResultOf(d), self.state)
        log.msg.assert_called_once_with(
            'Deleting 5 servers to satisfy desired capacity',
            scaling_group_id=self.group.uuid, event_type="convergence.scale_down",
            convergence_delta=-5, desired_capacity=5, pending_capacity=2,
            active_capacity=3, audit_log=True, policy_id=None,
            webhook_id=None)


class MaybeExecuteScalingPolicyTestCase(TestCase):
    """
    Tests for :func:`otter.controller.maybe_execute_scaling_policy`
    """

    def setUp(self):
        """
        Mock relevant controller methods. Also build a mock model that can be
        used for testing.
        """
        self.mocks = {}
        things_and_return_vals = {
            'check_cooldowns': True,
            'calculate_delta': 1,
            'exec_scale_down': defer.succeed(None),
            'execute_launch_config': defer.succeed(None)
        }

        for thing, return_val in things_and_return_vals.iteritems():
            self.mocks[thing] = patch(self,
                                      'otter.controller.{0}'.format(thing),
                                      return_value=return_val)

        self.mock_log = mock.MagicMock()
        self.mock_state = mock.MagicMock(GroupState)
        self.mock_state.get_capacity.return_value = {
            'desired_capacity': 5,
            'pending_capacity': 2,
            'active_capacity': 3
        }

        self.group = iMock(IScalingGroup, tenant_id='tenant', uuid='group')
        self.group.view_config.return_value = defer.succeed("config")
        self.group.get_policy.return_value = defer.succeed("policy")
        self.group.view_launch_config.return_value = defer.succeed("launch")

    def test_maybe_execute_scaling_policy_no_such_policy(self):
        """
        If there is no such scaling policy, the whole thing fails and
        ``NoSuchScalingPolicy`` gets propagated up.  No other model access
        happens, and the lock is still released.
        """
        self.group.get_policy.return_value = defer.fail(
            NoSuchPolicyError('1', '1', '1'))

        d = controller.maybe_execute_scaling_policy(self.mock_log,
                                                    'transaction',
                                                    self.group,
                                                    self.mock_state,
                                                    'pol1')
        self.failureResultOf(d, NoSuchPolicyError)

        self.assertEqual(len(self.group.view_config.mock_calls), 0)
        self.assertEqual(len(self.group.view_launch_config.mock_calls), 0)

    def test_execute_launch_config_success_on_positive_delta(self):
        """
        If lock is acquired, all cooldowns are all fine, ``calculate_delta``
        returns positive delta then ``execute_launch_config`` gets called
        and if does not fail, return value is the updated state.
        """
        self.mocks['execute_launch_config'].return_value = defer.succeed(
            'this should be returned')

        d = controller.maybe_execute_scaling_policy(self.mock_log,
                                                    'transaction',
                                                    self.group,
                                                    self.mock_state,
                                                    'pol1')

        result = self.successResultOf(d)
        self.assertEqual(result, self.mock_state)

        # log should have been updated
        self.mock_log.bind.assert_called_once_with(
            scaling_group_id=self.group.uuid, policy_id='pol1')

        self.mocks['check_cooldowns'].assert_called_once_with(
            self.mock_log.bind.return_value, self.mock_state, "config",
            "policy", 'pol1')
        self.mocks['calculate_delta'].assert_called_once_with(
            self.mock_log.bind.return_value, self.mock_state, "config",
            "policy")
        self.mocks['execute_launch_config'].assert_called_once_with(
            self.mock_log.bind.return_value.bind.return_value,
            'transaction', self.mock_state, "launch", self.group,
            self.mocks['calculate_delta'].return_value)

        # state should have been updated
        self.mock_state.mark_executed.assert_called_once_with('pol1')

    def test_execute_launch_config_failure_on_positive_delta(self):
        """
        If ``execute_launch_config`` fails for some reason, then state should
        not be marked as executed
        """
        expected = ValueError('some failure')
        self.mocks['execute_launch_config'].return_value = defer.fail(expected)

        d = controller.maybe_execute_scaling_policy(self.mock_log,
                                                    'transaction',
                                                    self.group,
                                                    self.mock_state,
                                                    'pol1')
        failure = self.failureResultOf(d)
        self.assertEqual(failure.value, expected)

        # log should have been updated
        self.mock_log.bind.assert_called_once_with(
            scaling_group_id=self.group.uuid, policy_id='pol1')

        self.mocks['check_cooldowns'].assert_called_once_with(
            self.mock_log.bind.return_value, self.mock_state, "config",
            "policy", 'pol1')
        self.mocks['calculate_delta'].assert_called_once_with(
            self.mock_log.bind.return_value, self.mock_state, "config",
            "policy")
        self.mocks['execute_launch_config'].assert_called_once_with(
            self.mock_log.bind.return_value.bind.return_value,
            'transaction', self.mock_state, "launch", self.group,
            self.mocks['calculate_delta'].return_value)

        # state should not have been updated
        self.assertEqual(self.mock_state.mark_executed.call_count, 0)

    def test_maybe_execute_scaling_policy_cooldown_failure(self):
        """
        If cooldowns are not fine, ``maybe_execute_scaling_policy`` raises a
        ``CannotExecutePolicyError`` exception.  Release lock still happens.
        """
        self.mocks['check_cooldowns'].return_value = False

        d = controller.maybe_execute_scaling_policy(self.mock_log,
                                                    'transaction',
                                                    self.group,
                                                    self.mock_state,
                                                    'pol1')
        f = self.failureResultOf(d, controller.CannotExecutePolicyError)
        self.assertIn("Cooldowns not met", str(f.value))

        self.mocks['check_cooldowns'].assert_called_once_with(
            self.mock_log.bind.return_value, self.mock_state, "config",
            "policy", 'pol1')
        self.assertEqual(self.mocks['calculate_delta'].call_count, 0)
        self.assertEqual(self.mocks['execute_launch_config'].call_count, 0)

        # state should not have been updated
        self.assertEqual(self.mock_state.mark_executed.call_count, 0)

    def test_maybe_execute_scaling_policy_zero_delta(self):
        """
        If cooldowns are fine, but delta is zero,
        ``maybe_execute_scaling_policy`` raises a ``CannotExecutePolicyError``
        exception.  Release lock still happens.
        """
        self.mocks['calculate_delta'].return_value = 0

        d = controller.maybe_execute_scaling_policy(self.mock_log,
                                                    'transaction',
                                                    self.group,
                                                    self.mock_state,
                                                    'pol1')
        f = self.failureResultOf(d, controller.CannotExecutePolicyError)
        self.assertIn("No change in servers", str(f.value))

        self.mocks['check_cooldowns'].assert_called_once_with(
            self.mock_log.bind.return_value, self.mock_state, "config",
            "policy", 'pol1')
        self.mocks['calculate_delta'].assert_called_once_with(
            self.mock_log.bind.return_value, self.mock_state, "config",
            "policy")
        self.assertEqual(
            len(self.mocks['execute_launch_config'].mock_calls), 0)

    def test_exec_scale_down_success_when_delta_negative(self):
        """
        ``exec_scale_down`` gets called when ``calculate_delta`` returns value
        < 0. The state is marked as executed
        """
        self.mocks['calculate_delta'].return_value = -3

        controller.maybe_execute_scaling_policy(self.mock_log, 'transaction',
                                                self.group, self.mock_state,
                                                'pol1')
        self.mocks['exec_scale_down'].assert_called_once_with(
            self.mock_log.bind.return_value.bind.return_value, 'transaction',
            self.mock_state, self.group, 3)
        self.mocks['check_cooldowns'].assert_called_once_with(
            self.mock_log.bind.return_value, self.mock_state, "config",
            "policy", 'pol1')
        self.mocks['calculate_delta'].assert_called_once_with(
            self.mock_log.bind.return_value, self.mock_state, "config",
            "policy")
        self.assertEqual(
            len(self.mocks['execute_launch_config'].mock_calls), 0)

        # state should have been updated
        self.mock_state.mark_executed.assert_called_once_with('pol1')

    def test_audit_log_events_logged_on_positive_delta(self):
        """
        ``obey_config_change`` makes the correct audit log upon scale up
        """
        log = mock_log()
        self.mocks['calculate_delta'].return_value = 5
        d = controller.maybe_execute_scaling_policy(log, 'transaction',
                                                    self.group, self.mock_state,
                                                    'pol1')
        self.assertEqual(self.successResultOf(d), self.mock_state)
        log.msg.assert_called_with(
            'Starting {convergence_delta} new servers to satisfy desired capacity',
            scaling_group_id=self.group.uuid, event_type="convergence.scale_up",
            convergence_delta=5, desired_capacity=5, pending_capacity=2,
            active_capacity=3, audit_log=True, policy_id=None,
            webhook_id=None)

    def test_audit_log_events_logged_on_negative_delta(self):
        """
        ``obey_config_change`` makes the correct audit log upon scale down
        """
        log = mock_log()
        self.mocks['calculate_delta'].return_value = -5
        d = controller.maybe_execute_scaling_policy(log, 'transaction',
                                                    self.group, self.mock_state,
                                                    'pol1')
        self.assertEqual(self.successResultOf(d), self.mock_state)
        log.msg.assert_called_with(
            'Deleting 5 servers to satisfy desired capacity',
            scaling_group_id=self.group.uuid, event_type="convergence.scale_down",
            convergence_delta=-5, desired_capacity=5, pending_capacity=2,
            active_capacity=3, audit_log=True, policy_id=None,
<<<<<<< HEAD
            webhook_id=None)
=======
            webhook_id=None)


class ExecuteLaunchConfigTestCase(TestCase):
    """
    Tests for :func:`otter.controller.execute_launch_config`
    """

    def setUp(self):
        """
        Mock relevant controller methods, and also the supervisor.
        Also build a mock model that can be used for testing.
        """
        self.execute_config_deferreds = []

        def fake_execute(*args, **kwargs):
            d = defer.Deferred()
            self.execute_config_deferreds.append(d)
            return defer.succeed((str(len(self.execute_config_deferreds)), d))

        self.supervisor = iMock(ISupervisor)
        self.supervisor.execute_config.side_effect = fake_execute

        patch(self, 'otter.controller.get_supervisor', return_value=self.supervisor)
        self.del_job = patch(self, 'otter.controller._DeleteJob')

        self.log = mock_log()

        self.group = iMock(IScalingGroup, tenant_id='tenant', uuid='group')
        self.fake_state = mock.MagicMock(GroupState)

    def test_positive_delta_execute_config_called_delta_times(self):
        """
        If delta > 0, ``execute_launch_config`` calls
        ``supervisor.execute_config`` delta times.
        """
        controller.execute_launch_config(self.log, '1', self.fake_state,
                                         'launch', self.group, 5)
        self.assertEqual(self.supervisor.execute_config.mock_calls,
                         [mock.call(matches(IsInstance(self.log.__class__)), '1',
                                    self.group, 'launch')] * 5)

    def test_positive_delta_execute_config_failures_propagated(self):
        """
        ``execute_launch_config`` fails if ``execute_config`` fails for any one
        case, and propagates the first ``execute_config`` error.
        """
        class ExecuteException(Exception):
            pass

        def fake_execute(*args, **kwargs):
            if len(self.execute_config_deferreds) > 1:
                return defer.fail(ExecuteException('no more!'))
            d = defer.Deferred()
            self.execute_config_deferreds.append(d)
            return defer.succeed((
                str(len(self.execute_config_deferreds)), d))

        self.supervisor.execute_config.side_effect = fake_execute
        d = controller.execute_launch_config(self.log, '1', self.fake_state,
                                             'launch', self.group, 3)
        failure = self.failureResultOf(d)
        self.assertTrue(failure.check(ExecuteException))

    def test_add_job_called_with_new_jobs(self):
        """
        ``execute_launch_config`` calls ``add_job`` on the state for every job
        that has been started
        """
        controller.execute_launch_config(self.log, '1', self.fake_state,
                                         'launch', self.group, 3)
        self.fake_state.add_job.assert_has_calls(
            [mock.call(str(i)) for i in (1, 2, 3)])
        self.assertEqual(self.fake_state.add_job.call_count, 3)

    def test_propagates_add_job_failures(self):
        """
        ``execute_launch_config`` fails if ``add_job`` raises an error
        """
        self.fake_state.add_job.side_effect = AssertionError
        d = controller.execute_launch_config(self.log, '1', self.fake_state,
                                             'launch', self.group, 1)
        failure = self.failureResultOf(d)
        self.assertTrue(failure.check(AssertionError))

    def test_on_job_completion_modify_state_called(self):
        """
        ``execute_launch_config`` sets it up so that the group's
        ``modify_state``state is called with the result as an arg whenever a
        job finishes, whether successfully or not
        """
        controller.execute_launch_config(self.log, '1', self.fake_state,
                                         'launch', self.group, 3)

        self.execute_config_deferreds[0].callback({'id': '1'})       # job id 1
        self.execute_config_deferreds[1].errback(Exception('meh'))   # job id 2
        self.execute_config_deferreds[2].callback({'id': '3'})       # job id 3

        self.assertEqual(self.group.modify_state.call_count, 3)

    def test_job_success(self):
        """
        ``execute_launch_config`` sets it up so that when a job succeeds, it is
        removed from pending and the server is added to active.  It is also
        logged.
        """
        s = GroupState('tenant', 'group', 'name', {}, {'1': {}}, None, {}, False)

        def fake_modify_state(callback, *args, **kwargs):
            callback(self.group, s, *args, **kwargs)

        self.group.modify_state.side_effect = fake_modify_state
        controller.execute_launch_config(self.log, '1', self.fake_state,
                                         'launch', self.group, 1)

        self.execute_config_deferreds[0].callback({'id': 's1'})
        self.assertEqual(s.pending, {})  # job removed
        self.assertIn('s1', s.active)    # active server added

    def test_pending_server_delete(self):
        """
        When a pending job is cancelled, it is deleted from the job list. When
        the server finishes building, then ``execute_launch_config`` is called
        to remove the job from pending job list. It then notices that pending
        job_id is not there in job list and calls ``execute_delete_server``
        to delete the server.
        """
        self.supervisor.execute_delete_server.return_value = defer.succeed(None)

        s = GroupState('tenant', 'group', 'name', {}, {'1': {}}, None, {}, False)

        def fake_modify_state(callback, *args, **kwargs):
            callback(self.group, s, *args, **kwargs)

        self.group.modify_state.side_effect = fake_modify_state
        controller.execute_launch_config(self.log, '1', self.fake_state,
                                         'launch', self.group, 1)

        s.remove_job('1')
        self.execute_config_deferreds[0].callback({'id': 's1'})

        # first bind is system='otter.job.launch', second is job_id='1'
        self.del_job.assert_called_once_with(
            matches(IsInstance(self.log.__class__)), '1', self.group,
            {'id': 's1'}, self.supervisor)
        self.del_job.return_value.start.assert_called_once_with()

    def test_job_failure(self):
        """
        ``execute_launch_config`` sets it up so that when a job fails, it is
        removed from pending.  It is also lgoged.
        """
        s = GroupState('tenant', 'group', 'name', {}, {'1': {}}, None, {}, False)
        written = []

        # modify state writes on callback, doesn't write on error
        def fake_modify_state(callback, *args, **kwargs):
            d = defer.maybeDeferred(callback, self.group, s, *args, **kwargs)
            d.addCallback(written.append)
            return d

        self.group.modify_state.side_effect = fake_modify_state
        controller.execute_launch_config(self.log, '1', self.fake_state,
                                         'launch', self.group, 1)

        f = Failure(Exception('meh'))
        self.execute_config_deferreds[0].errback(f)

        # job is removed and no active servers added
        self.assertEqual(s, GroupState('tenant', 'group', 'name', {}, {}, None, {},
                                       False))
        # state is written
        self.assertEqual(len(written), 1)
        self.assertEqual(written[0], s)

        self.log.err.assert_called_with(f, 'Launching server failed',
                                        system="otter.job.launch",
                                        image_ref="Unable to pull image ref.",
                                        flavor_ref="Unable to pull flavor ref.",
                                        job_id='1')

    def test_modify_state_failure_logged(self):
        """
        If the job succeeded but modifying the state fails, that error is
        logged.
        """
        self.group.modify_state.side_effect = AssertionError
        controller.execute_launch_config(self.log, '1', self.fake_state,
                                         'launch', self.group, 1)
        self.execute_config_deferreds[0].callback({'id': 's1'})

        self.log.err.assert_called_once_with(
            CheckFailure(AssertionError), system="otter.job.launch",
            image_ref="Unable to pull image ref.",
            flavor_ref="Unable to pull flavor ref.", job_id='1')


class DummyException(Exception):
    """
    Dummy exception used in tests
    """


class PrivateJobHelperTestCase(TestCase):
    """
    Tests for the private helper class `_Job`
    """
    def setUp(self):
        """
        Mock a fake supervisor relevant controller methods, and also a fake
        log and group
        """
        self.transaction_id = 'transaction_id'
        self.job_id = 'job_id'
        self.log = mock.MagicMock()
        self.group = iMock(IScalingGroup, tenant_id='tenant', uuid='group')
        self.state = None
        self.supervisor = iMock(ISupervisor)
        self.completion_deferred = defer.Deferred()

        self.supervisor.execute_config.return_value = defer.succeed(
            (self.job_id, self.completion_deferred))

        def fake_modify_state(f, *args, **kwargs):
            return defer.maybeDeferred(
                f, self.group, self.state, *args, **kwargs)

        self.group.modify_state.side_effect = fake_modify_state

        self.log = mock_log()
        self.job = controller._Job(self.log, self.transaction_id, self.group,
                                   self.supervisor)

        self.del_job = patch(self, 'otter.controller._DeleteJob')
        self.mock_launch = {'type': 'launch_server',
                            'args': {'server': {'imageRef': 'imageID',
                                                'flavorRef': '1'}}}

    def test_start_binds_image_and_flavor_refs_to_log(self):
        """
        `start` binds the image ID and flavor, if provided, to the logs
        """
        self.job.job_started = mock.MagicMock()

        self.job.start(self.mock_launch)

        self.job.log.msg('')
        self.log.msg.assert_called_once_with('', system='otter.job.launch',
                                             image_ref="imageID", flavor_ref='1')

    def test_start_binds_invalid_image_ref_to_log(self):
        """
        `start` binds the image ID to a string that says that we were unable
        to find the image id in the logs, if the image ref could not be found
        """
        self.job.job_started = mock.MagicMock()

        del self.mock_launch['args']['server']['imageRef']
        self.job.start(self.mock_launch)

        self.job.log.msg('')
        self.log.msg.assert_called_once_with('', system='otter.job.launch',
                                             image_ref="Unable to pull image ref.",
                                             flavor_ref='1')

    def test_start_binds_invalid_flavor_ref_to_log(self):
        """
        `start` binds the flavor ID to a string that says that we were unable
        to find the flavor id in the logs, if the flavor ref could not be found
        """
        self.job.job_started = mock.MagicMock()

        del self.mock_launch['args']['server']['flavorRef']
        self.job.start(self.mock_launch)

        self.job.log.msg('')
        self.log.msg.assert_called_once_with('', system='otter.job.launch',
                                             image_ref="imageID",
                                             flavor_ref="Unable to pull flavor ref.")

    def test_start_calls_supervisor(self):
        """
        `start` calls the supervisor's `execute_config` method, and adds
        `job_started` as a callback to that deferred
        """
        self.job.job_started = mock.MagicMock()

        self.job.start('launch')
        self.supervisor.execute_config.assert_called_once_with(
            matches(IsInstance(self.log.__class__)), self.transaction_id,
            self.group, 'launch')
        self.job.job_started.assert_called_once_with(
            (self.job_id, self.completion_deferred))

    def test_job_started_not_called_if_supervisor_error(self):
        """
        `job_started` is not called if the supervisor's `execute_config`
        errbacks, and the failure propagates up.
        """
        self.job.job_started = mock.MagicMock()
        self.supervisor.execute_config.return_value = defer.fail(
            DummyException('e'))

        d = self.job.start('launch')
        self.assertEqual(self.job.job_started.call_count, 0)
        f = self.failureResultOf(d)
        self.assertTrue(f.check(DummyException))

    def test_start_callbacks_with_job_id(self):
        """
        The deferred returned by start callbacks immediately with just the job
        ID, without waiting for the `completion_deferred` to fire, and the log
        is bound
        """
        d = self.job.start('launch')
        self.assertEqual(self.successResultOf(d), self.job_id)
        self.assertEqual(self.job.log, matches(IsInstance(self.log.__class__)))

    def test_modify_state_called_on_job_completion_success(self):
        """
        If the job succeeded, and modify_state is called
        """
        self.job.start('launch')
        self.assertEqual(self.group.modify_state.call_count, 0)
        self.completion_deferred.callback({'id': 'blob'})
        self.assertEqual(self.group.modify_state.call_count, 1)

    def test_modify_state_called_on_job_completion_failure(self):
        """
        If the job failed, modify_state is called
        """
        self.job.start('launch')
        self.assertEqual(self.group.modify_state.call_count, 0)
        self.completion_deferred.errback(Exception('e'))
        self.assertEqual(self.group.modify_state.call_count, 1)

    def test_job_completion_success_job_marked_as_active(self):
        """
        If the job succeeded, and the job ID is still in pending, it is removed
        and added to active.
        """
        self.state = GroupState('tenant', 'group', 'name', {}, {self.job_id: {}}, None,
                                {}, False)
        self.job.start('launch')
        self.completion_deferred.callback({'id': 'active'})

        self.assertIs(self.successResultOf(self.completion_deferred),
                      self.state)

        self.assertEqual(self.state.pending, {})
        self.assertEqual(
            self.state.active,
            {'active': matches(ContainsDict({'id': Equals('active')}))})

    def test_job_completion_success_audit_logged(self):
        """
        If the job succeeded, and the job ID is still in pending, it is audit
        logged as a "server.active" event.
        """
        self.state = GroupState('tenant', 'group', 'name', {},
                                {self.job_id: {}}, None, {}, False)
        self.job.start(self.mock_launch)
        self.completion_deferred.callback({'id': 'yay'})

        self.successResultOf(self.completion_deferred)

        self.log.msg.assert_called_once_with(
            "Server is active.", event_type="server.active", server_id='yay',
            job_id=self.job_id, audit_log=True, system="otter.job.launch",
            image_ref="imageID", flavor_ref="1")

    def test_job_completion_success_job_deleted_pending(self):
        """
        If the job succeeded, but the job ID is no longer in pending, the
        server is deleted and the state not changed.  No error is logged.
        """
        self.state = GroupState('tenant', 'group', 'name', {}, {}, None,
                                {}, False)
        self.job.start('launch')
        self.completion_deferred.callback({'id': 'active'})

        self.assertIs(self.successResultOf(self.completion_deferred),
                      self.state)

        self.assertEqual(self.state.pending, {})
        self.assertEqual(self.state.active, {})

        self.del_job.assert_called_once_with(
            matches(IsInstance(self.log.__class__)), self.transaction_id,
            self.group, {'id': 'active'}, self.supervisor)
        self.del_job.return_value.start.assert_called_once_with()

        self.assertEqual(self.log.err.call_count, 0)

    def test_job_completion_success_job_deleted_audit_logged(self):
        """
        If the job succeeded, but the job ID is no longer in pending, it is
        audit logged as a "server.deletable" event.
        """
        self.state = GroupState('tenant', 'group', 'name', {}, {}, None,
                                {}, False)
        self.job.start(self.mock_launch)
        self.completion_deferred.callback({'id': 'yay'})

        self.successResultOf(self.completion_deferred)

        self.log.msg.assert_called_once_with(
            ("A pending server that is no longer needed is now active, "
             "and hence deletable.  Deleting said server."),
            event_type="server.deletable", server_id='yay', job_id=self.job_id,
            audit_log=True, system="otter.job.launch", image_ref="imageID",
            flavor_ref="1")

    def test_job_completion_failure_job_removed(self):
        """
        If the job failed, the job ID is removed from the pending state.  The
        failure is logged.
        """
        self.state = GroupState('tenant', 'group', 'name', {}, {self.job_id: {}}, None,
                                {}, False)
        self.job.start(self.mock_launch)
        self.completion_deferred.errback(DummyException('e'))

        self.assertIs(self.successResultOf(self.completion_deferred),
                      self.state)

        self.assertEqual(self.state.pending, {})
        self.assertEqual(self.state.active, {})

        self.log.err.assert_called_once_with(
            CheckFailure(DummyException), 'Launching server failed',
            system="otter.job.launch", image_ref="imageID", job_id=self.job_id,
            flavor_ref="1")

    def test_job_completion_failure_job_deleted_pending(self):
        """
        If the job failed, but the job ID is no longer in pending, the job id
        is not removed (and hence no error occurs).  The only error logged is
        the failure. Nothing else in the state changes.
        """
        self.state = GroupState('tenant', 'group', 'name', {}, {}, None,
                                {}, False)
        self.job.start(self.mock_launch)
        self.completion_deferred.errback(DummyException('e'))

        self.assertIs(self.successResultOf(self.completion_deferred),
                      self.state)

        self.assertEqual(self.state.pending, {})
        self.assertEqual(self.state.active, {})

        self.log.err.assert_called_with(
            CheckFailure(DummyException), 'Launching server failed',
            system="otter.job.launch", image_ref="imageID", job_id=self.job_id,
            flavor_ref="1")

    def test_job_completion_success_NoSuchScalingGroupError(self):
        """
        If a job is completed successfully, but `modify_state` fails with a
        `NoSuchScalingGroupError`, then the group has been deleted and so the
        server is deleted
        """
        self.group.modify_state.side_effect = (
            lambda *args: defer.fail(NoSuchScalingGroupError('tenant', 'group')))

        self.job.start('launch')
        self.completion_deferred.callback({'id': 'active'})

        self.del_job.assert_called_once_with(
            matches(IsInstance(self.log.__class__)), self.transaction_id,
            self.group, {'id': 'active'}, self.supervisor)
        self.del_job.return_value.start.assert_called_once_with()

    def test_job_completion_success_NoSuchScalingGroupError_audit_logged(self):
        """
        If the job succeeded, but the job ID is no longer in pending, it is
        audit logged as a "server.deletable" event.
        """
        self.group.modify_state.side_effect = (
            lambda *args: defer.fail(NoSuchScalingGroupError('tenant', 'group')))

        self.job.start(self.mock_launch)
        self.completion_deferred.callback({'id': 'yay'})

        self.successResultOf(self.completion_deferred)

        self.log.msg.assert_called_once_with(
            ("A pending server belonging to a deleted scaling group "
             "({scaling_group_id}) is now active, and hence deletable. "
             "Deleting said server."),
            event_type="server.deletable", server_id='yay', job_id=self.job_id,
            audit_log=True, system="otter.job.launch", image_ref="imageID",
            flavor_ref="1")

    def test_job_completion_failure_NoSuchScalingGroupError(self):
        """
        If a job fails, but `modify_state` fails with a
        `NoSuchScalingGroupError`, then the group has been deleted and the
        failure can be ignored (not logged)
        """
        self.group.modify_state.side_effect = (
            lambda *args: defer.fail(NoSuchScalingGroupError('tenant', 'group')))

        self.job.start('launch')
        self.completion_deferred.callback({'id': 'active'})
        self.assertEqual(self.log.err.call_count, 0)

    def test_modify_state_failure_logged(self):
        """
        If `modify_state` fails with a non-`NoSuchScalingGroupError`, the error
        is logged
        """
        self.group.modify_state.side_effect = (
            lambda *args: defer.fail(DummyException('e')))

        self.job.start(self.mock_launch)
        self.completion_deferred.callback({'id': 'active'})

        self.log.err.assert_called_once_with(CheckFailure(DummyException),
                                             system="otter.job.launch",
                                             image_ref="imageID", flavor_ref="1",
                                             job_id=self.job_id)
>>>>>>> e238156d
<|MERGE_RESOLUTION|>--- conflicted
+++ resolved
@@ -951,529 +951,4 @@
             scaling_group_id=self.group.uuid, event_type="convergence.scale_down",
             convergence_delta=-5, desired_capacity=5, pending_capacity=2,
             active_capacity=3, audit_log=True, policy_id=None,
-<<<<<<< HEAD
-            webhook_id=None)
-=======
-            webhook_id=None)
-
-
-class ExecuteLaunchConfigTestCase(TestCase):
-    """
-    Tests for :func:`otter.controller.execute_launch_config`
-    """
-
-    def setUp(self):
-        """
-        Mock relevant controller methods, and also the supervisor.
-        Also build a mock model that can be used for testing.
-        """
-        self.execute_config_deferreds = []
-
-        def fake_execute(*args, **kwargs):
-            d = defer.Deferred()
-            self.execute_config_deferreds.append(d)
-            return defer.succeed((str(len(self.execute_config_deferreds)), d))
-
-        self.supervisor = iMock(ISupervisor)
-        self.supervisor.execute_config.side_effect = fake_execute
-
-        patch(self, 'otter.controller.get_supervisor', return_value=self.supervisor)
-        self.del_job = patch(self, 'otter.controller._DeleteJob')
-
-        self.log = mock_log()
-
-        self.group = iMock(IScalingGroup, tenant_id='tenant', uuid='group')
-        self.fake_state = mock.MagicMock(GroupState)
-
-    def test_positive_delta_execute_config_called_delta_times(self):
-        """
-        If delta > 0, ``execute_launch_config`` calls
-        ``supervisor.execute_config`` delta times.
-        """
-        controller.execute_launch_config(self.log, '1', self.fake_state,
-                                         'launch', self.group, 5)
-        self.assertEqual(self.supervisor.execute_config.mock_calls,
-                         [mock.call(matches(IsInstance(self.log.__class__)), '1',
-                                    self.group, 'launch')] * 5)
-
-    def test_positive_delta_execute_config_failures_propagated(self):
-        """
-        ``execute_launch_config`` fails if ``execute_config`` fails for any one
-        case, and propagates the first ``execute_config`` error.
-        """
-        class ExecuteException(Exception):
-            pass
-
-        def fake_execute(*args, **kwargs):
-            if len(self.execute_config_deferreds) > 1:
-                return defer.fail(ExecuteException('no more!'))
-            d = defer.Deferred()
-            self.execute_config_deferreds.append(d)
-            return defer.succeed((
-                str(len(self.execute_config_deferreds)), d))
-
-        self.supervisor.execute_config.side_effect = fake_execute
-        d = controller.execute_launch_config(self.log, '1', self.fake_state,
-                                             'launch', self.group, 3)
-        failure = self.failureResultOf(d)
-        self.assertTrue(failure.check(ExecuteException))
-
-    def test_add_job_called_with_new_jobs(self):
-        """
-        ``execute_launch_config`` calls ``add_job`` on the state for every job
-        that has been started
-        """
-        controller.execute_launch_config(self.log, '1', self.fake_state,
-                                         'launch', self.group, 3)
-        self.fake_state.add_job.assert_has_calls(
-            [mock.call(str(i)) for i in (1, 2, 3)])
-        self.assertEqual(self.fake_state.add_job.call_count, 3)
-
-    def test_propagates_add_job_failures(self):
-        """
-        ``execute_launch_config`` fails if ``add_job`` raises an error
-        """
-        self.fake_state.add_job.side_effect = AssertionError
-        d = controller.execute_launch_config(self.log, '1', self.fake_state,
-                                             'launch', self.group, 1)
-        failure = self.failureResultOf(d)
-        self.assertTrue(failure.check(AssertionError))
-
-    def test_on_job_completion_modify_state_called(self):
-        """
-        ``execute_launch_config`` sets it up so that the group's
-        ``modify_state``state is called with the result as an arg whenever a
-        job finishes, whether successfully or not
-        """
-        controller.execute_launch_config(self.log, '1', self.fake_state,
-                                         'launch', self.group, 3)
-
-        self.execute_config_deferreds[0].callback({'id': '1'})       # job id 1
-        self.execute_config_deferreds[1].errback(Exception('meh'))   # job id 2
-        self.execute_config_deferreds[2].callback({'id': '3'})       # job id 3
-
-        self.assertEqual(self.group.modify_state.call_count, 3)
-
-    def test_job_success(self):
-        """
-        ``execute_launch_config`` sets it up so that when a job succeeds, it is
-        removed from pending and the server is added to active.  It is also
-        logged.
-        """
-        s = GroupState('tenant', 'group', 'name', {}, {'1': {}}, None, {}, False)
-
-        def fake_modify_state(callback, *args, **kwargs):
-            callback(self.group, s, *args, **kwargs)
-
-        self.group.modify_state.side_effect = fake_modify_state
-        controller.execute_launch_config(self.log, '1', self.fake_state,
-                                         'launch', self.group, 1)
-
-        self.execute_config_deferreds[0].callback({'id': 's1'})
-        self.assertEqual(s.pending, {})  # job removed
-        self.assertIn('s1', s.active)    # active server added
-
-    def test_pending_server_delete(self):
-        """
-        When a pending job is cancelled, it is deleted from the job list. When
-        the server finishes building, then ``execute_launch_config`` is called
-        to remove the job from pending job list. It then notices that pending
-        job_id is not there in job list and calls ``execute_delete_server``
-        to delete the server.
-        """
-        self.supervisor.execute_delete_server.return_value = defer.succeed(None)
-
-        s = GroupState('tenant', 'group', 'name', {}, {'1': {}}, None, {}, False)
-
-        def fake_modify_state(callback, *args, **kwargs):
-            callback(self.group, s, *args, **kwargs)
-
-        self.group.modify_state.side_effect = fake_modify_state
-        controller.execute_launch_config(self.log, '1', self.fake_state,
-                                         'launch', self.group, 1)
-
-        s.remove_job('1')
-        self.execute_config_deferreds[0].callback({'id': 's1'})
-
-        # first bind is system='otter.job.launch', second is job_id='1'
-        self.del_job.assert_called_once_with(
-            matches(IsInstance(self.log.__class__)), '1', self.group,
-            {'id': 's1'}, self.supervisor)
-        self.del_job.return_value.start.assert_called_once_with()
-
-    def test_job_failure(self):
-        """
-        ``execute_launch_config`` sets it up so that when a job fails, it is
-        removed from pending.  It is also lgoged.
-        """
-        s = GroupState('tenant', 'group', 'name', {}, {'1': {}}, None, {}, False)
-        written = []
-
-        # modify state writes on callback, doesn't write on error
-        def fake_modify_state(callback, *args, **kwargs):
-            d = defer.maybeDeferred(callback, self.group, s, *args, **kwargs)
-            d.addCallback(written.append)
-            return d
-
-        self.group.modify_state.side_effect = fake_modify_state
-        controller.execute_launch_config(self.log, '1', self.fake_state,
-                                         'launch', self.group, 1)
-
-        f = Failure(Exception('meh'))
-        self.execute_config_deferreds[0].errback(f)
-
-        # job is removed and no active servers added
-        self.assertEqual(s, GroupState('tenant', 'group', 'name', {}, {}, None, {},
-                                       False))
-        # state is written
-        self.assertEqual(len(written), 1)
-        self.assertEqual(written[0], s)
-
-        self.log.err.assert_called_with(f, 'Launching server failed',
-                                        system="otter.job.launch",
-                                        image_ref="Unable to pull image ref.",
-                                        flavor_ref="Unable to pull flavor ref.",
-                                        job_id='1')
-
-    def test_modify_state_failure_logged(self):
-        """
-        If the job succeeded but modifying the state fails, that error is
-        logged.
-        """
-        self.group.modify_state.side_effect = AssertionError
-        controller.execute_launch_config(self.log, '1', self.fake_state,
-                                         'launch', self.group, 1)
-        self.execute_config_deferreds[0].callback({'id': 's1'})
-
-        self.log.err.assert_called_once_with(
-            CheckFailure(AssertionError), system="otter.job.launch",
-            image_ref="Unable to pull image ref.",
-            flavor_ref="Unable to pull flavor ref.", job_id='1')
-
-
-class DummyException(Exception):
-    """
-    Dummy exception used in tests
-    """
-
-
-class PrivateJobHelperTestCase(TestCase):
-    """
-    Tests for the private helper class `_Job`
-    """
-    def setUp(self):
-        """
-        Mock a fake supervisor relevant controller methods, and also a fake
-        log and group
-        """
-        self.transaction_id = 'transaction_id'
-        self.job_id = 'job_id'
-        self.log = mock.MagicMock()
-        self.group = iMock(IScalingGroup, tenant_id='tenant', uuid='group')
-        self.state = None
-        self.supervisor = iMock(ISupervisor)
-        self.completion_deferred = defer.Deferred()
-
-        self.supervisor.execute_config.return_value = defer.succeed(
-            (self.job_id, self.completion_deferred))
-
-        def fake_modify_state(f, *args, **kwargs):
-            return defer.maybeDeferred(
-                f, self.group, self.state, *args, **kwargs)
-
-        self.group.modify_state.side_effect = fake_modify_state
-
-        self.log = mock_log()
-        self.job = controller._Job(self.log, self.transaction_id, self.group,
-                                   self.supervisor)
-
-        self.del_job = patch(self, 'otter.controller._DeleteJob')
-        self.mock_launch = {'type': 'launch_server',
-                            'args': {'server': {'imageRef': 'imageID',
-                                                'flavorRef': '1'}}}
-
-    def test_start_binds_image_and_flavor_refs_to_log(self):
-        """
-        `start` binds the image ID and flavor, if provided, to the logs
-        """
-        self.job.job_started = mock.MagicMock()
-
-        self.job.start(self.mock_launch)
-
-        self.job.log.msg('')
-        self.log.msg.assert_called_once_with('', system='otter.job.launch',
-                                             image_ref="imageID", flavor_ref='1')
-
-    def test_start_binds_invalid_image_ref_to_log(self):
-        """
-        `start` binds the image ID to a string that says that we were unable
-        to find the image id in the logs, if the image ref could not be found
-        """
-        self.job.job_started = mock.MagicMock()
-
-        del self.mock_launch['args']['server']['imageRef']
-        self.job.start(self.mock_launch)
-
-        self.job.log.msg('')
-        self.log.msg.assert_called_once_with('', system='otter.job.launch',
-                                             image_ref="Unable to pull image ref.",
-                                             flavor_ref='1')
-
-    def test_start_binds_invalid_flavor_ref_to_log(self):
-        """
-        `start` binds the flavor ID to a string that says that we were unable
-        to find the flavor id in the logs, if the flavor ref could not be found
-        """
-        self.job.job_started = mock.MagicMock()
-
-        del self.mock_launch['args']['server']['flavorRef']
-        self.job.start(self.mock_launch)
-
-        self.job.log.msg('')
-        self.log.msg.assert_called_once_with('', system='otter.job.launch',
-                                             image_ref="imageID",
-                                             flavor_ref="Unable to pull flavor ref.")
-
-    def test_start_calls_supervisor(self):
-        """
-        `start` calls the supervisor's `execute_config` method, and adds
-        `job_started` as a callback to that deferred
-        """
-        self.job.job_started = mock.MagicMock()
-
-        self.job.start('launch')
-        self.supervisor.execute_config.assert_called_once_with(
-            matches(IsInstance(self.log.__class__)), self.transaction_id,
-            self.group, 'launch')
-        self.job.job_started.assert_called_once_with(
-            (self.job_id, self.completion_deferred))
-
-    def test_job_started_not_called_if_supervisor_error(self):
-        """
-        `job_started` is not called if the supervisor's `execute_config`
-        errbacks, and the failure propagates up.
-        """
-        self.job.job_started = mock.MagicMock()
-        self.supervisor.execute_config.return_value = defer.fail(
-            DummyException('e'))
-
-        d = self.job.start('launch')
-        self.assertEqual(self.job.job_started.call_count, 0)
-        f = self.failureResultOf(d)
-        self.assertTrue(f.check(DummyException))
-
-    def test_start_callbacks_with_job_id(self):
-        """
-        The deferred returned by start callbacks immediately with just the job
-        ID, without waiting for the `completion_deferred` to fire, and the log
-        is bound
-        """
-        d = self.job.start('launch')
-        self.assertEqual(self.successResultOf(d), self.job_id)
-        self.assertEqual(self.job.log, matches(IsInstance(self.log.__class__)))
-
-    def test_modify_state_called_on_job_completion_success(self):
-        """
-        If the job succeeded, and modify_state is called
-        """
-        self.job.start('launch')
-        self.assertEqual(self.group.modify_state.call_count, 0)
-        self.completion_deferred.callback({'id': 'blob'})
-        self.assertEqual(self.group.modify_state.call_count, 1)
-
-    def test_modify_state_called_on_job_completion_failure(self):
-        """
-        If the job failed, modify_state is called
-        """
-        self.job.start('launch')
-        self.assertEqual(self.group.modify_state.call_count, 0)
-        self.completion_deferred.errback(Exception('e'))
-        self.assertEqual(self.group.modify_state.call_count, 1)
-
-    def test_job_completion_success_job_marked_as_active(self):
-        """
-        If the job succeeded, and the job ID is still in pending, it is removed
-        and added to active.
-        """
-        self.state = GroupState('tenant', 'group', 'name', {}, {self.job_id: {}}, None,
-                                {}, False)
-        self.job.start('launch')
-        self.completion_deferred.callback({'id': 'active'})
-
-        self.assertIs(self.successResultOf(self.completion_deferred),
-                      self.state)
-
-        self.assertEqual(self.state.pending, {})
-        self.assertEqual(
-            self.state.active,
-            {'active': matches(ContainsDict({'id': Equals('active')}))})
-
-    def test_job_completion_success_audit_logged(self):
-        """
-        If the job succeeded, and the job ID is still in pending, it is audit
-        logged as a "server.active" event.
-        """
-        self.state = GroupState('tenant', 'group', 'name', {},
-                                {self.job_id: {}}, None, {}, False)
-        self.job.start(self.mock_launch)
-        self.completion_deferred.callback({'id': 'yay'})
-
-        self.successResultOf(self.completion_deferred)
-
-        self.log.msg.assert_called_once_with(
-            "Server is active.", event_type="server.active", server_id='yay',
-            job_id=self.job_id, audit_log=True, system="otter.job.launch",
-            image_ref="imageID", flavor_ref="1")
-
-    def test_job_completion_success_job_deleted_pending(self):
-        """
-        If the job succeeded, but the job ID is no longer in pending, the
-        server is deleted and the state not changed.  No error is logged.
-        """
-        self.state = GroupState('tenant', 'group', 'name', {}, {}, None,
-                                {}, False)
-        self.job.start('launch')
-        self.completion_deferred.callback({'id': 'active'})
-
-        self.assertIs(self.successResultOf(self.completion_deferred),
-                      self.state)
-
-        self.assertEqual(self.state.pending, {})
-        self.assertEqual(self.state.active, {})
-
-        self.del_job.assert_called_once_with(
-            matches(IsInstance(self.log.__class__)), self.transaction_id,
-            self.group, {'id': 'active'}, self.supervisor)
-        self.del_job.return_value.start.assert_called_once_with()
-
-        self.assertEqual(self.log.err.call_count, 0)
-
-    def test_job_completion_success_job_deleted_audit_logged(self):
-        """
-        If the job succeeded, but the job ID is no longer in pending, it is
-        audit logged as a "server.deletable" event.
-        """
-        self.state = GroupState('tenant', 'group', 'name', {}, {}, None,
-                                {}, False)
-        self.job.start(self.mock_launch)
-        self.completion_deferred.callback({'id': 'yay'})
-
-        self.successResultOf(self.completion_deferred)
-
-        self.log.msg.assert_called_once_with(
-            ("A pending server that is no longer needed is now active, "
-             "and hence deletable.  Deleting said server."),
-            event_type="server.deletable", server_id='yay', job_id=self.job_id,
-            audit_log=True, system="otter.job.launch", image_ref="imageID",
-            flavor_ref="1")
-
-    def test_job_completion_failure_job_removed(self):
-        """
-        If the job failed, the job ID is removed from the pending state.  The
-        failure is logged.
-        """
-        self.state = GroupState('tenant', 'group', 'name', {}, {self.job_id: {}}, None,
-                                {}, False)
-        self.job.start(self.mock_launch)
-        self.completion_deferred.errback(DummyException('e'))
-
-        self.assertIs(self.successResultOf(self.completion_deferred),
-                      self.state)
-
-        self.assertEqual(self.state.pending, {})
-        self.assertEqual(self.state.active, {})
-
-        self.log.err.assert_called_once_with(
-            CheckFailure(DummyException), 'Launching server failed',
-            system="otter.job.launch", image_ref="imageID", job_id=self.job_id,
-            flavor_ref="1")
-
-    def test_job_completion_failure_job_deleted_pending(self):
-        """
-        If the job failed, but the job ID is no longer in pending, the job id
-        is not removed (and hence no error occurs).  The only error logged is
-        the failure. Nothing else in the state changes.
-        """
-        self.state = GroupState('tenant', 'group', 'name', {}, {}, None,
-                                {}, False)
-        self.job.start(self.mock_launch)
-        self.completion_deferred.errback(DummyException('e'))
-
-        self.assertIs(self.successResultOf(self.completion_deferred),
-                      self.state)
-
-        self.assertEqual(self.state.pending, {})
-        self.assertEqual(self.state.active, {})
-
-        self.log.err.assert_called_with(
-            CheckFailure(DummyException), 'Launching server failed',
-            system="otter.job.launch", image_ref="imageID", job_id=self.job_id,
-            flavor_ref="1")
-
-    def test_job_completion_success_NoSuchScalingGroupError(self):
-        """
-        If a job is completed successfully, but `modify_state` fails with a
-        `NoSuchScalingGroupError`, then the group has been deleted and so the
-        server is deleted
-        """
-        self.group.modify_state.side_effect = (
-            lambda *args: defer.fail(NoSuchScalingGroupError('tenant', 'group')))
-
-        self.job.start('launch')
-        self.completion_deferred.callback({'id': 'active'})
-
-        self.del_job.assert_called_once_with(
-            matches(IsInstance(self.log.__class__)), self.transaction_id,
-            self.group, {'id': 'active'}, self.supervisor)
-        self.del_job.return_value.start.assert_called_once_with()
-
-    def test_job_completion_success_NoSuchScalingGroupError_audit_logged(self):
-        """
-        If the job succeeded, but the job ID is no longer in pending, it is
-        audit logged as a "server.deletable" event.
-        """
-        self.group.modify_state.side_effect = (
-            lambda *args: defer.fail(NoSuchScalingGroupError('tenant', 'group')))
-
-        self.job.start(self.mock_launch)
-        self.completion_deferred.callback({'id': 'yay'})
-
-        self.successResultOf(self.completion_deferred)
-
-        self.log.msg.assert_called_once_with(
-            ("A pending server belonging to a deleted scaling group "
-             "({scaling_group_id}) is now active, and hence deletable. "
-             "Deleting said server."),
-            event_type="server.deletable", server_id='yay', job_id=self.job_id,
-            audit_log=True, system="otter.job.launch", image_ref="imageID",
-            flavor_ref="1")
-
-    def test_job_completion_failure_NoSuchScalingGroupError(self):
-        """
-        If a job fails, but `modify_state` fails with a
-        `NoSuchScalingGroupError`, then the group has been deleted and the
-        failure can be ignored (not logged)
-        """
-        self.group.modify_state.side_effect = (
-            lambda *args: defer.fail(NoSuchScalingGroupError('tenant', 'group')))
-
-        self.job.start('launch')
-        self.completion_deferred.callback({'id': 'active'})
-        self.assertEqual(self.log.err.call_count, 0)
-
-    def test_modify_state_failure_logged(self):
-        """
-        If `modify_state` fails with a non-`NoSuchScalingGroupError`, the error
-        is logged
-        """
-        self.group.modify_state.side_effect = (
-            lambda *args: defer.fail(DummyException('e')))
-
-        self.job.start(self.mock_launch)
-        self.completion_deferred.callback({'id': 'active'})
-
-        self.log.err.assert_called_once_with(CheckFailure(DummyException),
-                                             system="otter.job.launch",
-                                             image_ref="imageID", flavor_ref="1",
-                                             job_id=self.job_id)
->>>>>>> e238156d
+            webhook_id=None)