--- conflicted
+++ resolved
@@ -24,19 +24,11 @@
     set_nova_metadata_item)
 from otter.convergence.model import DRAINING_METADATA
 from otter.convergence.service import (
-<<<<<<< HEAD
     ConvergenceStarter, get_convergence_starter, set_convergence_starter)
+from otter.models.intents import GetScalingGroupInfo
 from otter.models.interface import (
     GroupNotEmptyError, GroupState, IScalingGroup, NoSuchPolicyError,
     NoSuchScalingGroupError, ScalingGroupStatus)
-from otter.test.utils import (
-    iMock, matches, mock_group as util_mock_group, mock_log, patch)
-from otter.util.config import set_config_data
-=======
-    get_convergence_starter, set_convergence_starter)
-from otter.models.intents import GetScalingGroupInfo
-from otter.models.interface import (
-    GroupState, IScalingGroup, NoSuchPolicyError)
 from otter.supervisor import (
     CannotDeleteServerBelowMinError,
     EvictServerFromScalingGroup,
@@ -44,13 +36,14 @@
 from otter.test.utils import (
     iMock,
     matches,
+    mock_group as util_mock_group,
     mock_log,
     patch,
     raise_,
     test_dispatcher)
+from otter.util.config import set_config_data
 from otter.util.retry import (
     Retry, ShouldDelayAndRetry, exponential_backoff_interval, retry_times)
->>>>>>> b3547226
 from otter.util.timestamp import MIN
 
 
