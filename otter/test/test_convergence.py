--- conflicted
+++ resolved
@@ -12,17 +12,11 @@
 from otter.convergence import (
     get_all_server_details, get_scaling_group_servers,
     converge, Convergence, CreateServer, DeleteServer,
-<<<<<<< HEAD
-    DesiredGroupState, NovaServer, LBConfig, LBNode,
+    DesiredGroupState, NovaServer, Request, LBConfig, LBNode,
     AddToLoadBalancer, ChangeLoadBalancerNode, RemoveFromLoadBalancer,
     _converge_lb_state, _map_lb_nodes_to_servers,
-    ACTIVE, ERROR, BUILD)
-=======
-    RemoveFromLoadBalancer, ChangeLoadBalancerNode,
-    DesiredGroupState, NovaServer, Request,
     ACTIVE, ERROR, BUILD,
     ServiceType)
->>>>>>> 05198ca0
 
 from pyrsistent import pmap, pbag
 
@@ -485,7 +479,8 @@
             loadbalancer_id='abc123',
             node_id='node1',
             condition='DRAINING',
-            weight=50)
+            weight=50,
+            type="PRIMARY")
         self.assertEqual(
             changenode.as_request(),
             Request(
