"""Tests for convergence."""

import calendar
from functools import partial

from characteristic import attributes

import mock

from effect import Effect, ConstantIntent, parallel, ParallelEffects
from effect.testing import StubIntent, resolve_effect, resolve_stubs

from pyrsistent import pmap, pbag, pset, s

from twisted.trial.unittest import SynchronousTestCase

from otter.util.retry import ShouldDelayAndRetry, exponential_backoff_interval, retry_times
from otter.test.utils import patch, resolve_retry_stubs
from otter.util.timestamp import from_timestamp, now
from otter.convergence import (
    _remove_from_lb_with_draining, _converge_lb_state,
    get_all_server_details, get_scaling_group_servers,
    converge, Convergence, CreateServer, DeleteServer,
    RemoveFromLoadBalancer, ChangeLoadBalancerNode, AddNodesToLoadBalancer,
    BulkAddToRCv3, BulkRemoveFromRCv3,
    SetMetadataItemOnServer,
    DesiredGroupState, NovaServer, Request, LBConfig, LBNode,
<<<<<<< HEAD
    ServerState, ServiceType, NodeCondition, NodeType, optimize_steps,
    extract_drained_at, get_load_balancer_contents, _reqs_to_effect,
    execute_convergence, to_nova_server, json_to_LBConfigs)
=======
    ServerState, NodeCondition, NodeType, optimize_steps,
    extract_drained_at, get_load_balancer_contents, _reqs_to_effect,
    tenant_is_enabled)
>>>>>>> bbbfd5d1


def _request(requests):
    def request(service_type, method, url):
        response = requests.get((service_type, method, url))
        if response is None:
            raise KeyError("{} not in {}".format((method, url), requests.keys()))
        return Effect(StubIntent(ConstantIntent(response)))
    return request


class GetAllServerDetailsTests(SynchronousTestCase):
    """
    Tests for :func:`get_all_server_details`
    """

    def setUp(self):
        """Save basic reused data."""
        self.req = (ServiceType.CLOUD_SERVERS, 'GET',
                    'servers/detail?limit=10')
        self.servers = [{'id': i} for i in range(9)]

    def test_get_all_less_batch_size(self):
        """
        `get_all_server_details` will not fetch again if first get returns
        results with size < batch_size
        """
        request = _request({self.req: {'servers': self.servers}})
        eff = get_all_server_details(request, batch_size=10)
        result = resolve_retry_stubs(eff)
        self.assertEqual(result, self.servers)

    def test_get_all_above_batch_size(self):
        """
        `get_all_server_details` will fetch again until batch returned has
        size < batch_size
        """
        servers = [{'id': i} for i in range(19)]

        req2 = (ServiceType.CLOUD_SERVERS, 'GET',
                'servers/detail?limit=10&marker=9')
        request = _request({self.req: {'servers': servers[:10]},
                            req2: {'servers': servers[10:]}})
        eff = get_all_server_details(request, batch_size=10)
        self.assertEqual(resolve_retry_stubs(resolve_retry_stubs(eff)), servers)

    def test_retry(self):
        """The HTTP requests are retried with some appropriate policy."""
        request = _request({self.req: {'servers': self.servers}})
        eff = get_all_server_details(request, batch_size=10)
        self.assertEqual(
            eff.intent.should_retry,
            ShouldDelayAndRetry(can_retry=retry_times(5),
                                next_interval=exponential_backoff_interval(2)))
        result = resolve_retry_stubs(eff)
        self.assertEqual(result, self.servers)


class GetScalingGroupServersTests(SynchronousTestCase):
    """
    Tests for :func:`get_scaling_group_servers`
    """

    def setUp(self):
        """Save basic reused data."""
        self.req = (ServiceType.CLOUD_SERVERS, 'GET',
                    'servers/detail?limit=100')

    def test_filters_no_metadata(self):
        """
        Servers without metadata are not included in the result.
        """
        servers = [{'id': i} for i in range(10)]
        request = _request({self.req: {'servers': servers}})
        eff = get_scaling_group_servers(request)
        self.assertEqual(resolve_retry_stubs(eff), {})

    def test_filters_no_as_metadata(self):
        """
        Does not include servers which have metadata but does not have AS info in it
        """
        servers = [{'id': i, 'metadata': {}} for i in range(10)]
        request = _request({self.req: {'servers': servers}})
        eff = get_scaling_group_servers(request)
        self.assertEqual(resolve_retry_stubs(eff), {})

    def test_returns_as_servers(self):
        """
        Returns servers with AS metadata in it grouped by scaling group ID
        """
        as_servers = (
            [{'metadata': {'rax:auto_scaling_group_id': 'a'}, 'id': i} for i in range(5)] +
            [{'metadata': {'rax:auto_scaling_group_id': 'b'}, 'id': i} for i in range(5, 8)] +
            [{'metadata': {'rax:auto_scaling_group_id': 'a'}, 'id': 10}])
        servers = as_servers + [{'metadata': 'junk'}] * 3
        request = _request({self.req: {'servers': servers}})
        eff = get_scaling_group_servers(request)
        self.assertEqual(
            resolve_retry_stubs(eff),
            {'a': as_servers[:5] + [as_servers[-1]], 'b': as_servers[5:8]})

    def test_filters_on_user_criteria(self):
        """
        Considers user provided filter if provided
        """
        as_servers = (
            [{'metadata': {'rax:auto_scaling_group_id': 'a'}, 'id': i} for i in range(5)] +
            [{'metadata': {'rax:auto_scaling_group_id': 'b'}, 'id': i} for i in range(5, 8)])
        servers = as_servers + [{'metadata': 'junk'}] * 3
        request = _request({self.req: {'servers': servers}})
        eff = get_scaling_group_servers(request, server_predicate=lambda s: s['id'] % 3 == 0)
        self.assertEqual(
            resolve_retry_stubs(eff),
            {'a': [as_servers[0], as_servers[3]], 'b': [as_servers[6]]})


class ExtractDrainedTests(SynchronousTestCase):
    """
    Tests for :func:`otter.convergence.extract_drained_at`
    """
    summary = ("Node successfully updated with address: " +
               "'10.23.45.6', port: '8080', weight: '1', condition: 'DRAINING'")
    updated = '2014-10-23T18:10:48.000Z'
    feed = ('<feed xmlns="http://www.w3.org/2005/Atom">' +
            '<entry><summary>{}</summary><updated>{}</updated></entry>' +
            '<entry><summary>else</summary><updated>badtime</updated></entry>' +
            '</feed>')

    def test_first_entry(self):
        """
        Takes the first entry only
        """
        feed = self.feed.format(self.summary, self.updated)
        self.assertEqual(extract_drained_at(feed),
                         calendar.timegm(from_timestamp(self.updated).utctimetuple()))

    def test_invalid_first_entry(self):
        """
        Raises error if first entry is not DRAINING entry
        """
        feed = self.feed.format("Node successfully updated with ENABLED", self.updated)
        self.assertRaises(ValueError, extract_drained_at, feed)


class GetLBContentsTests(SynchronousTestCase):
    """
    Tests for :func:`otter.convergence.get_load_balancer_contents`
    """

    def setUp(self):
        """
        Stub request function and mock `extract_drained_at`
        """
        self.reqs = {
            ('GET', 'loadbalancers', True): [{'id': 1}, {'id': 2}],
            ('GET', 'loadbalancers/1/nodes', True): [
                {'id': '11', 'port': 20, 'address': 'a11',
                 'weight': 2, 'condition': 'DRAINING', 'type': 'PRIMARY'},
                {'id': '12', 'port': 20, 'address': 'a12',
                 'weight': 2, 'condition': 'ENABLED', 'type': 'PRIMARY'}],
            ('GET', 'loadbalancers/2/nodes', True): [
                {'id': '21', 'port': 20, 'address': 'a21',
                 'weight': 3, 'condition': 'ENABLED', 'type': 'PRIMARY'},
                {'id': '22', 'port': 20, 'address': 'a22',
                 'weight': 3, 'condition': 'DRAINING', 'type': 'PRIMARY'}],
            ('GET', 'loadbalancers/1/nodes/11.atom', False): '11feed',
            ('GET', 'loadbalancers/2/nodes/22.atom', False): '22feed'
        }
        self.feeds = {'11feed': 1.0, '22feed': 2.0}
        self.mock_eda = patch(
            self, 'otter.convergence.extract_drained_at',
            side_effect=lambda f: self.feeds[f])

    def _request(self):
        def request(service_type, method, url, json_response=False):
            assert service_type is ServiceType.CLOUD_LOAD_BALANCERS
            response = self.reqs[(method, url, json_response)]
            return Effect(StubIntent(ConstantIntent(response)))
        return request

    def _resolve_retry_stubs(self, eff):
        """
        Like :func:`resolve_retry_stub`, but assert what we expect to be the
        correct policy.
        """
        self.assertEqual(
            eff.intent.should_retry,
            ShouldDelayAndRetry(can_retry=retry_times(5),
                                next_interval=exponential_backoff_interval(2)))
        return resolve_retry_stubs(eff)

    def _resolve_lb(self, eff):
        """Resolve the tree of effects used to fetch LB information."""
        # first resolve the request to list LBs
        lb_nodes_fetch = self._resolve_retry_stubs(eff)
        # which results in a parallel fetch of all nodes from all LBs
        feed_fetches = resolve_effect(
            lb_nodes_fetch,
            map(self._resolve_retry_stubs, lb_nodes_fetch.intent.effects))
        # which results in a list parallel fetch of feeds for the nodes
        lbnodes = resolve_effect(
            feed_fetches,
            map(self._resolve_retry_stubs, feed_fetches.intent.effects))
        # and we finally have the LBNodes.
        return lbnodes

    def test_success(self):
        """
        Gets LB contents with drained_at correctly
        """
        eff = get_load_balancer_contents(self._request())
        draining, enabled = NodeCondition.DRAINING, NodeCondition.ENABLED
        make_config = partial(LBConfig, port=20, type=NodeType.PRIMARY)
        self.assertEqual(
            self._resolve_lb(eff),
            [LBNode(lb_id=1, node_id='11', address='a11', drained_at=1.0,
                    config=make_config(weight=2, condition=draining)),
             LBNode(lb_id=1, node_id='12', address='a12',
                    config=make_config(weight=2, condition=enabled)),
             LBNode(lb_id=2, node_id='21', address='a21',
                    config=make_config(weight=3, condition=enabled)),
             LBNode(lb_id=2, node_id='22', address='a22', drained_at=2.0,
                    config=make_config(weight=3, condition=draining))])

    def test_no_lb(self):
        """
        Return empty list if there are no LB
        """
        self.reqs = {('GET', 'loadbalancers', True): []}
        eff = get_load_balancer_contents(self._request())
        self.assertEqual(self._resolve_lb(eff), [])

    def test_no_nodes(self):
        """
        Return empty if there are LBs but no nodes in them
        """
        self.reqs = {
            ('GET', 'loadbalancers', True): [{'id': 1}, {'id': 2}],
            ('GET', 'loadbalancers/1/nodes', True): [],
            ('GET', 'loadbalancers/2/nodes', True): []
        }
        eff = get_load_balancer_contents(self._request())
        self.assertEqual(self._resolve_lb(eff), [])

    def test_no_draining(self):
        """
        Doesnt fetch feeds if all nodes are ENABLED
        """
        self.reqs = {
            ('GET', 'loadbalancers', True): [{'id': 1}, {'id': 2}],
            ('GET', 'loadbalancers/1/nodes', True): [
                {'id': '11', 'port': 20, 'address': 'a11',
                 'weight': 2, 'condition': 'ENABLED', 'type': 'PRIMARY'}
            ],
            ('GET', 'loadbalancers/2/nodes', True): [
                {'id': '21', 'port': 20, 'address': 'a21',
                 'weight': 2, 'condition': 'ENABLED', 'type': 'PRIMARY'}
            ]
        }
        config = LBConfig(port=20, weight=2, condition=NodeCondition.ENABLED,
                          type=NodeType.PRIMARY)
        eff = get_load_balancer_contents(self._request())
        self.assertEqual(
            self._resolve_lb(eff),
            [LBNode(lb_id=1, node_id='11', address='a11', config=config),
             LBNode(lb_id=2, node_id='21', address='a21', config=config)])


class ObjectStorageTests(SynchronousTestCase):
    """
    Tests for objects that store data such as :class:`LBConfig`
    """

    def test_lbconfig_default_weight_condition_and_type(self):
        """
        :obj:`LBConfig` only requires a port.  The other attributes have
        default values.
        """
        lb = LBConfig(port=80)
        self.assertEqual(lb.weight, 1)
        self.assertEqual(lb.condition, NodeCondition.ENABLED)
        self.assertEqual(lb.type, NodeType.PRIMARY)


class RemoveFromLBWithDrainingTests(SynchronousTestCase):
    """
    Tests for :func:`_remove_from_lb_with_draining`
    """
    def test_zero_timeout_remove_from_lb(self):
        """
        If the timeout is zero, all nodes are just removed
        """
        result = _remove_from_lb_with_draining(
            0,
            [LBNode(lb_id=5, node_id=123, address='1.1.1.1',
                    config=LBConfig(port=80))],
            0)

        self.assertEqual(result, [RemoveFromLoadBalancer(lb_id=5, node_id=123)])

    def test_disabled_state_is_removed(self):
        """
        Nodes in disabled state are just removed from the load balancer even
        if the timeout is positive
        """
        result = _remove_from_lb_with_draining(
            10,
            [LBNode(lb_id=5, node_id=123, address='1.1.1.1',
                    config=LBConfig(port=80, condition=NodeCondition.DISABLED))],
            0)

        self.assertEqual(result, [RemoveFromLoadBalancer(lb_id=5, node_id=123)])

    def test_enabled_state_is_drained(self):
        """
        Nodes in enabled state are put into draining.
        """
        result = _remove_from_lb_with_draining(
            10,
            [LBNode(lb_id=5, node_id=123, address='1.1.1.1',
                    config=LBConfig(port=80))],
            0)

        self.assertEqual(
            result,
            [ChangeLoadBalancerNode(lb_id=5, node_id=123, weight=1,
                                    condition=NodeCondition.DRAINING,
                                    type=NodeType.PRIMARY)])

    def test_draining_state_is_ignored_if_connections_and_not_yet_timeout(self):
        """
        Nodes in draining state will be ignored if they still have connections
        and the timeout is not yet expired
        """
        result = _remove_from_lb_with_draining(
            10,
            [LBNode(lb_id=5, node_id=123, address='1.1.1.1',
                    config=LBConfig(port=80, condition=NodeCondition.DRAINING),
                    drained_at=0.0, connections=1)],
            5)

        self.assertEqual(result, [])

    def test_draining_state_removed_if_no_connections_and_not_yet_timeout(self):
        """
        Nodes in draining state will be removed if they have no more
        connections, even if the timeout is not yet expired
        """
        result = _remove_from_lb_with_draining(
            10,
            [LBNode(lb_id=5, node_id=123, address='1.1.1.1',
                    config=LBConfig(port=80, condition=NodeCondition.DRAINING),
                    drained_at=0.0, connections=0)],
            5)

        self.assertEqual(result, [RemoveFromLoadBalancer(lb_id=5, node_id=123)])

    def test_draining_state_remains_if_connections_None_and_not_yet_timeout(self):
        """
        Nodes in draining state will be ignored if timeout has not yet expired
        and the number of active connections are not provided
        """
        result = _remove_from_lb_with_draining(
            10,
            [LBNode(lb_id=5, node_id=123, address='1.1.1.1',
                    config=LBConfig(port=80, condition=NodeCondition.DRAINING),
                    drained_at=0.0)],
            5)

        self.assertEqual(result, [])

    def test_draining_state_removed_if_connections_None_and_timeout_expired(self):
        """
        Nodes in draining state will be removed when the timeout expires if
        the number of active connections are not provided
        """
        result = _remove_from_lb_with_draining(
            10,
            [LBNode(lb_id=5, node_id=123, address='1.1.1.1',
                    config=LBConfig(port=80, condition=NodeCondition.DRAINING),
                    drained_at=0.0)],
            15)

        self.assertEqual(result, [RemoveFromLoadBalancer(lb_id=5, node_id=123)])

    def test_draining_state_removed_if_connections_and_timeout_expired(self):
        """
        Nodes in draining state will be removed when the timeout expires even
        if they still have active connections
        """
        result = _remove_from_lb_with_draining(
            10,
            [LBNode(lb_id=5, node_id=123, address='1.1.1.1',
                    config=LBConfig(port=80, condition=NodeCondition.DRAINING),
                    drained_at=0.0, connections=10)],
            15)

        self.assertEqual(result, [RemoveFromLoadBalancer(lb_id=5, node_id=123)])

    def test_all_changes_together(self):
        """
        Given all possible combination of load balancer states and timeouts,
        ensure function produces the right set of step for all of them.
        """
        current = [
            # enabled, should be drained
            LBNode(lb_id=1, node_id=1, address='1.1.1.1',
                   config=LBConfig(port=80)),
            # disabled, should be removed
            LBNode(lb_id=2, node_id=2, address='1.1.1.1',
                   config=LBConfig(port=80, condition=NodeCondition.DISABLED)),
            # draining, still connections, should be ignored
            LBNode(lb_id=3, node_id=3, address='1.1.1.1',
                   config=LBConfig(port=80, condition=NodeCondition.DRAINING),
                   connections=3, drained_at=5.0),
            # draining, no connections, should be removed
            LBNode(lb_id=4, node_id=4, address='1.1.1.1',
                   config=LBConfig(port=80, condition=NodeCondition.DRAINING),
                   connections=0, drained_at=5.0),
            # draining, timeout exired, should be removed
            LBNode(lb_id=5, node_id=5, address='1.1.1.1',
                   config=LBConfig(port=80, condition=NodeCondition.DRAINING),
                   connections=10, drained_at=0.0)]

        result = _remove_from_lb_with_draining(10, current, 10)
        self.assertEqual(set(result), set([
            ChangeLoadBalancerNode(lb_id=1, node_id=1, weight=1,
                                   condition=NodeCondition.DRAINING,
                                   type=NodeType.PRIMARY),
            RemoveFromLoadBalancer(lb_id=2, node_id=2),
            RemoveFromLoadBalancer(lb_id=4, node_id=4),
            RemoveFromLoadBalancer(lb_id=5, node_id=5),
        ]))


class ConvergeLBStateTests(SynchronousTestCase):
    """
    Tests for :func:`_converge_lb_state`
    """
    def test_add_to_lb(self):
        """
        If a desired LB config is not in the set of current configs,
        `converge_lb_state` returns a :class:`AddToLoadBalancer` object
        """
        result = _converge_lb_state(desired_lb_state={5: [LBConfig(port=80)]},
                                    current_lb_nodes=[],
                                    ip_address='1.1.1.1')
        self.assertEqual(
            list(result),
            [AddNodesToLoadBalancer(
                lb_id=5,
                address_configs=s(('1.1.1.1', LBConfig(port=80))))])

    def test_change_lb_node(self):
        """
        If a desired LB mapping is in the set of current configs,
        but the configuration is wrong, `converge_lb_state` returns a
        :class:`ChangeLoadBalancerNode` object
        """
        desired = {5: [LBConfig(port=80)]}
        current = [LBNode(lb_id=5, node_id=123, address='1.1.1.1',
                          config=LBConfig(port=80, weight=5))]

        result = _converge_lb_state(desired_lb_state=desired,
                                    current_lb_nodes=current,
                                    ip_address='1.1.1.1')
        self.assertEqual(
            list(result),
            [ChangeLoadBalancerNode(lb_id=5, node_id=123, weight=1,
                                    condition=NodeCondition.ENABLED,
                                    type=NodeType.PRIMARY)])

    def test_remove_lb_node(self):
        """
        If a current lb config is not in the desired set of lb configs,
        `converge_lb_state` returns a :class:`RemoveFromLoadBalancer` object
        """
        current = [LBNode(lb_id=5, node_id=123, address='1.1.1.1',
                          config=LBConfig(port=80, weight=5))]

        result = _converge_lb_state(desired_lb_state={},
                                    current_lb_nodes=current,
                                    ip_address='1.1.1.1')
        self.assertEqual(
            list(result),
            [RemoveFromLoadBalancer(lb_id=5, node_id=123)])

    def test_do_nothing(self):
        """
        If the desired lb state matches the current lb state,
        `converge_lb_state` returns nothing
        """
        desired = {5: [LBConfig(port=80)]}
        current = [LBNode(lb_id=5, node_id=123, address='1.1.1.1',
                          config=LBConfig(port=80))]

        result = _converge_lb_state(desired_lb_state=desired,
                                    current_lb_nodes=current,
                                    ip_address='1.1.1.1')
        self.assertEqual(list(result), [])

    def test_all_changes(self):
        """
        Remove, change, and add a node to a load balancer all together
        """
        desired = {5: [LBConfig(port=80)],
                   6: [LBConfig(port=80, weight=2)]}
        current = [LBNode(lb_id=5, node_id=123, address='1.1.1.1',
                          config=LBConfig(port=8080)),
                   LBNode(lb_id=6, node_id=234, address='1.1.1.1',
                          config=LBConfig(port=80))]

        result = _converge_lb_state(desired_lb_state=desired,
                                    current_lb_nodes=current,
                                    ip_address='1.1.1.1')
        self.assertEqual(set(result), set([
            AddNodesToLoadBalancer(
                lb_id=5,
                address_configs=s(('1.1.1.1', LBConfig(port=80)))),
            ChangeLoadBalancerNode(lb_id=6, node_id=234, weight=2,
                                   condition=NodeCondition.ENABLED,
                                   type=NodeType.PRIMARY),
            RemoveFromLoadBalancer(lb_id=5, node_id=123)
        ]))

    def test_same_lb_multiple_ports(self):
        """
        It's possible to have the same load balancer using multiple ports on
        the host.

        (use case: running multiple single-threaded server processes on a
        machine)
        """
        desired = {5: [LBConfig(port=8080), LBConfig(port=8081)]}
        current = []
        result = _converge_lb_state(desired, current, '1.1.1.1')
        self.assertEqual(
            set(result),
            set([
                AddNodesToLoadBalancer(
                    lb_id=5,
                    address_configs=s(('1.1.1.1', LBConfig(port=8080)))),
                AddNodesToLoadBalancer(
                    lb_id=5,
                    address_configs=s(('1.1.1.1', LBConfig(port=8081))))
                ]))


def server(id, state, created=0, **kwargs):
    """Convenience for creating a :obj:`NovaServer`."""
    return NovaServer(id=id, state=state, created=created, **kwargs)


class DrainAndDeleteServerTests(SynchronousTestCase):
    """
    Tests for :func:`converge` having to do with draining and deleting servers.
    """
    def test_active_server_without_load_balancers_can_be_deleted(self):
        """
        If an active server to be scaled down is not attached to any load
        balancers, it can be deleted. It is not first put into draining state.
        """
        self.assertEqual(
            converge(
                DesiredGroupState(launch_config={}, desired=0,
                                  draining_timeout=10.0),
                set([server('abc', state=ServerState.ACTIVE)]),
                set(),
                0),
            Convergence(steps=pbag([DeleteServer(server_id='abc')])))

    def test_active_server_can_be_deleted_if_all_lbs_can_be_removed(self):
        """
        If an active server to be scaled down can be removed from all the load
        balancers, the server can be deleted.  It is not first put into
        draining state.
        """
        self.assertEqual(
            converge(
                DesiredGroupState(launch_config={}, desired=0),
                set([server('abc', state=ServerState.ACTIVE,
                            servicenet_address='1.1.1.1')]),
                set([LBNode(lb_id=1, node_id=1, address='1.1.1.1',
                            config=LBConfig(port=80))]),
                0),
            Convergence(steps=pbag([
                DeleteServer(server_id='abc'),
                RemoveFromLoadBalancer(lb_id=1, node_id=1)
            ])))

    def test_draining_server_can_be_deleted_if_all_lbs_can_be_removed(self):
        """
        If draining server can be removed from all the load balancers, the
        server can be deleted.
        """
        self.assertEqual(
            converge(
                DesiredGroupState(launch_config={}, desired=0),
                set([server('abc', state=ServerState.DRAINING,
                            servicenet_address='1.1.1.1')]),
                set([LBNode(lb_id=1, node_id=1, address='1.1.1.1',
                            config=LBConfig(port=80,
                            condition=NodeCondition.DRAINING))]),
                0),
            Convergence(steps=pbag([
                DeleteServer(server_id='abc'),
                RemoveFromLoadBalancer(lb_id=1, node_id=1)
            ])))

    def test_draining_server_ignored_if_waiting_for_timeout(self):
        """
        If the server already in draining state is waiting for the draining
        timeout on some load balancers, nothing is done to it.
        """
        self.assertEqual(
            converge(
                DesiredGroupState(launch_config={}, desired=0,
                                  draining_timeout=10.0),
                set([server('abc', state=ServerState.DRAINING,
                            servicenet_address='1.1.1.1')]),
                set([LBNode(lb_id=1, node_id=1, address='1.1.1.1',
                            config=LBConfig(port=80,
                            condition=NodeCondition.DRAINING),
                            drained_at=1.0, connections=1)]),
                2),
            Convergence(steps=pbag([])))

    def test_active_server_is_drained_if_not_all_lbs_can_be_removed(self):
        """
        If an active server to be deleted cannot be removed from all the load
        balancers, it is set to draining state and all the nodes are set to
        draining condition.
        """
        self.assertEqual(
            converge(
                DesiredGroupState(launch_config={}, desired=0,
                                  draining_timeout=10.0),
                set([server('abc', state=ServerState.ACTIVE,
                            servicenet_address='1.1.1.1')]),
                set([LBNode(lb_id=1, node_id=1, address='1.1.1.1',
                            config=LBConfig(port=80))]),
                0),
            Convergence(steps=pbag([
                ChangeLoadBalancerNode(lb_id=1, node_id=1, weight=1,
                                       condition=NodeCondition.DRAINING,
                                       type=NodeType.PRIMARY),
                SetMetadataItemOnServer(server_id='abc',
                                        key='rax:auto_scaling_draining',
                                        value='draining')
            ])))

    def test_active_server_is_drained_even_if_all_already_in_draining(self):
        """
        If an active server already has all of its load balancers in draining,
        but it cannot be removed from all of them yet, it is set to draining
        state even though no load balancer actions need to be performed.

        This can happen for instance if the server was supposed to be deleted
        in a previous convergence run, and the load balancers were set to
        draining but setting the server metadata failed.
        """
        self.assertEqual(
            converge(
                DesiredGroupState(launch_config={}, desired=0,
                                  draining_timeout=10.0),
                set([server('abc', state=ServerState.ACTIVE,
                            servicenet_address='1.1.1.1')]),
                set([LBNode(lb_id=1, node_id=1, address='1.1.1.1',
                            config=LBConfig(port=80,
                                            condition=NodeCondition.DRAINING),
                            connections=1, drained_at=0.0)]),
                1),
            Convergence(steps=pbag([
                SetMetadataItemOnServer(server_id='abc',
                                        key='rax:auto_scaling_draining',
                                        value='draining')
            ])))

    def test_draining_server_has_all_enabled_lb_set_to_draining(self):
        """
        If a draining server is enabled on any load balancers, it is set to
        draining on those load balancers and it is not deleted.  The metadata
        is not re-set to draining.

        This can happen for instance if the server was supposed to be deleted
        in a previous convergence run, and the server metadata was set but
        the load balancers update failed.
        """
        self.assertEqual(
            converge(
                DesiredGroupState(launch_config={}, desired=0,
                                  draining_timeout=10.0),
                set([server('abc', state=ServerState.DRAINING,
                            servicenet_address='1.1.1.1')]),
                set([LBNode(lb_id=1, node_id=1, address='1.1.1.1',
                            config=LBConfig(port=80))]),
                1),
            Convergence(steps=pbag([
                ChangeLoadBalancerNode(lb_id=1, node_id=1, weight=1,
                                       condition=NodeCondition.DRAINING,
                                       type=NodeType.PRIMARY)
            ])))


class ConvergeTests(SynchronousTestCase):
    """Tests for :func:`converge`."""

    def test_converge_give_me_a_server(self):
        """
        A server is added if there are not enough servers to meet
        the desired capacity.
        """
        self.assertEqual(
            converge(
                DesiredGroupState(launch_config={}, desired=1),
                set(),
                set(),
                0),
            Convergence(
                steps=pbag([CreateServer(launch_config=pmap())])))

    def test_converge_give_me_multiple_servers(self):
        """
        Multiple servers are added at a time if there are not enough servers to
        meet the desired capacity.
        """
        self.assertEqual(
            converge(
                DesiredGroupState(launch_config={}, desired=2),
                set(),
                set(),
                0),
            Convergence(
                steps=pbag([
                    CreateServer(launch_config=pmap()),
                    CreateServer(launch_config=pmap())])))

    def test_count_building_as_meeting_capacity(self):
        """
        No servers are created if there are building servers that sum with
        active servers to meet capacity.
        """
        self.assertEqual(
            converge(
                DesiredGroupState(launch_config={}, desired=1),
                set([server('abc', ServerState.BUILD)]),
                set(),
                0),
            Convergence(steps=pbag([])))

    def test_delete_nodes_in_error_state(self):
        """
        If a server we created enters error state, it will be deleted if
        necessary, and replaced.
        """
        self.assertEqual(
            converge(
                DesiredGroupState(launch_config={}, desired=1),
                set([server('abc', ServerState.ERROR)]),
                set(),
                0),
            Convergence(
                steps=pbag([
                    DeleteServer(server_id='abc'),
                    CreateServer(launch_config=pmap()),
                ])))

    def test_delete_error_state_servers_with_lb_nodes(self):
        """
        If a server we created enters error state and it is attached to one
        or more load balancers, it will be removed from its load balancers
        as well as get deleted.
        """
        self.assertEqual(
            converge(
                DesiredGroupState(launch_config={}, desired=1),
                set([server('abc', ServerState.ERROR, servicenet_address='1.1.1.1')]),
                set([LBNode(lb_id=5, address='1.1.1.1', node_id=3,
                            config=LBConfig(port=80)),
                     LBNode(lb_id=5, address='1.1.1.1', node_id=5,
                            config=LBConfig(port=8080))]),
                0),
            Convergence(
                steps=pbag([
                    DeleteServer(server_id='abc'),
                    RemoveFromLoadBalancer(lb_id=5, node_id=3),
                    RemoveFromLoadBalancer(lb_id=5, node_id=5),
                    CreateServer(launch_config=pmap()),
                ])))

    def test_scale_down(self):
        """If we have more servers than desired, we delete the oldest."""
        self.assertEqual(
            converge(
                DesiredGroupState(launch_config={}, desired=1),
                set([server('abc', ServerState.ACTIVE, created=0),
                     server('def', ServerState.ACTIVE, created=1)]),
                set(),
                0),
            Convergence(steps=pbag([DeleteServer(server_id='abc')])))

    def test_scale_down_with_lb_nodes(self):
        """
        When scaling down, if there are any servers to be deleted that are
        attached to existing load balancers, they will also be also removed
        from said load balancers
        """
        self.assertEqual(
            converge(
                DesiredGroupState(launch_config={}, desired=0),
                set([server('abc', ServerState.ACTIVE,
                            servicenet_address='1.1.1.1', created=0)]),
                set([LBNode(lb_id=5, address='1.1.1.1', node_id=3,
                            config=LBConfig(port=80))]),
                0),
            Convergence(steps=pbag([
                DeleteServer(server_id='abc'),
                RemoveFromLoadBalancer(lb_id=5, node_id=3)
            ])))

    def test_scale_down_building_first(self):
        """
        When scaling down, first we delete building servers, in preference
        to older server.
        """
        self.assertEqual(
            converge(
                DesiredGroupState(launch_config={}, desired=2),
                set([server('abc', ServerState.ACTIVE, created=0),
                     server('def', ServerState.BUILD, created=1),
                     server('ghi', ServerState.ACTIVE, created=2)]),
                set(),
                0),
            Convergence(
                steps=pbag([DeleteServer(server_id='def')])))

    def test_timeout_building(self):
        """
        Servers that have been building for too long will be deleted and
        replaced.
        """
        self.assertEqual(
            converge(
                DesiredGroupState(launch_config={}, desired=2),
                set([server('slowpoke', ServerState.BUILD, created=0),
                     server('ok', ServerState.ACTIVE, created=0)]),
                set(),
                3600),
            Convergence(
                steps=pbag([
                    DeleteServer(server_id='slowpoke'),
                    CreateServer(launch_config=pmap())])))

    def test_timeout_replace_only_when_necessary(self):
        """
        If a server is timing out *and* we're over capacity, it will be
        deleted without replacement.
        """
        self.assertEqual(
            converge(
                DesiredGroupState(launch_config={}, desired=2),
                set([server('slowpoke', ServerState.BUILD, created=0),
                     server('old-ok', ServerState.ACTIVE, created=0),
                     server('new-ok', ServerState.ACTIVE, created=3600)]),
                set(),
                3600),
            Convergence(steps=pbag([DeleteServer(server_id='slowpoke')])))

    def test_converge_active_servers_ignores_servers_to_be_deleted(self):
        """
        Only servers in active that are not being deleted will have their
        load balancers converged.
        """
        desired_lbs = {5: [LBConfig(port=80)]}
        self.assertEqual(
            converge(
                DesiredGroupState(launch_config={}, desired=1, desired_lbs=desired_lbs),
                set([server('abc', ServerState.ACTIVE,
                            servicenet_address='1.1.1.1', created=0),
                     server('bcd', ServerState.ACTIVE,
                            servicenet_address='2.2.2.2', created=1)]),
                set(),
                0),
            Convergence(steps=pbag([
                DeleteServer(server_id='abc'),
                AddNodesToLoadBalancer(
                    lb_id=5,
                    address_configs=s(('2.2.2.2', LBConfig(port=80))))
            ])))


class StepAsRequestTests(SynchronousTestCase):
    """
    Tests for converting :obj:`IStep` implementations to :obj:`Request`s.
    """

    def test_create_server(self):
        """
        :obj:`CreateServer.as_request` produces a request for creating a server.
        """
        create = CreateServer(launch_config=pmap({'name': 'myserver', 'flavorRef': '1'}))
        self.assertEqual(
            create.as_request(),
            Request(
                service=ServiceType.CLOUD_SERVERS,
                method='POST',
                path='servers',
                data=pmap({'name': 'myserver', 'flavorRef': '1'})))

    def test_delete_server(self):
        """
        :obj:`DeleteServer.as_request` produces a request for deleting a server.
        """
        delete = DeleteServer(server_id='abc123')
        self.assertEqual(
            delete.as_request(),
            Request(
                service=ServiceType.CLOUD_SERVERS,
                method='DELETE',
                path='servers/abc123'))

    def test_set_metadata_item(self):
        """
        :obj:`SetMetadataItemOnServer.as_request` produces a request for
        setting a metadata item on a particular server.
        """
        meta = SetMetadataItemOnServer(server_id='abc123', key='metadata_key',
                                       value='teapot')
        self.assertEqual(
            meta.as_request(),
            Request(
                service=ServiceType.CLOUD_SERVERS,
                method='PUT',
                path='servers/abc123/metadata/metadata_key',
                data={'meta': {'metadata_key': 'teapot'}}))

    def test_remove_from_load_balancer(self):
        """
        :obj:`RemoveFromLoadBalancer.as_request` produces a request for
        removing a node from a load balancer.
        """
        lbremove = RemoveFromLoadBalancer(
            lb_id='abc123',
            node_id='node1')
        self.assertEqual(
            lbremove.as_request(),
            Request(
                service=ServiceType.CLOUD_LOAD_BALANCERS,
                method='DELETE',
                path='loadbalancers/abc123/node1'))

    def test_change_load_balancer_node(self):
        """
        :obj:`ChangeLoadBalancerNode.as_request` produces a request for
        modifying a load balancer node.
        """
        changenode = ChangeLoadBalancerNode(
            lb_id='abc123',
            node_id='node1',
            condition='DRAINING',
            weight=50,
            type="PRIMARY")
        self.assertEqual(
            changenode.as_request(),
            Request(
                service=ServiceType.CLOUD_LOAD_BALANCERS,
                method='PUT',
                path='loadbalancers/abc123/nodes/node1',
                data={'condition': 'DRAINING',
                      'weight': 50}))

    def _generic_bulk_rcv3_step_test(self, step_class, expected_method):
        """
        A generic test for bulk RCv3 steps.

        :param step_class: The step class under test.
        :param str method: The expected HTTP method of the request.
        """
        step = step_class(lb_node_pairs=pset([
            ("lb-1", "node-a"),
            ("lb-1", "node-b"),
            ("lb-1", "node-c"),
            ("lb-1", "node-d"),
            ("lb-2", "node-a"),
            ("lb-2", "node-b"),
            ("lb-3", "node-c"),
            ("lb-3", "node-d")
        ]))
        request = step.as_request()
        self.assertEqual(request.service, ServiceType.RACKCONNECT_V3)
        self.assertEqual(request.method, expected_method)
        self.assertEqual(request.success_codes,
                         (201,) if request.method == "POST" else (204,))
        self.assertEqual(request.path, "load_balancer_pools/nodes")
        self.assertEqual(request.headers, None)

        expected_data = [
            {'load_balancer_pool': {'id': 'lb-1'},
             'cloud_server': {'id': 'node-a'}},
            {'load_balancer_pool': {'id': 'lb-1'},
             'cloud_server': {'id': 'node-b'}},
            {'load_balancer_pool': {'id': 'lb-1'},
             'cloud_server': {'id': 'node-c'}},
            {'load_balancer_pool': {'id': 'lb-1'},
             'cloud_server': {'id': 'node-d'}},
            {'load_balancer_pool': {'id': 'lb-2'},
             'cloud_server': {'id': 'node-a'}},
            {'load_balancer_pool': {'id': 'lb-2'},
             'cloud_server': {'id': 'node-b'}},
            {'load_balancer_pool': {'id': 'lb-3'},
             'cloud_server': {'id': 'node-c'}},
            {'load_balancer_pool': {'id': 'lb-3'},
             'cloud_server': {'id': 'node-d'}}
        ]
        key_fn = lambda e: (e["load_balancer_pool"]["id"], e["cloud_server"]["id"])
        request_data = sorted(request.data, key=key_fn)
        self.assertEqual(request_data, expected_data)

    def test_add_nodes_to_rcv3_load_balancers(self):
        """
        :obj:`BulkAddToRCv3.as_request` produces a request for
        adding any combination of nodes to any combination of RCv3 load
        balancers.
        """
        self._generic_bulk_rcv3_step_test(BulkAddToRCv3, "POST")

    def test_remove_nodes_from_rcv3_load_balancers(self):
        """
        :obj:`BulkRemoveFromRCv3.as_request` produces a request
        for removing any combination of nodes from any combination of RCv3
        load balancers.
        """
        self._generic_bulk_rcv3_step_test(
            BulkRemoveFromRCv3, "DELETE")


class OptimizerTests(SynchronousTestCase):
    """Tests for :func:`optimize_steps`."""

    def test_optimize_lb_adds(self):
        """
        Multiple :class:`AddNodesToLoadBalancer` steps for the same LB
        are merged into one.
        """
        steps = pbag([
            AddNodesToLoadBalancer(
                lb_id=5,
                address_configs=s(('1.1.1.1', LBConfig(port=80)))),
            AddNodesToLoadBalancer(
                lb_id=5,
                address_configs=s(('1.2.3.4', LBConfig(port=80))))])
        self.assertEqual(
            optimize_steps(steps),
            pbag([
                AddNodesToLoadBalancer(
                    lb_id=5,
                    address_configs=s(
                        ('1.1.1.1', LBConfig(port=80)),
                        ('1.2.3.4', LBConfig(port=80)))
                )]))

    def test_optimize_maintain_unique_ports(self):
        """
        Multiple ports can be specified for the same address and LB ID.
        """
        steps = pbag([
            AddNodesToLoadBalancer(
                lb_id=5,
                address_configs=s(('1.1.1.1', LBConfig(port=80)))),
            AddNodesToLoadBalancer(
                lb_id=5,
                address_configs=s(('1.1.1.1', LBConfig(port=8080))))])

        self.assertEqual(
            optimize_steps(steps),
            pbag([
                AddNodesToLoadBalancer(
                    lb_id=5,
                    address_configs=s(('1.1.1.1', LBConfig(port=80)),
                                      ('1.1.1.1', LBConfig(port=8080))))]))

    def test_multiple_load_balancers(self):
        """Aggregation is done on a per-load-balancer basis."""
        steps = pbag([
            AddNodesToLoadBalancer(
                lb_id=5,
                address_configs=s(('1.1.1.1', LBConfig(port=80)))),
            AddNodesToLoadBalancer(
                lb_id=5,
                address_configs=s(('1.1.1.2', LBConfig(port=80)))),
            AddNodesToLoadBalancer(
                lb_id=6,
                address_configs=s(('1.1.1.1', LBConfig(port=80)))),
            AddNodesToLoadBalancer(
                lb_id=6,
                address_configs=s(('1.1.1.2', LBConfig(port=80)))),
        ])
        self.assertEqual(
            optimize_steps(steps),
            pbag([
                AddNodesToLoadBalancer(
                    lb_id=5,
                    address_configs=s(('1.1.1.1', LBConfig(port=80)),
                                      ('1.1.1.2', LBConfig(port=80)))),
                AddNodesToLoadBalancer(
                    lb_id=6,
                    address_configs=s(('1.1.1.1', LBConfig(port=80)),
                                      ('1.1.1.2', LBConfig(port=80)))),
            ]))

    def test_optimize_leaves_other_steps(self):
        """
        Unoptimizable steps pass the optimizer unchanged.
        """
        steps = pbag([
            AddNodesToLoadBalancer(
                lb_id=5,
                address_configs=s(('1.1.1.1', LBConfig(port=80)))),
            CreateServer(launch_config=pmap({})),
            BulkRemoveFromRCv3(lb_node_pairs=pset([("lb-1", "node-a")])),
            BulkAddToRCv3(lb_node_pairs=pset([("lb-2", "node-b")]))
            # Note that the add & remove pair should not be the same;
            # the optimizer might reasonably optimize opposite
            # operations away in the future.
        ])
        self.assertEqual(
            optimize_steps(steps),
            steps)

    def test_mixed_optimization(self):
        """
        Mixes of optimizable and unoptimizable steps still get optimized
        correctly.
        """
        steps = pbag([
            # CLB adds
            AddNodesToLoadBalancer(
                lb_id=5,
                address_configs=s(('1.1.1.1', LBConfig(port=80)))),
            AddNodesToLoadBalancer(
                lb_id=5,
                address_configs=s(('1.1.1.2', LBConfig(port=80)))),
            AddNodesToLoadBalancer(
                lb_id=6,
                address_configs=s(('1.1.1.1', LBConfig(port=80)))),
            AddNodesToLoadBalancer(
                lb_id=6,
                address_configs=s(('1.1.1.2', LBConfig(port=80)))),

            # Unoptimizable steps
            CreateServer(launch_config=pmap({})),
        ])

        self.assertEqual(
            optimize_steps(steps),
            pbag([
                # Optimized CLB adds
                AddNodesToLoadBalancer(
                    lb_id=5,
                    address_configs=s(('1.1.1.1', LBConfig(port=80)),
                                      ('1.1.1.2', LBConfig(port=80)))),
                AddNodesToLoadBalancer(
                    lb_id=6,
                    address_configs=s(('1.1.1.1', LBConfig(port=80)),
                                      ('1.1.1.2', LBConfig(port=80)))),

                # Unoptimizable steps
                CreateServer(launch_config=pmap({}))
            ]))


@attributes(["service_type", "method", "url", "headers", "data", "success_codes"],
            defaults={"success_codes": (200,)})
class _PureRequestStub(object):
    """
    A bound request stub, suitable for testing.
    """


class RequestsToEffectTests(SynchronousTestCase):
    """
    Tests for converting :class:`Request` into effects.
    """

    def assertCompileTo(self, conv_requests, expected_effects):
        """
        Assert that the given convergence requests compile down to a parallel
        effect comprised of the given effects.
        """
        effect = _reqs_to_effect(_PureRequestStub, conv_requests)
        self.assertEqual(effect, parallel(expected_effects))

    def test_single_request(self):
        """
        A single request is correctly compiled down to an effect.
        """
        conv_requests = [
            Request(service=ServiceType.CLOUD_LOAD_BALANCERS,
                    method="GET",
                    path="/whatever",
                    success_codes=(999,))]
        expected_effects = [
            _PureRequestStub(service_type=ServiceType.CLOUD_LOAD_BALANCERS,
                             method="GET",
                             url="/whatever",
                             headers=None,
                             data=None,
                             success_codes=(999,))]
        self.assertCompileTo(conv_requests, expected_effects)

    def test_multiple_requests(self):
        """
        Multiple requests of the same type are correctly compiled down to an
        effect.
        """
        conv_requests = [
            Request(service=ServiceType.CLOUD_LOAD_BALANCERS,
                    method="GET",
                    path="/whatever"),
            Request(service=ServiceType.CLOUD_LOAD_BALANCERS,
                    method="GET",
                    path="/whatever/something/else",
                    success_codes=(231,))]
        expected_effects = [
            _PureRequestStub(service_type=ServiceType.CLOUD_LOAD_BALANCERS,
                             method="GET",
                             url="/whatever",
                             headers=None,
                             data=None),
            _PureRequestStub(service_type=ServiceType.CLOUD_LOAD_BALANCERS,
                             method="GET",
                             url="/whatever/something/else",
                             headers=None,
                             data=None,
                             success_codes=(231,))]
        self.assertCompileTo(conv_requests, expected_effects)

    def test_multiple_requests_of_different_type(self):
        """
        Multiple requests of different types are correctly compiled down to
        an effect.
        """
        data_sentinel = object()
        conv_requests = [
            Request(service=ServiceType.CLOUD_LOAD_BALANCERS,
                    method="GET",
                    path="/whatever"),
            Request(service=ServiceType.CLOUD_LOAD_BALANCERS,
                    method="GET",
                    path="/whatever/something/else",
                    success_codes=(231,)),
            Request(service=ServiceType.CLOUD_SERVERS,
                    method="POST",
                    path="/xyzzy",
                    data=data_sentinel)]
        expected_effects = [
            _PureRequestStub(service_type=ServiceType.CLOUD_LOAD_BALANCERS,
                             method="GET",
                             url="/whatever",
                             headers=None,
                             data=None),
            _PureRequestStub(service_type=ServiceType.CLOUD_LOAD_BALANCERS,
                             method="GET",
                             url="/whatever/something/else",
                             headers=None,
                             data=None,
                             success_codes=(231,)),
            _PureRequestStub(service_type=ServiceType.CLOUD_SERVERS,
                             method="POST",
                             url="/xyzzy",
                             headers=None,
                             data=data_sentinel)]
        self.assertCompileTo(conv_requests, expected_effects)


<<<<<<< HEAD
class ToNovaServerTests(SynchronousTestCase):
    """
    Tests for :func:`to_nova_server`
    """
    def setUp(self):
        """
        Sample servers
        """
        self.createds = [('2020-10-10T10:00:00Z', 1602324000),
                         ('2020-10-20T11:30:00Z', 1603193400)]
        self.servers = [{'id': 'a', 'state': 'ACTIVE', 'created': self.createds[0][0]},
                        {'id': 'b', 'state': 'BUILD', 'created': self.createds[1][0],
                         'addresses': {'private': [{'addr': 'ipv4', 'version': 4}]}}]

    def test_without_address(self):
        """
        Handles server json that does not have "addresses" in it
        """
        self.assertEqual(
            to_nova_server(self.servers[0]),
            NovaServer(id='a', state=ServerState.ACTIVE, created=self.createds[0][1],
                       servicenet_address=''))

    def test_without_private(self):
        """
        Creates server that does not have private/servicenet IP in it
        """
        self.servers[0]['addresses'] = {'public': 'p'}
        self.assertEqual(
            to_nova_server(self.servers[0]),
            NovaServer(id='a', state=ServerState.ACTIVE, created=self.createds[0][1],
                       servicenet_address=''))

    def test_with_servicenet(self):
        """
        Create server that has servicenet IP in it
        """
        self.assertEqual(
            to_nova_server(self.servers[1]),
            NovaServer(id='b', state=ServerState.BUILD, created=self.createds[1][1],
                       servicenet_address='ipv4'))


class JsonToLBConfigTests(SynchronousTestCase):
    """
    Tests for :func:`json_to_LBConfigs`
    """
    def test_without_rackconnect(self):
        """
        LB config without rackconnect
        """
        self.assertEqual(
            json_to_LBConfigs([{'loadBalancerId': 20, 'port': 80},
                               {'loadBalancerId': 20, 'port': 800},
                               {'loadBalancerId': 21, 'port': 81}]),
            {20: [LBConfig(port=80), LBConfig(port=800)], 21: [LBConfig(port=81)]})

    def test_with_rackconnect(self):
        """
        LB config with rackconnect
        """
        self.assertEqual(
            json_to_LBConfigs([{'loadBalancerId': 20, 'port': 80},
                               {'loadBalancerId': 200, 'type': 'RackConnectV3'},
                               {'loadBalancerId': 21, 'port': 81}]),
            {20: [LBConfig(port=80)], 21: [LBConfig(port=81)]})


class ExecConvergenceTests(SynchronousTestCase):
    """
    Tests for :func:`execute_convergence`
    """

    def setUp(self):
        """
        Sample server json
        """
        self.servers = [
            {'id': 'a', 'state': 'ACTIVE', 'created': now(),
             'addresses': {'private': [{'addr': 'ip1', 'version': 4}]}},
            {'id': 'b', 'state': 'ACTIVE', 'created': now(),
             'addresses': {'private': [{'addr': 'ip2', 'version': 4}]}}
        ]

    def test_success(self):
        """
        Executes optimized steps if state of world does not match desired and returns
        True to be called again
        """
        get_servers = lambda r: Effect(StubIntent(ConstantIntent({'gid': self.servers})))
        get_lb = lambda r: Effect(StubIntent(ConstantIntent([])))
        lc = {'args': {'server': {'name': 'test', 'flavorRef': 'f'},
                       'loadBalancers': [{'loadBalancerId': 23, 'port': 80}]}}
        reqfunc = lambda **k: Effect(k)

        eff = execute_convergence(reqfunc, 'gid', 2, lc, get_servers=get_servers,
                                  get_lb=get_lb)

        eff = resolve_stubs(eff)
        # The steps are optimized
        self.assertIsInstance(eff.intent, ParallelEffects)
        self.assertEqual(len(eff.intent.effects), 1)
        self.assertEqual(
            eff.intent.effects[0].intent,
            {'url': 'loadbalancers/23', 'headers': None,
             'service_type': ServiceType.CLOUD_LOAD_BALANCERS,
             'data': {'nodes': mock.ANY},
             'method': 'POST', 'success_codes': (200,)})
        # separate check for nodes as it can be in any order but content is unique
        self.assertEqual(
            set(map(pmap, eff.intent.effects[0].intent['data']['nodes'])),
            set([pmap({'weight': 1, 'type': 'PRIMARY', 'port': 80,
                       'condition': 'ENABLED', 'address': 'ip2'}),
                 pmap({'weight': 1, 'type': 'PRIMARY', 'port': 80,
                       'condition': 'ENABLED', 'address': 'ip1'})]))

        r = resolve_effect(eff, [{'nodes': [{'address': 'ip'}]}])
        # Returns true to be called again
        self.assertIs(r, True)

    def test_no_steps(self):
        """
        If state of world matches desired, no steps are executed and False is returned
        """
        get_servers = lambda r: Effect(StubIntent(ConstantIntent({'gid': self.servers})))
        get_lb = lambda r: Effect(StubIntent(ConstantIntent([])))
        lc = {'args': {'server': {'name': 'test', 'flavorRef': 'f'}, 'loadBalancers': []}}
        reqfunc = lambda **k: 1 / 0

        eff = execute_convergence(reqfunc, 'gid', 2, lc, get_servers=get_servers,
                                  get_lb=get_lb)

        self.assertIs(resolve_stubs(eff), False)
=======
class FeatureFlagTest(SynchronousTestCase):
    """
    Tests for determining which tenants should have convergence enabled.
    """

    def test_tenant_is_enabled(self):
        """
        :obj:`convergence.tenant_is_enabled` should return ``True`` when a
        given tenant ID has convergence behavior turned on.
        """
        enabled_tenant_id = "some-tenant"

        def get_config_value(config_key):
            self.assertEqual(config_key, "convergence-tenants")
            return [enabled_tenant_id]
        self.assertEqual(tenant_is_enabled(enabled_tenant_id,
                                           get_config_value),
                         True)

    def test_tenant_is_not_enabled(self):
        """
        :obj:`convergence.tenant_is_enabled` should return ``False`` when a
        given tenant ID has convergence behavior turned off.
        """
        enabled_tenant_id = "some-tenant"

        def get_config_value(config_key):
            self.assertEqual(config_key, "convergence-tenants")
            return [enabled_tenant_id + "-nope"]
        self.assertEqual(tenant_is_enabled(enabled_tenant_id,
                                           get_config_value),
                         False)
>>>>>>> bbbfd5d1
<|MERGE_RESOLUTION|>--- conflicted
+++ resolved
@@ -25,15 +25,9 @@
     BulkAddToRCv3, BulkRemoveFromRCv3,
     SetMetadataItemOnServer,
     DesiredGroupState, NovaServer, Request, LBConfig, LBNode,
-<<<<<<< HEAD
     ServerState, ServiceType, NodeCondition, NodeType, optimize_steps,
     extract_drained_at, get_load_balancer_contents, _reqs_to_effect,
-    execute_convergence, to_nova_server, json_to_LBConfigs)
-=======
-    ServerState, NodeCondition, NodeType, optimize_steps,
-    extract_drained_at, get_load_balancer_contents, _reqs_to_effect,
-    tenant_is_enabled)
->>>>>>> bbbfd5d1
+    execute_convergence, to_nova_server, json_to_LBConfigs, tenant_is_enabled)
 
 
 def _request(requests):
@@ -1309,7 +1303,6 @@
         self.assertCompileTo(conv_requests, expected_effects)
 
 
-<<<<<<< HEAD
 class ToNovaServerTests(SynchronousTestCase):
     """
     Tests for :func:`to_nova_server`
@@ -1443,7 +1436,8 @@
                                   get_lb=get_lb)
 
         self.assertIs(resolve_stubs(eff), False)
-=======
+
+
 class FeatureFlagTest(SynchronousTestCase):
     """
     Tests for determining which tenants should have convergence enabled.
@@ -1475,5 +1469,4 @@
             return [enabled_tenant_id + "-nope"]
         self.assertEqual(tenant_is_enabled(enabled_tenant_id,
                                            get_config_value),
-                         False)
->>>>>>> bbbfd5d1
+                         False)