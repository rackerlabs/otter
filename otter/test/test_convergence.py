"""Tests for convergence."""

import json

from twisted.trial.unittest import SynchronousTestCase
from twisted.internet.task import Clock
from twisted.internet.defer import succeed

from otter.test.utils import StubTreq2, patch, iMock
from otter.auth import IAuthenticator
from otter.util.http import headers, APIError
from otter.convergence import (
<<<<<<< HEAD
    converge, _converge_lb_state, Convergence, CreateServer, DeleteServer,
    DesiredGroupState, NovaServer, LBConfig, LBNode,
    AddToLoadBalancer, ChangeLoadBalancerNode, RemoveFromLoadBalancer,
=======
    get_all_server_details, get_scaling_group_servers,
    converge, Convergence, CreateServer, DeleteServer,
    DesiredGroupState, NovaServer,
>>>>>>> 3e9c27f1
    ACTIVE, ERROR, BUILD)

from pyrsistent import pmap, pbag


class GetAllServerDetailsTests(SynchronousTestCase):
    """
    Tests for :func:`get_all_server_details`
    """

    def setUp(self):
        """
        Setup stub clock, treq implementation and mock authenticator
        """
        self.clock = Clock()
        self.auth = iMock(IAuthenticator)
        self.auth.authenticate_tenant.return_value = succeed(('token', 'catalog'))
        self.peu = patch(self, 'otter.convergence.public_endpoint_url',
                         return_value='url')
        self.req = ('GET', 'url/servers/detail?limit=10', dict(headers=headers('token')))
        self.servers = [{'id': i} for i in range(9)]

    def test_get_all_less_limit(self):
        """
        `get_all_server_details` will not fetch again if first get returns results
        with size < limit
        """
        treq = StubTreq2([(self.req, (200, json.dumps({'servers': self.servers})))])
        d = get_all_server_details('tid', self.auth, 'service', 'ord',
                                   limit=10, clock=self.clock, _treq=treq)
        self.assertEqual(self.successResultOf(d), self.servers)

    def test_get_all_above_limit(self):
        """
        `get_all_server_details` will fetch again until batch returned has size < limit
        """
        servers = [{'id': i} for i in range(19)]
        req2 = ('GET', 'url/servers/detail?limit=10&marker=9', dict(headers=headers('token')))
        treq = StubTreq2([(self.req, (200, json.dumps({'servers': servers[:10]}))),
                          (req2, (200, json.dumps({'servers': servers[10:]})))])
        d = get_all_server_details('tid', self.auth, 'service', 'ord',
                                   limit=10, clock=self.clock, _treq=treq)
        self.assertEqual(self.successResultOf(d), servers)

    def test_get_all_retries_exp(self):
        """
        `get_all_server_details` will fetch again in exponential backoff form
        if request fails
        """
        data = json.dumps({'servers': self.servers})
        treq = StubTreq2([(self.req, [(500, 'bad data'), (401, 'unauth'),
                                      (200, data)])])
        d = get_all_server_details('tid', self.auth, 'service', 'ord',
                                   limit=10, clock=self.clock, _treq=treq)
        self.assertNoResult(d)
        self.clock.advance(2)
        self.assertNoResult(d)
        self.clock.advance(4)
        self.assertEqual(self.successResultOf(d), self.servers)

    def test_get_all_retries_times_out(self):
        """
        `get_all_server_details` will keep trying to fetch info and give up
        eventually
        """
        treq = StubTreq2([(self.req, [(500, 'bad data') for i in range(6)])])
        d = get_all_server_details('tid', self.auth, 'service', 'ord',
                                   limit=10, clock=self.clock, _treq=treq)
        self.assertNoResult(d)
        self.clock.pump([2 ** i for i in range(1, 6)])
        self.failureResultOf(d, APIError)


class GetScalingGroupServersTests(SynchronousTestCase):
    """
    Tests for :func:`get_scaling_group_servers`
    """

    def setUp(self):
        """
        Mock and setup :func:`get_all_server_details`
        """
        self.mock_gasd = patch(self, 'otter.convergence.get_all_server_details')
        self.servers = []
        self.clock = None

        def gasd(*args, **kwargs):
            if args == ('t', 'a', 's', 'r') and kwargs == {'clock': self.clock}:
                return succeed(self.servers)

        # Setup function to return value only on expected args to avoid asserting
        # its called every time
        self.mock_gasd.side_effect = gasd

    def test_filters_no_metadata(self):
        """
        Does not include servers which do not have metadata in it
        """
        self.servers = [{'id': i} for i in range(10)]
        d = get_scaling_group_servers('t', 'a', 's', 'r')
        self.assertEqual(self.successResultOf(d), {})

    def test_filters_no_as_metadata(self):
        """
        Does not include servers which have metadata but does not have AS info in it
        """
        self.servers = [{'id': i, 'metadata': {}} for i in range(10)]
        self.clock = Clock()
        d = get_scaling_group_servers('t', 'a', 's', 'r', clock=self.clock)
        self.assertEqual(self.successResultOf(d), {})

    def test_returns_as_servers(self):
        """
        Returns servers with AS metadata in it grouped by scaling group ID
        """
        as_servers = (
            [{'metadata': {'rax:auto_scaling_group_id': 'a'}, 'id': i} for i in range(5)] +
            [{'metadata': {'rax:auto_scaling_group_id': 'b'}, 'id': i} for i in range(5, 8)] +
            [{'metadata': {'rax:auto_scaling_group_id': 'a'}, 'id': 10}])
        self.servers = as_servers + [{'metadata': 'junk'}] * 3
        d = get_scaling_group_servers('t', 'a', 's', 'r')
        self.assertEqual(
            self.successResultOf(d),
            {'a': as_servers[:5] + [as_servers[-1]], 'b': as_servers[5:8]})

    def test_filters_on_user_criteria(self):
        """
        Considers user provided filter if provided
        """
        as_servers = (
            [{'metadata': {'rax:auto_scaling_group_id': 'a'}, 'id': i} for i in range(5)] +
            [{'metadata': {'rax:auto_scaling_group_id': 'b'}, 'id': i} for i in range(5, 8)])
        self.servers = as_servers + [{'metadata': 'junk'}] * 3
        d = get_scaling_group_servers('t', 'a', 's', 'r',
                                      server_predicate=lambda s: s['id'] % 3 == 0)
        self.assertEqual(
            self.successResultOf(d),
            {'a': [as_servers[0], as_servers[3]], 'b': [as_servers[6]]})


class ObjectStorageTests(SynchronousTestCase):
    """
    Tests for objects that store data such as :class:`LBConfig`
    """
    def test_lbconfig_default_weight_condition_and_type(self):
        """
        The required values for a LBConfig are just the lb_id and port.  The
        other attributes have default values.
        """
        lb = LBConfig(lb_id=1, port=80)
        self.assertEqual(lb.weight, 1)
        self.assertEqual(lb.condition, "ENABLED")
        self.assertEqual(lb.type, "PRIMARY")


class ConvergeLBStateTests(SynchronousTestCase):
    """
    Tests for :func:`converge_lb_state`
    """
    def test_add_to_lb(self):
        """
        If a desired LB config is not in the set of current configs,
        `converge_lb_state` returns a :class:`AddToLoadBalancer` object
        """
        desired = {(5, 80): LBConfig(lb_id=5, port=80)}
        result = _converge_lb_state(desired_lb_state=desired,
                                    current_lb_state={},
                                    ip_address='1.1.1.1')
        self.assertEqual(
            list(result),
            [AddToLoadBalancer(loadbalancer_id=5, address='1.1.1.1', port=80,
                               condition="ENABLED", type="PRIMARY", weight=1)])

    def test_change_lb_node(self):
        """
        If a desired LB mapping is in the set of current configs,
        but the configuration is wrong, `converge_lb_state` returns a
        :class:`ChangeLoadBalancerNode` object
        """
        desired = {(5, 80): LBConfig(lb_id=5, port=80)}
        current = {(5, 80): LBNode(node_id=123, address='1.1.1.1',
                                   config=LBConfig(lb_id=5, port=80, weight=5))}

        result = _converge_lb_state(desired_lb_state=desired,
                                    current_lb_state=current,
                                    ip_address='1.1.1.1')
        self.assertEqual(
            list(result),
            [ChangeLoadBalancerNode(loadbalancer_id=5, node_id=123, weight=1,
                                    condition="ENABLED", type="PRIMARY")])

    def test_remove_lb_node(self):
        """
        If a current lb config is not in the desired set of lb configs,
        `converge_lb_state` returns a :class:`RemoveFromLoadBalancer` object
        """
        current = {(5, 80): LBNode(node_id=123, address='1.1.1.1',
                                   config=LBConfig(lb_id=5, port=80, weight=5))}

        result = _converge_lb_state(desired_lb_state={},
                                    current_lb_state=current,
                                    ip_address='1.1.1.1')
        self.assertEqual(
            list(result),
            [RemoveFromLoadBalancer(loadbalancer_id=5, node_id=123)])

    def test_do_nothing(self):
        """
        If the desired lb state matches the current lb state,
        `converge_lb_state` returns nothing
        """
        desired = {(5, 80): LBConfig(lb_id=5, port=80)}
        current = {(5, 80): LBNode(node_id=123, address='1.1.1.1',
                                   config=LBConfig(lb_id=5, port=80))}

        result = _converge_lb_state(desired_lb_state=desired,
                                    current_lb_state=current,
                                    ip_address='1.1.1.1')
        self.assertEqual(list(result), [])


def server(id, state, created=0):
    """Convenience for creating a :obj:`NovaServer`."""
    return NovaServer(id=id, state=state, created=created)


class ConvergeTests(SynchronousTestCase):
    """Tests for :func:`converge`."""

    def test_converge_give_me_a_server(self):
        """
        A server is added if there are not enough servers to meet
        the desired capacity.
        """
        self.assertEqual(
            converge(
                DesiredGroupState(launch_config={}, desired=1),
                [],
                {},
                0),
            Convergence(
                steps=pbag([CreateServer(launch_config=pmap())])))

    def test_converge_give_me_multiple_servers(self):
        """
        Multiple servers are added at a time if there are not enough servers to
        meet the desired capacity.
        """
        self.assertEqual(
            converge(
                DesiredGroupState(launch_config={}, desired=2),
                [],
                {},
                0),
            Convergence(
                steps=pbag([
                    CreateServer(launch_config=pmap()),
                    CreateServer(launch_config=pmap())])))

    def test_count_building_as_meeting_capacity(self):
        """
        No servers are created if there are building servers that sum with
        active servers to meet capacity.
        """
        self.assertEqual(
            converge(
                DesiredGroupState(launch_config={}, desired=1),
                [server('abc', BUILD)],
                {},
                0),
            Convergence(steps=pbag([])))

    def test_delete_nodes_in_error_state(self):
        """
        If a server we created enters error state, it will be deleted if
        necessary, and replaced.
        """
        self.assertEqual(
            converge(
                DesiredGroupState(launch_config={}, desired=1),
                [server('abc', ERROR)],
                {},
                0),
            Convergence(
                steps=pbag([
                    DeleteServer(server_id='abc'),
                    CreateServer(launch_config=pmap()),
                ])))

    def test_scale_down(self):
        """If we have more servers than desired, we delete the oldest."""
        self.assertEqual(
            converge(
                DesiredGroupState(launch_config={}, desired=1),
                [server('abc', ACTIVE, created=0),
                 server('def', ACTIVE, created=1)],
                {},
                0),
            Convergence(steps=pbag([DeleteServer(server_id='abc')])))

    def test_scale_down_building_first(self):
        """
        When scaling down, first we delete building servers, in preference
        to older server.
        """
        self.assertEqual(
            converge(
                DesiredGroupState(launch_config={}, desired=2),
                [server('abc', ACTIVE, created=0),
                 server('def', BUILD, created=1),
                 server('ghi', ACTIVE, created=2)],
                {},
                0),
            Convergence(
                steps=pbag([DeleteServer(server_id='def')])))

    def test_timeout_building(self):
        """
        Servers that have been building for too long will be deleted and
        replaced.
        """
        self.assertEqual(
            converge(
                DesiredGroupState(launch_config={}, desired=2),
                [server('slowpoke', BUILD, created=0),
                 server('ok', ACTIVE, created=0)],
                {},
                3600),
            Convergence(
                steps=pbag([
                    DeleteServer(server_id='slowpoke'),
                    CreateServer(launch_config=pmap())])))

    def test_timeout_replace_only_when_necessary(self):
        """
        If a server is timing out *and* we're over capacity, it will be
        deleted without replacement.
        """
        self.assertEqual(
            converge(
                DesiredGroupState(launch_config={}, desired=2),
                [server('slowpoke', BUILD, created=0),
                 server('old-ok', ACTIVE, created=0),
                 server('new-ok', ACTIVE, created=3600)],
                {},
                3600),
            Convergence(steps=pbag([DeleteServer(server_id='slowpoke')])))


# time out (delete) building servers
# load balancers!<|MERGE_RESOLUTION|>--- conflicted
+++ resolved
@@ -10,15 +10,10 @@
 from otter.auth import IAuthenticator
 from otter.util.http import headers, APIError
 from otter.convergence import (
-<<<<<<< HEAD
+    get_all_server_details, get_scaling_group_servers,
     converge, _converge_lb_state, Convergence, CreateServer, DeleteServer,
     DesiredGroupState, NovaServer, LBConfig, LBNode,
     AddToLoadBalancer, ChangeLoadBalancerNode, RemoveFromLoadBalancer,
-=======
-    get_all_server_details, get_scaling_group_servers,
-    converge, Convergence, CreateServer, DeleteServer,
-    DesiredGroupState, NovaServer,
->>>>>>> 3e9c27f1
     ACTIVE, ERROR, BUILD)
 
 from pyrsistent import pmap, pbag
