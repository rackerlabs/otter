"""
Tests for :mod:`otter.utils.retry`
"""
import mock

from twisted.internet.task import Clock
from twisted.internet.defer import CancelledError, Deferred, succeed
from twisted.python.failure import Failure
from twisted.trial.unittest import SynchronousTestCase

from otter.util.retry import (retry, repeating_interval, random_interval,
<<<<<<< HEAD
                              transient_errors_except, retry_times,
                              compose_retries, terminal_errors_except)
=======
                              transient_errors_except, retry_times, compose_retries,
                              exponential_backoff_interval)
>>>>>>> 088ff741
from otter.test.utils import CheckFailure, DummyException


class RetryTests(SynchronousTestCase):
    """
    Tests for the helper method method ``retry``
    """
    def setUp(self):
        """
        Set up a function to be used for retrying
        """
        self.retries = []

        def work_function():
            d = Deferred()
            wrapped = mock.MagicMock(spec=d, wraps=d)
            self.retries.append(wrapped)
            return wrapped

        self.clock = Clock()
        self.interval = 1
        self.interval_function = lambda *args: self.interval
        self.retry_function = lambda *args: True
        self.work_function = work_function

    def test_async_propagates_result_and_stops_retries_on_callback(self):
        """
        The deferred callbacks with the result as soon as the asynchronous
        ``do_work`` function succeeds.  No retries happen
        """
        d = retry(self.work_function, self.retry_function,
                  self.interval_function, self.clock)

        # no result until the work_function's deferred fires
        self.assertNoResult(d)
        self.assertEqual(len(self.retries), 1)

        self.retries[-1].callback('result!')
        self.assertEqual(self.successResultOf(d), 'result!')

        # work_function not called again.
        self.clock.advance(self.interval)
        self.assertEqual(len(self.retries), 1)

    def test_sync_propagates_result_and_stops_retries_on_callback(self):
        """
        The deferred callbacks with the result as soon as the synchronous
        ``do_work`` function succeeds.  No retries happen
        """
        self.work_function = mock.MagicMock(spec=[], return_value='result!')
        d = retry(self.work_function, self.retry_function,
                  self.interval_function, self.clock)
        self.assertEqual(self.successResultOf(d), 'result!')
        self.work_function.assert_called_once_with()

        # work_function not called again.
        self.clock.advance(self.interval)
        self.work_function.assert_called_once_with()

    def test_ignores_transient_failures_and_retries(self):
        """
        Retries after interval if the ``do_work`` function errbacks with an
        error that is ignored by the ``can_retry`` function.  The error is
        not propagated.
        """
        wrapped_retry = mock.MagicMock(wraps=self.retry_function, spec=[])
        d = retry(self.work_function, wrapped_retry,
                  self.interval_function, self.clock)

        self.assertNoResult(d)
        self.assertEqual(len(self.retries), 1)

        # no result on errback
        self.retries[-1].errback(DummyException('hey!'))
        self.assertIsNone(self.successResultOf(self.retries[-1]))
        self.assertNoResult(d)
        wrapped_retry.assert_called_once_with(CheckFailure(DummyException))

        self.clock.advance(self.interval)

        # since it was an errback, loop retries the function again
        self.assertNoResult(d)
        self.assertEqual(len(self.retries), 2)

        # stop loop
        self.retries[-1].callback('result!')
        self.assertEqual(self.successResultOf(d), 'result!')

    def test_retries_at_intervals_specified_by_interval_function(self):
        """
        ``do_work``, if it experiences transient failures, will be retried at
        intervals returned by the ``next_interval`` function
        """
        changing_interval = mock.MagicMock(spec=[])
        d = retry(self.work_function, self.retry_function,
                  changing_interval, self.clock)

        changing_interval.return_value = 1
        self.assertEqual(len(self.retries), 1)
        self.retries[-1].errback(DummyException('hey!'))
        self.assertNoResult(d)
        changing_interval.assert_called_once_with(CheckFailure(DummyException))

        self.clock.advance(1)
        changing_interval.return_value = 2
        self.assertEqual(len(self.retries), 2)
        self.retries[-1].errback(DummyException('hey!'))
        self.assertNoResult(d)
        changing_interval.assert_has_calls(
            [mock.call(CheckFailure(DummyException))] * 2)

        # the next interval has changed - after 1 second, it is still not
        # retried
        self.clock.advance(1)
        self.assertEqual(len(self.retries), 2)
        self.assertNoResult(d)
        changing_interval.assert_has_calls(
            [mock.call(CheckFailure(DummyException))] * 2)

        # after 2 seconds, the function is retried
        self.clock.advance(1)
        self.assertEqual(len(self.retries), 3)

        # stop retrying
        self.retries[-1].callback('hey')

    def test_stops_on_non_transient_error(self):
        """
        If ``do_work`` errbacks with something the ``can_retry`` function does
        not ignore, the error is propagated up.  ``do_work`` is not retried.
        """
        d = retry(self.work_function, lambda *args: False,
                  self.interval_function, self.clock)

        self.assertNoResult(d)
        self.assertEqual(len(self.retries), 1)

        self.retries[-1].errback(DummyException('fail!'))
        self.failureResultOf(d, DummyException)

        # work_function not called again
        self.clock.advance(self.interval)
        self.assertEqual(len(self.retries), 1)

    def test_handles_synchronous_do_work_function_errors(self):
        """
        Transient/terminal error handling works the same with a synchronous
        ``do_work`` function that raises instead of errbacks.
        """
        self.work_function = mock.MagicMock(spec=[])
        self.work_function.side_effect = DummyException

        # DummyExceptions are transient, all else are terminal
        d = retry(self.work_function, (lambda f: f.check(DummyException)),
                  self.interval_function, self.clock)

        # no result
        self.assertNoResult(d)
        self.work_function.assert_called_once_with()

        self.work_function.side_effect = NotImplementedError
        self.clock.advance(self.interval)

        # terminal error
        self.failureResultOf(d, NotImplementedError)
        self.assertEqual(self.work_function.call_count, 2)

    def test_cancelling_deferred_cancels_work_in_progress(self):
        """
        Cancelling the deferred cancels the deferred returned by
        ``do_work`` if it is still in progress, but eats the
        :class:`CancelledError` (but the overall retry deferred still
        errbacks with a :class:`CancelledError`)
        """
        d = retry(self.work_function, self.retry_function,
                  self.interval_function, self.clock)
        self.assertEqual(len(self.retries), 1)
        self.assertNoResult(self.retries[-1])

        # cancel main deferred
        d.cancel()
        self.failureResultOf(d, CancelledError)

        # work_function's deferred is cancelled, and error eaten
        self.retries[-1].cancel.assert_called_once_with()
        self.assertIsNone(self.successResultOf(self.retries[-1]))

    def test_cancelling_deferred_does_not_cancel_completed_work(self):
        """
        Cancelling the deferred does not attempt to cancel previously
        callbacked results from ``do_work``
        """
        d = retry(self.work_function, self.retry_function,
                  self.interval_function, self.clock)

        self.assertEqual(len(self.retries), 1)
        self.retries[-1].errback(DummyException('temp'))

        # cancel main deferred
        d.cancel()
        self.failureResultOf(d, CancelledError)

        # work_function's deferred is not cancelled
        self.assertEqual(self.retries[-1].cancel.call_count, 0)
        self.assertIsNone(self.successResultOf(self.retries[-1]))

    def test_cancelling_deferred_stops_retries(self):
        """
        Cancelling the deferred prevents ``retry`` from retrying ``do_work``
        again.
        """
        d = retry(self.work_function, self.retry_function,
                  self.interval_function, self.clock)
        self.assertEqual(len(self.retries), 1)

        d.cancel()
        self.failureResultOf(d, CancelledError)

        self.clock.advance(self.interval)
        self.assertEqual(len(self.retries), 1)

    def test_already_callbacked_deferred_not_canceled(self):
        """
        If ``do_work``'s deferred has already fired, ``retry``
        callbacks correctly without canceling the fired deferred.
        """
        r = succeed('result!')
        wrapped = mock.MagicMock(spec=r, wraps=r)
        work_function = mock.MagicMock(spec=[], return_value=wrapped)

        d = retry(work_function, self.retry_function,
                  self.interval_function, self.clock)
        self.assertEqual(self.successResultOf(d), 'result!')

        self.assertEqual(wrapped.cancel.call_count, 0)

    def test_default_can_retry_function(self):
        """
        If no ``can_retry`` function is provided, a default function treats
        any failure as transient
        """
        d = retry(self.work_function, None, self.interval_function, self.clock)

        self.assertEqual(len(self.retries), 1)
        self.retries[-1].errback(DummyException('temp'))

        self.clock.advance(self.interval)

        self.assertEqual(len(self.retries), 2)
        self.retries[-1].errback(NotImplementedError())

        self.assertNoResult(d)

    def test_default_next_interval_function(self):
        """
        If no ``next_interval`` function is provided, a default function returns
        5 no matter what the failure.
        """
        d = retry(self.work_function, self.retry_function, None, self.clock)

        self.assertEqual(len(self.retries), 1)
        self.retries[-1].errback(DummyException('temp'))

        self.clock.advance(5)

        self.assertEqual(len(self.retries), 2)
        self.retries[-1].errback(NotImplementedError())

        self.clock.advance(5)

        self.assertEqual(len(self.retries), 3)
        self.assertNoResult(d)


class CanRetryHelperTests(SynchronousTestCase):
    """
    Tests for ``can_retry`` implementations such as ``transient_errors_except``
    """

    def test_transient_errors_except_defaults_to_all_transient(self):
        """
        If no args are provided to :func:`transient_errors_except`, the
        function it returns treats all errors as transient (returns True)
        """
        can_retry = transient_errors_except()

        for exception in (DummyException(), NotImplementedError()):
            self.assertTrue(can_retry(Failure(exception)))

    def test_transient_errors_except_terminates_on_provided_exceptions(self):
        """
        If the failure is of a type provided to :func:`transient_errors_except`,
        the function it returns will treat it as terminal (returns False)
        """
        can_retry = transient_errors_except(DummyException)
        self.assertFalse(can_retry(Failure(DummyException())))

    def test_retry_times(self):
        """
        `retry_times` returns function that will retry given number of times
        """
        can_retry = retry_times(3)
        for exception in (DummyException(), NotImplementedError(), ValueError()):
            self.assertTrue(can_retry(Failure(exception)))
        self.assertFalse(can_retry(Failure(DummyException())))

    def test_compose_retries(self):
        """
        `compose_retries` returns True only if all its function returns True
        """
        f1 = lambda f: f % 2 == 0
        f2 = lambda f: f % 5 == 0
        can_retry = compose_retries(f1, f2)
        # True only if both f1 and f2 return True
        self.assertTrue(can_retry(10))
        # False otherwise
        self.assertFalse(can_retry(8))
        self.assertFalse(can_retry(3))

    def test_terminal_errors_except_defaults_to_all_errors_bad(self):
        """
        If no args are provided to :func:`fail_unless`, the
        function it returns treats all errors as terminal (returns False)
        """
        can_retry = terminal_errors_except()

        for exception in (DummyException(), NotImplementedError()):
            self.assertFalse(can_retry(Failure(exception)))

    def test_terminal_errors_except_continues_on_provided_exceptions(self):
        """
        If the failure is of a type provided to :func:`transient_errors_except`,
        the function it returns will treat it as transient (returns True)
        """
        can_retry = terminal_errors_except(DummyException)
        self.assertTrue(can_retry(Failure(DummyException())))


class NextIntervalHelperTests(SynchronousTestCase):
    """
    Tests for ``next_interval`` implementations such as ``repeating_interval``
    """

    def test_repeating_interval_always_returns_interval(self):
        """
        ``repeating_interval`` returns the same interval no matter what the
        failure
        """
        next_interval = repeating_interval(3)
        for exception in (DummyException(), NotImplementedError()):
            self.assertEqual(next_interval(Failure(exception)), 3)

    def test_random_interval(self):
        """
        ``random_interval`` returns the different random interval each time it
        is called
        """
        next_interval = random_interval(5, 10)
        intervals = set()
        for exception in [DummyException(), NotImplementedError(), ValueError(),
                          FloatingPointError(), IOError()]:
            interval = next_interval(exception)
            self.assertTrue(5 <= interval <= 10)
            self.assertNotIn(interval, intervals)
            intervals.add(interval)

    def test_exp_backoff_interval(self):
        """
        ``exponential_backoff_interval`` returns previous interval * 2 every
        time it is called
        """
        err = DummyException()
        next_interval = exponential_backoff_interval(3)
        self.assertEqual(next_interval(err), 3)
        self.assertEqual(next_interval(err), 6)
        self.assertEqual(next_interval(err), 12)<|MERGE_RESOLUTION|>--- conflicted
+++ resolved
@@ -9,13 +9,9 @@
 from twisted.trial.unittest import SynchronousTestCase
 
 from otter.util.retry import (retry, repeating_interval, random_interval,
-<<<<<<< HEAD
                               transient_errors_except, retry_times,
-                              compose_retries, terminal_errors_except)
-=======
-                              transient_errors_except, retry_times, compose_retries,
-                              exponential_backoff_interval)
->>>>>>> 088ff741
+                              compose_retries, exponential_backoff_interval,
+                              terminal_errors_except)
 from otter.test.utils import CheckFailure, DummyException
 
 
