--- conflicted
+++ resolved
@@ -168,7 +168,6 @@
         get_scaling_group_servers=get_scaling_group_servers,
         get_clb_contents=get_clb_contents):
     """
-<<<<<<< HEAD
     Gather all data relevant for convergence, in parallel where
     possible.
 
@@ -180,20 +179,4 @@
          .on(map(to_nova_server)).on(list),
          get_clb_contents(request_func)]
     ).on(tuple)
-    return eff
-=======
-    Convert load balancer config from JSON to :obj:`CLBDescription`
-
-    :param list lbs_json: List of load balancer configs
-    :return: `dict` of LBid -> [CLBDescription] mapping
-
-    NOTE: Currently ignores RackConnectV3 configs. Will add them when it gets
-    implemented in convergence
-    """
-    lbd = defaultdict(list)
-    for lb in lbs_json:
-        if lb.get('type') != 'RackConnectV3':
-            lbd[lb['loadBalancerId']].append(CLBDescription(
-                lb_id=str(lb['loadBalancerId']), port=lb['port']))
-    return lbd
->>>>>>> 9c022a66
+    return eff