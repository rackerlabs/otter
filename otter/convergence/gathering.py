"""Code related to gathering data to inform convergence."""
from functools import partial
from urllib import urlencode
from urlparse import parse_qs, urlparse

from effect import catch, parallel

from toolz.curried import filter, groupby, keyfilter, map
from toolz.dicttoolz import get_in
from toolz.functoolz import compose, identity
from toolz.itertoolz import concat

from otter.auth import NoSuchEndpoint
from otter.cloud_client import service_request
from otter.constants import ServiceType
from otter.convergence.model import (
    CLBDescription,
    CLBNode,
    CLBNodeCondition,
    CLBNodeType,
    NovaServer,
    RCv3Description,
    RCv3Node,
    group_id_from_metadata)
from otter.indexer import atom
from otter.util.http import append_segments
from otter.util.retry import (
    exponential_backoff_interval, retry_effect, retry_times)
from otter.util.timestamp import timestamp_to_epoch


class UnexpectedBehaviorError(Exception):
    """
    Error to be raised when something happens that Autoscale does not expect.
    """


def get_all_server_details(changes_since=None, batch_size=100):
    """
    Return all servers of a tenant.

    :param datetime changes_since: Get changes since this time. Must be UTC
    :param int batch_size: number of servers to fetch *per batch*.
    :return: list of server objects as returned by Nova.

    NOTE: This really screams to be a independent fxcloud-type API
    """
    url = append_segments('servers', 'detail')
    query = {'limit': batch_size}
    if changes_since is not None:
        query['changes_since'] = '{0}Z'.format(changes_since.isoformat())
<<<<<<< HEAD
    url = "{0}?{1}".format(url, urlencode(query))

    last_link = []

    def get_server_details(url_with_query):
        eff = retry_effect(
            service_request(ServiceType.CLOUD_SERVERS, 'GET',
                            url_with_query),
=======

    last_link = []

    def get_server_details(query_params):
        eff = retry_effect(
            service_request(ServiceType.CLOUD_SERVERS, 'GET',
                            "{}?{}".format(url,
                                           urlencode(query_params, True))),
>>>>>>> fa35e985
            retry_times(5), exponential_backoff_interval(2))
        return eff.on(continue_)

    def continue_(result):
        _response, body = result
        servers = body['servers']
        # Only continue if pagination is supported and there is another page
        continuation = [link['href'] for link in body.get('servers_links', [])
                        if link['rel'] == 'next']
        if continuation:
            # blow up if we try to fetch the same link twice
            if last_link and last_link[-1] == continuation[0]:
                raise UnexpectedBehaviorError(
                    "When gathering server details, got the same 'next' link "
                    "twice from Nova: {0}".format(last_link[-1]))

            last_link[:] = [continuation[0]]
<<<<<<< HEAD
            more_eff = get_server_details(continuation[0])
            return more_eff.on(lambda more_servers: servers + more_servers)
        return servers

    return get_server_details(url)
=======
            parsed = urlparse(continuation[0])
            more_eff = get_server_details(parse_qs(parsed.query))
            return more_eff.on(lambda more_servers: servers + more_servers)
        return servers

    return get_server_details(query)
>>>>>>> fa35e985


def _discard_response((response, body)):
    """
    Takes a response, body tuple and discards the response.
    """
    return body


def get_scaling_group_servers(changes_since=None, server_predicate=identity):
    """
    Return tenant's servers that belong to a scaling group as
    {group_id: [server1, server2]} ``dict``. No specific ordering is guaranteed

    :param datetime changes_since: Get server since this time. Must be UTC
    :param server_predicate: function of server -> bool that determines whether
        the server should be included in the result.
    :return: dict mapping group IDs to lists of Nova servers.
    """

    def has_group_id(s):
        return 'metadata' in s and isinstance(s['metadata'], dict)

    def group_id(s):
        return group_id_from_metadata(s['metadata'])

    servers_apply = compose(keyfilter(lambda k: k is not None),
                            groupby(group_id),
                            filter(server_predicate),
                            filter(has_group_id))

    eff = get_all_server_details(changes_since)
    return eff.on(servers_apply)


def get_clb_contents():
    """
    Get Rackspace Cloud Load Balancer contents as list of `CLBNode`.
    """

    def lb_req(method, url, json_response=True):
        """Make a request to the LB service with retries."""
        return retry_effect(
            service_request(
                ServiceType.CLOUD_LOAD_BALANCERS,
                method, url, json_response=json_response),
            retry_times(5), exponential_backoff_interval(2))

    def _lb_path(lb_id):
        """Return the URL path to lb with given id's nodes."""
        return append_segments('loadbalancers', str(lb_id), 'nodes')

    def fetch_nodes(result):
        _response, body = result
        lbs = body['loadBalancers']
        lb_ids = [lb['id'] for lb in lbs]
        lb_reqs = [
            lb_req('GET', _lb_path(lb_id)).on(
                lambda (response, body): body['nodes'])
            for lb_id in lb_ids]
        return parallel(lb_reqs).on(lambda all_nodes: (lb_ids, all_nodes))

    def fetch_drained_feeds((ids, all_lb_nodes)):
        nodes = [
            CLBNode(
                node_id=str(node['id']),
                address=node['address'],
                description=CLBDescription(
                    lb_id=str(_id),
                    port=node['port'],
                    weight=node['weight'],
                    condition=CLBNodeCondition.lookupByName(node['condition']),
                    type=CLBNodeType.lookupByName(node['type'])))
            for _id, nodes in zip(ids, all_lb_nodes) for node in nodes]
        draining = [n for n in nodes
                    if n.description.condition == CLBNodeCondition.DRAINING]
        return parallel(
            [lb_req(
                'GET',
                append_segments(
                    'loadbalancers',
                    str(n.description.lb_id),
                    'nodes',
                    '{}.atom'.format(n.node_id)),
                json_response=False).on(_discard_response)
             for n in draining]).on(lambda feeds: (nodes, draining, feeds))

    def fill_drained_at((nodes, draining, feeds)):
        for node, feed in zip(draining, feeds):
            node.drained_at = extract_CLB_drained_at(feed)
        return nodes

    return lb_req('GET', 'loadbalancers').on(
        fetch_nodes).on(fetch_drained_feeds).on(fill_drained_at)


def extract_CLB_drained_at(feed):
    """
    Extract time when node was changed to DRAINING from a CLB atom feed.

    :param str feed: Atom feed of the node

    :returns: EPOCH in seconds
    :rtype: float
    """
    # TODO: This function temporarily only looks at last entry assuming that
    # it was draining operation. May need to look at all entries in reverse
    # order and check for draining operation. This could include paging to
    # further entries
    entry = atom.entries(atom.parse(feed))[0]
    summary = atom.summary(entry)
    if 'Node successfully updated' in summary and 'DRAINING' in summary:
        return timestamp_to_epoch(atom.updated(entry))
    else:
        raise ValueError('Unexpected summary: {}'.format(summary))


def get_rcv3_contents():
    """
    Get Rackspace Cloud Load Balancer contents as list of `RCv3Node`.
    """
    eff = retry_effect(
        service_request(ServiceType.RACKCONNECT_V3,
                        'GET', 'load_balancer_pools'),
        retry_times(5), exponential_backoff_interval(2))

    def on_listing_pools(lblist_result):
        _, body = lblist_result
        return parallel([
            retry_effect(
                service_request(ServiceType.RACKCONNECT_V3, 'GET',
                                append_segments('load_balancer_pools',
                                                lb_pool['id'], 'nodes')),
                retry_times(5), exponential_backoff_interval(2)
            ).on(
                partial(on_listing_nodes,
                        RCv3Description(lb_id=lb_pool['id'])))

            for lb_pool in body
        ])

    def on_listing_nodes(rcv3_description, lbnodes_result):
        _, body = lbnodes_result
        return [
            RCv3Node(node_id=node['id'], description=rcv3_description,
                     cloud_server_id=get_in(('cloud_server', 'id'), node))
            for node in body
        ]

    return eff.on(on_listing_pools).on(
        success=compose(list, concat),
        error=catch(NoSuchEndpoint, lambda _: []))


def get_all_convergence_data(
        group_id,
        get_scaling_group_servers=get_scaling_group_servers,
        get_clb_contents=get_clb_contents,
        get_rcv3_contents=get_rcv3_contents):
    """
    Gather all data relevant for convergence, in parallel where
    possible.

    Returns an Effect of ([NovaServer], [LBNode]).
    """
    eff = parallel(
        [get_scaling_group_servers()
         .on(lambda servers: servers.get(group_id, []))
         .on(map(NovaServer.from_server_details_json)).on(list),
         get_clb_contents(),
         get_rcv3_contents()]
    ).on(lambda (servers, clb, rcv3): (servers, list(concat([clb, rcv3]))))
    return eff<|MERGE_RESOLUTION|>--- conflicted
+++ resolved
@@ -49,16 +49,6 @@
     query = {'limit': batch_size}
     if changes_since is not None:
         query['changes_since'] = '{0}Z'.format(changes_since.isoformat())
-<<<<<<< HEAD
-    url = "{0}?{1}".format(url, urlencode(query))
-
-    last_link = []
-
-    def get_server_details(url_with_query):
-        eff = retry_effect(
-            service_request(ServiceType.CLOUD_SERVERS, 'GET',
-                            url_with_query),
-=======
 
     last_link = []
 
@@ -67,7 +57,6 @@
             service_request(ServiceType.CLOUD_SERVERS, 'GET',
                             "{}?{}".format(url,
                                            urlencode(query_params, True))),
->>>>>>> fa35e985
             retry_times(5), exponential_backoff_interval(2))
         return eff.on(continue_)
 
@@ -85,20 +74,12 @@
                     "twice from Nova: {0}".format(last_link[-1]))
 
             last_link[:] = [continuation[0]]
-<<<<<<< HEAD
-            more_eff = get_server_details(continuation[0])
-            return more_eff.on(lambda more_servers: servers + more_servers)
-        return servers
-
-    return get_server_details(url)
-=======
             parsed = urlparse(continuation[0])
             more_eff = get_server_details(parse_qs(parsed.query))
             return more_eff.on(lambda more_servers: servers + more_servers)
         return servers
 
     return get_server_details(query)
->>>>>>> fa35e985
 
 
 def _discard_response((response, body)):
