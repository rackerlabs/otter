"""
Data classes for representing bits of information that need to share a
representation across the different phases of convergence.
"""

from characteristic import Attribute, attributes

from pyrsistent import PMap, freeze, pmap

from twisted.python.constants import NamedConstant, Names

from zope.interface import Attribute as IAttribute, Interface, implementer


class CLBNodeCondition(Names):
    """
    Constants representing the condition a load balancer node can be in.
    """

    ENABLED = NamedConstant()
    """
    The node can accept new connections.
    """

    DRAINING = NamedConstant()
    """
    Node cannot accept any new connections.  Existing connections are
    forcibly terminated.
    """

    DISABLED = NamedConstant()
    """
    Node cannot accept any new connections.  Existing connections are
    permitted to continue.
    """


class CLBNodeType(Names):
    """
    Constants representing the type of a Cloud Load Balancer node.
    """

    PRIMARY = NamedConstant()
    """
    Node in normal rotation.
    """

    SECONDARY = NamedConstant()
    """
    Node only put into normal rotation if a primary node fails.
    """


class ServerState(Names):
    """
    Constants representing the state of a Nova cloud server.
    """

    ACTIVE = NamedConstant()
    """
    Corresponds to Nova's ``ACTIVE`` state.
    """

    ERROR = NamedConstant()
    """
    Corresponds to Nova's ``ERROR`` state.
    """

    BUILD = NamedConstant()
    """
    Corresponds to Nova's ``BUILD`` and ``BUILDING`` states.
    """

    DRAINING = NamedConstant()
    """"
    Autoscale is deleting the server.
    """


class StepResult(Names):
    """
    Constants representing the condition of a step's effect.
    """

    SUCCESS = NamedConstant()
    """
    The step was successful.
    """

    RETRY = NamedConstant()
    """
    Convergence should be retried later.
    """

    FAILURE = NamedConstant()
    """
    The step failed. Retrying convergence won't help.
    """


@attributes(['id', 'state', 'created',
<<<<<<< HEAD
             Attribute('desired_lbs', default_factory=pmap, instance_of=PMap),
             Attribute('servicenet_address', default_value='',
=======
             Attribute('servicenet_address',
                       default_value='',
>>>>>>> a602bd6e
                       instance_of=str)])
class NovaServer(object):
    """
    Information about a server that was retrieved from Nova.

    :ivar str id: The server id.

    :ivar state: Current state of the server.
    :type state: A member of :class:`ServerState`

    :ivar float created: Timestamp at which the server was created.
    :ivar str servicenet_address: The private ServiceNet IPv4 address, if
        the server is on the ServiceNet network

    :ivar PMap desired_lbs: An immutable mapping of load balancer IDs to lists
        of :class:`CLBDescription` instances.
    """


@attributes(['server_config', 'capacity',
             Attribute('desired_lbs', default_factory=dict, instance_of=dict),
             Attribute('draining_timeout', default_value=0.0,
                       instance_of=float)])
class DesiredGroupState(object):
    """
    The desired state for a scaling group.

    :ivar dict server_config: compute/nova part of the group launch config.
    :ivar int capacity: the number of desired servers within the group.
    :ivar dict desired_lbs: A mapping of load balancer IDs to lists of
        :class:`CLBDescription` instances.
    :ivar float draining_timeout: If greater than zero, when the server is
        scaled down it will be put into draining condition.  It will remain
        in draining condition for a maximum of ``draining_timeout`` seconds
        before being removed from the load balancer and then deleted.
    """
    def __init__(self):
        """
        Make attributes immutable.
        """
        self.server_config = freeze(self.server_config)


class ILBDescription(Interface):
    """
    A description of how to create a node on a load balancing entity.

    A load balancing entity can be a cloud load balancer or some kind of load
    balancer pool - anything that load balances.

    Implementers should have immutable attributes.
    """
    def equivalent_definition(other_description):  # pragma: no cover
        """
        Checks whether two description have the same definitions.

        A definition is anything non-server specific information that describes
        how to add a node to a particular load balancing entity.  For instance,
        the type of load balancer, the load balancer ID, and/or the port.

        :param ILBDescription other_description: the other description to
            compare against
        :return: whether the definitions are equivalent
        :rtype: `bool`
        """


class ILBNode(Interface):
    """
    A node, which is a mapping between a server and a :class:`ILBDescription`.

    :ivar ILBDescription description: The description of how the server is
        mapped to the load balancer.
    :ivar str node_id: The ID of the node, which is represents a unique
        mapping of a server to a load balancer (possibly one of many).
    """
    node_id = IAttribute("The ID of this node.")
    description = IAttribute("The LB Description for how this server is "
                             "attached to the load balancer.")

    def matches(server):  # pragma: no cover
        """
        Whether the server corresponds to this LB Node.

        :param server: The server to match against.
        :type server: :class:`NovaServer`

        :return: ``True`` if the server could match this LB node, ``False`` else
        :rtype: `bool`
        """


class IDrainable(Interface):
    """
    The drainability part of a LB Node.  If a node is drainable, it should
    also provide this interface.
    """
    def currently_draining():  # pragma: no cover
        """
        :return: Whether this node currently in (load balancer) draining mode.
        :rtype: `bool`
        """

    def is_done_draining(now, timeout):  # pragma: no cover
        """
        Given the current time and the draining timeout, is the period of time
        the node must remain in draining over?

        :return: Whether the node is done draining.
        :rtype: `bool`
        """


@implementer(ILBDescription)
@attributes([Attribute("lb_id", instance_of=str),
             Attribute("port", instance_of=int),
             Attribute("weight", default_value=1, instance_of=int),
             Attribute("condition", default_value=CLBNodeCondition.ENABLED,
                       instance_of=NamedConstant),
             Attribute("type", default_value=CLBNodeType.PRIMARY,
                       instance_of=NamedConstant)])
class CLBDescription(object):
    """
    Information representing a Rackspace CLB port mapping; how a particular
    server *should* be port-mapped to a Rackspace Cloud Load Balancer.

    :ivar int lb_id: The Load Balancer ID.
    :ivar int port: The port, which together with the server's IP, specifies
        the service that should be load-balanced by the load balancer.
    :ivar int weight: The weight to be used for certain load-balancing
        algorithms if configured on the load balancer.  Defaults to 1,
        the max is 100.

    :ivar condition: One of ``ENABLED``, ``DISABLED``, or ``DRAINING`` -
        the default is ``ENABLED``
    :type condition: A member of :class:`CLBNodeCondition`

    :ivar type: One of ``PRIMARY`` or ``SECONDARY`` - default is ``PRIMARY``
    :type type: A member of :class:`CLBNodeType`
    """
    def equivalent_definition(self, other_description):
        """
        Whether the other description is also a :class:`CLBDescription` and
        whether it has the same load balancer ID and port.

        See :func:`ILBDescription.equivalent_definition`.
        """
        return (isinstance(other_description, CLBDescription) and
                other_description.lb_id == self.lb_id and
                other_description.port == self.port)


@implementer(ILBNode, IDrainable)
@attributes([Attribute("node_id", instance_of=str),
             Attribute("description", instance_of=CLBDescription),
             Attribute("address", instance_of=str),
             Attribute("drained_at", default_value=0.0, instance_of=float),
             Attribute("connections", default_value=None)])
class CLBNode(object):
    """
    A Rackspace Cloud Load Balancer node.

    :ivar int node_id: The ID of the node, which is represents a unique
        combination of IP and port number, on the CLB.  Also, see
        :obj:`ILBNode.node_id`.
    :ivar description: The description of how the node should be set up. See
        :obj:`ILBNode.description`.
    :type: :class:`ILBDescription` provider

    :ivar str address: The IP address of the node.  The IP and port form a
        unique mapping on the CLB, which is assigned a node ID.  Two
        nodes with the same IP and port cannot exist on a single CLB.
    :ivar float drained_at: EPOCH at which this node was put in DRAINING.
        Should be 0 if node is not DRAINING.
    :ivar int connections: The number of active connections on the node - this
        is None by default (the stat is not available yet).
    """
    def matches(self, server):
        """
        See :func:`ILBNode.matches`.
        """
        return (isinstance(server, NovaServer) and
                server.servicenet_address == self.address)

    def currently_draining(self):
        """
        See :func:`IDrainable.currently_draining`.
        """
        return self.description.condition == CLBNodeCondition.DRAINING

    def is_done_draining(self, now, timeout):
        """
        See :func:`IDrainable.is_done_draining`.
        """
        return now - self.drained_at >= timeout or self.connections == 0<|MERGE_RESOLUTION|>--- conflicted
+++ resolved
@@ -99,13 +99,9 @@
 
 
 @attributes(['id', 'state', 'created',
-<<<<<<< HEAD
              Attribute('desired_lbs', default_factory=pmap, instance_of=PMap),
-             Attribute('servicenet_address', default_value='',
-=======
              Attribute('servicenet_address',
                        default_value='',
->>>>>>> a602bd6e
                        instance_of=str)])
 class NovaServer(object):
     """
