"""Steps for convergence."""
import re

from functools import partial

from characteristic import Attribute, attributes

from effect import Constant, Effect, Func, catch

from pyrsistent import PMap, PSet, pset, thaw

from toolz.dicttoolz import get_in
from toolz.itertoolz import concat

from twisted.python.constants import NamedConstant

from zope.interface import Interface, implementer

from otter.cloud_client import has_code, service_request
from otter.constants import ServiceType
from otter.convergence.model import StepResult
from otter.util.fp import predicate_any
from otter.util.hashkey import generate_server_name
from otter.util.http import APIError, append_segments, try_json_with_keys
from otter.util.retry import (
    exponential_backoff_interval,
    retry_effect,
    retry_times)


class IStep(Interface):
    """
    An :obj:`IStep` is a step that may be performed within the context of a
    converge operation.
    """

    def as_effect():
        """Return an Effect which performs this step."""


def set_server_name(server_config_args, name_suffix):
    """
    Append the given name_suffix to the name of the server in the server
    config.

    :param server_config_args: The server configuration args.
    :param name_suffix: the suffix to append to the server name. If no name was
        specified, it will be used as the name.
    """
    name = server_config_args['server'].get('name')
    if name is not None:
        name = '{0}-{1}'.format(name, name_suffix)
    else:
        name = name_suffix
    return server_config_args.set_in(('server', 'name'), name)


def _forbidden_plaintext(message):
    return re.compile(
        "^403 Forbidden\n\nAccess was denied to this resource\.\n\n ({0})$"
        .format(message))

_NOVA_403_NO_PUBLIC_NETWORK = _forbidden_plaintext(
    "Networks \(00000000-0000-0000-0000-000000000000\) not allowed")
_NOVA_403_PUBLIC_SERVICENET_BOTH_REQUIRED = _forbidden_plaintext(
    "Networks \(00000000-0000-0000-0000-000000000000,"
    "11111111-1111-1111-1111-111111111111\) required but missing")
_NOVA_403_RACKCONNECT_NETWORK_REQUIRED = _forbidden_plaintext(
    "Exactly 1 isolated network\(s\) must be attached")


def _parse_nova_user_error(api_error):
    """
    Parse API errors for user failures on creating a server.

    :param api_error: The error returned from Nova
    :type api_error: :class:`APIError`

    :return: the nova message as to why the creation failed, if it was a user
        failure.  None otherwise.
    :rtype: `str` or `None`
    """
    if api_error.code == 400:
        message = try_json_with_keys(api_error.body,
                                     ("badRequest", "message"))
        if message:
            return message

    elif api_error.code == 403:
        message = try_json_with_keys(api_error.body,
                                     ("forbidden", "message"))
        if message:
            return message

        for pat in (_NOVA_403_RACKCONNECT_NETWORK_REQUIRED,
                    _NOVA_403_NO_PUBLIC_NETWORK,
                    _NOVA_403_PUBLIC_SERVICENET_BOTH_REQUIRED):
            m = pat.match(api_error.body)
            if m:
                return m.groups()[0]


@implementer(IStep)
@attributes([Attribute('server_config', instance_of=PMap)])
class CreateServer(object):
    """
    A server must be created.

    :ivar pmap server_config: Nova launch configuration.
    """

    def as_effect(self):
        """Produce a :obj:`Effect` to create a server."""
        eff = Effect(Func(generate_server_name))

        def got_name(random_name):
            server_config = set_server_name(self.server_config, random_name)
            return service_request(
                ServiceType.CLOUD_SERVERS,
                'POST',
                'servers',
                data=thaw(server_config),
                success_pred=has_code(202),
                reauth_codes=(401,))

        def report_success(result):
            """
            On success, return "RETRY", because servers go into building for
            a while, and we need to retry convergence to ensure it goes into
            active.
            """
            return StepResult.RETRY, ['waiting for server to become active']

        def report_failure(result):
            """
            If the failure is an APIError with a recognized user error,
            return a :obj:`StepResult.FAILURE` along with that user error as
            a message, otherwise return a :obj:`StepResult.RETRY` without
            a message.
            """
            err_type, error, traceback = result
            if err_type == APIError:
                message = _parse_nova_user_error(error)
                if message is not None:
                    return StepResult.FAILURE, [message]

            return StepResult.RETRY, [error]

        return eff.on(got_name).on(success=report_success,
                                   error=report_failure)


class UnexpectedServerStatus(Exception):
    """
    An exception to be raised when a server is found in an unexpected state.
    """
    def __init__(self, server_id, status, expected_status):
        super(UnexpectedServerStatus, self).__init__(
            'Expected {server_id} to have {expected_status}, '
            'has {status}'.format(server_id=server_id,
                                  status=status,
                                  expected_status=expected_status)
        )
        self.server_id = server_id
        self.status = status
        self.expected_status = expected_status


def delete_and_verify(server_id):
    """
    Check the status of the server to see if it's actually been deleted.
    Succeeds only if it has been either deleted (404) or acknowledged by Nova
    to be deleted (task_state = "deleted").

    Note that ``task_state`` is in the server details key
    ``OS-EXT-STS:task_state``, which is supported by Openstack but available
    only when looking at the extended status of a server.
    """

    def check_task_state((resp, json_blob)):
        if resp.code == 404:
            return
        server_details = json_blob['server']
        is_deleting = server_details.get("OS-EXT-STS:task_state", "")
        if is_deleting.strip().lower() != "deleting":
            raise UnexpectedServerStatus(server_id, is_deleting, "deleting")

    def verify((_type, error, traceback)):
        if error.code != 204:
            raise _type, error, traceback
        ver_eff = service_request(
            ServiceType.CLOUD_SERVERS, 'GET',
            append_segments('servers', server_id, 'details'),
            success_pred=has_code(200, 404))
        return ver_eff.on(check_task_state)

    return service_request(
        ServiceType.CLOUD_SERVERS, 'DELETE',
        append_segments('servers', server_id),
        success_pred=has_code(404)).on(error=catch(APIError, verify))


@implementer(IStep)
@attributes([Attribute('server_id', instance_of=basestring)])
class DeleteServer(object):
    """
    A server must be deleted.

    :ivar str server_id: a Nova server ID.
    """

    def as_effect(self):
        """Produce a :obj:`Effect` to delete a server."""

        eff = retry_effect(
            delete_and_verify(self.server_id), can_retry=retry_times(10),
            next_interval=exponential_backoff_interval(2))

        def report_success(result):
            return StepResult.SUCCESS, []

        return eff.on(success=report_success)


@implementer(IStep)
@attributes([Attribute('server_id', instance_of=basestring),
             Attribute('key', instance_of=basestring),
             Attribute('value', instance_of=basestring)])
class SetMetadataItemOnServer(object):
    """
    A metadata key/value item must be set on a server.

    :ivar str server_id: a Nova server ID.
    :ivar str key: The metadata key to set (<=256 characters)
    :ivar str value: The value to assign to the metadata key (<=256 characters)

    Succeed unconditionally on 200 (success) or 404 (if the server's gone, no
    need to retry or fail).
    """
    def as_effect(self):
        """Produce a :obj:`Effect` to set a metadata item on a server"""
        eff = service_request(
            ServiceType.CLOUD_SERVERS,
            'PUT',
            append_segments('servers', self.server_id, 'metadata', self.key),
            data={'meta': {self.key: self.value}},
            success_pred=has_code(200, 404))

        def report_success(result):
            return StepResult.SUCCESS, []

        return eff.on(success=report_success)


_CLB_DUPLICATE_NODES_PATTERN = re.compile(
    "^Duplicate nodes detected. One or more nodes already configured "
    "on load balancer.$")
_CLB_PENDING_UPDATE_PATTERN = re.compile(
    "^Load Balancer '\d+' has a status of 'PENDING_UPDATE' and is considered "
    "immutable.$")
_CLB_DELETED_PATTERN = re.compile(
    "^(Load Balancer '\d+' has a status of 'PENDING_DELETE' and is|"
    "The load balancer is deleted and) considered immutable.$")
_CLB_NODE_REMOVED_PATTERN = re.compile(
    "^Node ids ((?:\d+,)*(?:\d+)) are not a part of your loadbalancer\s*$")


def _check_clb_422(*regex_matches):
    """
    A success predicate that succeeds if the status code is 422 and the content
    matches the regex.  Used for detecting duplicate nodes on add to CLB, and
    the load balancer being deleted or pending delete on remove from CLB.

    It's unfortunate this involves parsing the body.
    """
    def check_response(response, content):
        """
        Check that the given response has a 422 code and its body matches the
        regex.

        Expects the content to be JSON, so whatever uses this should make sure
        that the service request is called with ``json_response=True``,
        which it should be by default.
        """
        if response.code == 422:
            message = try_json_with_keys(content, ('message',))
            return any([regex.search(message or '')
                        for regex in regex_matches])
        return False

    return check_response


@implementer(IStep)
@attributes([Attribute('lb_id', instance_of=basestring),
             Attribute('address_configs', instance_of=PSet)])
class AddNodesToCLB(object):
    """
    Multiple nodes must be added to a load balancer.

    Note: This is not correctly documented in the load balancer documentation -
    it is documented as "Add Node" (singular), but the examples show multiple
    nodes being added.

    :ivar str lb_id: The cloud load balancer ID to add nodes to.
    :ivar iterable address_configs: A collection of two-tuples of address and
        :obj:`CLBDescription`.

    Succeed unconditionally on 202 and 413 (over limit, so try again later).

    Succeed conditionally on 422 if duplicate nodes are detected - the
    duplicate codes are not enumerated, so just try again the next convergence
    cycle.

    Succeed conditionally on 422 if the load balancer is in PENDING_UPDATE
    state, which happens because CLB locks for a few seconds and cannot be
    changed again after an update - can be fixed next convergence cycle.
    """

    def as_effect(self):
        """Produce a :obj:`Effect` to add nodes to CLB"""
        eff = service_request(
            ServiceType.CLOUD_LOAD_BALANCERS,
            'POST',
            append_segments('loadbalancers', str(self.lb_id), "nodes"),
            data={'nodes': [{'address': address, 'port': lbc.port,
                             'condition': lbc.condition.name,
                             'weight': lbc.weight,
                             'type': lbc.type.name}
                            for address, lbc in self.address_configs]},
            success_pred=predicate_any(
                has_code(202),
                _check_clb_422(_CLB_DUPLICATE_NODES_PATTERN)))

        def report_success(result):
            return StepResult.SUCCESS, []

        def report_api_failure(result):
            """
            If the error is a 404 or 422 PENDING_DELETE then fail.
            Otherwise, retry.
            """
            err_type, error, traceback = result
            if error.code == 404:
                return StepResult.FAILURE, [error]
            if error.code == 422:
                message = try_json_with_keys(error.body, ("message",))
                if message and _CLB_DELETED_PATTERN.search(message):
                    return StepResult.FAILURE, [error]
            return StepResult.RETRY, [error]

        return eff.on(success=report_success,
                      error=catch(APIError, report_api_failure))


@implementer(IStep)
@attributes([Attribute('lb_id', instance_of=basestring),
             Attribute('node_ids', instance_of=PSet)])
class RemoveNodesFromCLB(object):
    """
    One or more IPs must be removed from a load balancer.

    :ivar str lb_id: The cloud load balancer ID to remove nodes from.
    :ivar iterable node_ids: A collection of node IDs to remove from the CLB.

    Succeed unconditionally on 202 and 413 (over limit, so try again later).

    Succeed conditionally on 422 if the load balancer is in PENDING_UPDATE
    state, which happens because CLB locks for a few seconds and cannot be
    changed again after an update - can be fixed next convergence cycle.

    Succeed conditionally on 422 if the load balancer is in PENDING_DELETE
    state, or already deleted, which means we don't have to remove any nodes.
    """

    def as_effect(self):
        """Produce a :obj:`Effect` to remove a load balancer node."""
        eff = service_request(
            ServiceType.CLOUD_LOAD_BALANCERS,
            'DELETE',
            append_segments('loadbalancers', str(self.lb_id), 'nodes'),
            params={'id': [str(node_id) for node_id in self.node_ids]},
            success_pred=predicate_any(
                has_code(202, 413, 400),
                _check_clb_422(_CLB_PENDING_UPDATE_PATTERN,
                               _CLB_DELETED_PATTERN)))
        # 400 means that there are some nodes that are no longer on the
        # load balancer.  Parse them out and try again.
        return eff.on(partial(
            _clb_check_bulk_delete, self.lb_id, self.node_ids))


def _clb_check_bulk_delete(lb_id, attempted_nodes, result):
    """
    Check if the CLB bulk deletion command failed with a 400, and if so,
    returns the next step to try and remove the remaining nodes. This is
    necessary because CLB bulk deletes are atomic-ish.

    This seems to be the only case in which this API endpoint returns a 400.

    All other cases are considered unambiguous successes.

    :param result: The result of the :class:`ServiceRequest`. This should be a
        2-tuple of the response object and the (parsed) body.
    :ivar str lb_id: The cloud load balancer ID to remove nodes from.
    :param attempted_nodes: The node IDs that were attempted to be
        removed. This is the :attr:`node_ids` attribute of
        :class:`RemoveNodesFromCLB` instances.

    This assumes that the result body is already parsed into JSON.
    """
    response, body = result
    if response.code == 400:
        message = get_in(["validationErrors", "messages", 0], body)
        match = _CLB_NODE_REMOVED_PATTERN.match(message)
        if match:
            removed = concat([group.split(',') for group in match.groups()])
            retry = RemoveNodesFromCLB(
                lb_id=lb_id, node_ids=pset(attempted_nodes) - pset(removed))
            return retry.as_effect()


@implementer(IStep)
@attributes([Attribute('lb_id', instance_of=basestring),
             Attribute('node_id', instance_of=basestring),
             Attribute('condition', instance_of=NamedConstant),
             Attribute('weight', instance_of=int),
             Attribute('type', instance_of=NamedConstant)])
class ChangeCLBNode(object):
    """
    An existing port mapping on a load balancer must have its condition,
    weight, or type modified.
    """

    def as_effect(self):
        """Produce a :obj:`Effect` to modify a load balancer node."""
        handled_codes = _clb_check_change_node_handlers.keys()
        eff = service_request(
            ServiceType.CLOUD_LOAD_BALANCERS,
            'PUT',
            append_segments('loadbalancers', self.lb_id,
                            'nodes', self.node_id),
            data={'condition': self.condition.name,
                  'weight': self.weight},
            success_pred=has_code(*handled_codes))
        return eff.on(partial(_clb_check_change_node, self))


def _clb_check_change_node(step, result):
    """
    Check to what extent a :class:`ChangeCLBNode` response was successful.
    """
    response, body = result
    handler = _clb_check_change_node_handlers[response.code]
    return handler(step, result)


def _clb_check_change_node_retry_on_404(step, result):
    """
    When updating a node results in a 404, convergence should be retried.
    """
    return StepResult.RETRY, [{'reason': 'CLB node not found',
                               'lb': step.lb_id,
                               'node': step.node_id}]


_clb_check_change_node_handlers = {
    202: lambda _step, _result: (StepResult.SUCCESS, []),
    404: _clb_check_change_node_retry_on_404
}


def _rackconnect_bulk_request(lb_node_pairs, method, success_pred):
    """
    Creates a bulk request for RackConnect v3.0 load balancers.

    :param list lb_node_pairs: A list of ``lb_id, node_id`` tuples of
        connections to be made or broken.
    :param str method: The method of the request ``"DELETE"`` or
        ``"POST"``.
    :param success_pred: Predicate that determines if a response was
        successful.
    :return: A bulk RackConnect v3.0 request for the given load balancer,
        node pairs.
    :rtype: :class:`Request`
    """
    return service_request(
        ServiceType.RACKCONNECT_V3,
        method,
        append_segments("load_balancer_pools", "nodes"),
        data=[{"cloud_server": {"id": node},
               "load_balancer_pool": {"id": lb}}
              for (lb, node) in lb_node_pairs],
        success_pred=success_pred)


_UUID4_REGEX = ("[a-f0-9]{8}-?[a-f0-9]{4}-?4[a-f0-9]{3}"
                "-?[89ab][a-f0-9]{3}-?[a-f0-9]{12}")


def _rcv3_re(pattern):
    return re.compile(pattern.format(uuid=_UUID4_REGEX), re.IGNORECASE)


_RCV3_NODE_NOT_A_MEMBER_PATTERN = _rcv3_re(
    "Node (?P<node_id>{uuid}) is not a member of Load Balancer Pool "
    "(?P<lb_id>{uuid})")
_RCV3_NODE_ALREADY_A_MEMBER_PATTERN = _rcv3_re(
    "Cloud Server (?P<node_id>{uuid}) is already a member of Load Balancer "
    "Pool (?P<lb_id>{uuid})")
_RCV3_LB_INACTIVE_PATTERN = _rcv3_re(
    "Load Balancer Pool (?P<lb_id>{uuid}) is not in an ACTIVE state")
_RCV3_LB_DOESNT_EXIST_PATTERN = _rcv3_re(
    "Load Balancer Pool (?P<lb_id>{uuid}) does not exist")


@implementer(IStep)
@attributes([Attribute('lb_node_pairs', instance_of=PSet)])
class BulkAddToRCv3(object):
    """
    Some connections must be made between some combination of servers
    and RackConnect v3.0 load balancers.

    Each connection is independently specified.

    See http://docs.rcv3.apiary.io/#post-%2Fv3%2F{tenant_id}
    %2Fload_balancer_pools%2Fnodes.

    :param list lb_node_pairs: A list of ``lb_id, node_id`` tuples of
        connections to be made.
    """
    def _bare_effect(self):
        """
        Just the RCv3 bulk request effect, with no callbacks.
        """
        return _rackconnect_bulk_request(self.lb_node_pairs, "POST",
                                         success_pred=has_code(201, 409))

    def as_effect(self):
        """
        Produce a :obj:`Effect` to add some nodes to some RCv3 load
        balancers.
        """
        eff = self._bare_effect()
        return eff.on(partial(_rcv3_check_bulk_add, self.lb_node_pairs))


def _rcv3_check_bulk_add(attempted_pairs, result):
    """
    Checks if the RCv3 bulk add command was successful.
    """
    response, body = result

    if response.code == 201:  # All done!
        return StepResult.SUCCESS, []

    failure_reasons = []
    to_retry = pset(attempted_pairs)
    for error in body["errors"]:
        match = _RCV3_NODE_ALREADY_A_MEMBER_PATTERN.match(error)
        if match is not None:
            to_retry -= pset([match.groups()[::-1]])

        match = _RCV3_LB_INACTIVE_PATTERN.match(error)
        if match is not None:
            failure_reasons.append(
                "RCv3 LB {lb_id} was inactive".format(**match.groupdict()))

        match = _RCV3_LB_DOESNT_EXIST_PATTERN.match(error)
        if match is not None:
            failure_reasons.append(
                "RCv3 LB {lb_id} does not exist".format(**match.groupdict()))

    if failure_reasons:
        return StepResult.FAILURE, failure_reasons
    elif to_retry:
        next_step = BulkAddToRCv3(lb_node_pairs=to_retry)
        return next_step.as_effect()
    else:
        return StepResult.SUCCESS, []


@implementer(IStep)
@attributes([Attribute('lb_node_pairs', instance_of=PSet)])
class BulkRemoveFromRCv3(object):
    """
    Some connections must be removed between some combination of nodes
    and RackConnect v3.0 load balancers.

    See http://docs.rcv3.apiary.io/#delete-%2Fv3%2F{tenant_id}
    %2Fload_balancer_pools%2Fnodes.

    :param list lb_node_pairs: A list of ``lb_id, node_id`` tuples of
        connections to be removed.
    """
    def _bare_effect(self):
        """
        Just the RCv3 bulk request effect, with no callbacks.
        """
        # While 409 isn't success, that has to be introspected by
        # _rcv3_check_bulk_delete in order to recover from it.
        return _rackconnect_bulk_request(self.lb_node_pairs, "DELETE",
                                         success_pred=has_code(204, 409))

    def as_effect(self):
        """
        Produce a :obj:`Effect` to remove some nodes from some RCv3 load
        balancers.
        """
        eff = self._bare_effect()
        return eff.on(partial(_rcv3_check_bulk_delete, self.lb_node_pairs))


def _rcv3_check_bulk_delete(attempted_pairs, result):
    """Checks if the RCv3 bulk deletion command was successful.

    The request is considered successful if the response code indicated
    unambiguous success, or the nodes we're trying to remove aren't on the
    respective load balancers we're trying to remove them from, or if the load
    balancers we're trying to remove from aren't active.

    If a node wasn't on the load balancer we tried to remove it from, or a
    load balancer we were supposed to remove things from wasn't active,
    returns the next step to try and remove the remaining pairs. This is
    necessary because RCv3 bulk requests are atomic-ish.

    :param attempted_pairs: The (lb, node) pairs that were attempted to be
        removed. This is the :attr:`lb_node_pairs` attribute of
        :class:`BulkRemoveFromRCv3` instances.
    :param result: The result of the :class:`ServiceRequest`. This should be a
        2-tuple of the response object and the (parsed) body.
    """
    response, body = result

    if response.code == 204:  # All done!
        return StepResult.SUCCESS, []

    to_retry = pset(attempted_pairs)
    for error in body["errors"]:
        match = _RCV3_NODE_NOT_A_MEMBER_PATTERN.match(error)
        if match is not None:
            to_retry -= pset([match.groups()[::-1]])

        match = (_RCV3_LB_INACTIVE_PATTERN.match(error)
                 or _RCV3_LB_DOESNT_EXIST_PATTERN.match(error))
        if match is not None:
            bad_lb_id, = match.groups()
            to_retry = pset([(lb_id, node_id)
                             for (lb_id, node_id) in to_retry
                             if lb_id != bad_lb_id])

    if to_retry:
        next_step = BulkRemoveFromRCv3(lb_node_pairs=to_retry)
        return next_step.as_effect()
    else:
        return StepResult.SUCCESS, []


@implementer(IStep)
<<<<<<< HEAD
@attributes(['reasons'])
=======
@attributes([])
>>>>>>> 77defd8f
class ConvergeLater(object):
    """
    Converge later in some time
    """

    def as_effect(self):
        """
        Return an effect that always results in retry
        """
        return Effect(Constant((StepResult.RETRY, list(self.reasons))))<|MERGE_RESOLUTION|>--- conflicted
+++ resolved
@@ -657,11 +657,7 @@
 
 
 @implementer(IStep)
-<<<<<<< HEAD
 @attributes(['reasons'])
-=======
-@attributes([])
->>>>>>> 77defd8f
 class ConvergeLater(object):
     """
     Converge later in some time
