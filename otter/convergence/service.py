"""
Converger service

The top-level entry-points into this module are :obj:`ConvergenceStarter` and
:obj:`Converger`.
"""

<<<<<<< HEAD
=======
import operator
import time
>>>>>>> a124f349
import uuid
from datetime import datetime
from functools import partial
from hashlib import sha1

from effect import Effect, FirstError, Func, parallel
from effect.do import do, do_return
from effect.ref import Reference

from kazoo.recipe.partitioner import PartitionState

from pyrsistent import pset
from pyrsistent import thaw

import six

from twisted.application.service import MultiService

from txeffect import exc_info_to_failure, perform

from otter.cloud_client import TenantScope
from otter.constants import CONVERGENCE_DIRTY_DIR
from otter.convergence.composition import get_desired_group_state
from otter.convergence.effecting import steps_to_effect
from otter.convergence.errors import present_reasons, structure_reason
from otter.convergence.gathering import get_all_convergence_data
from otter.convergence.model import ServerState, StepResult
from otter.convergence.planning import plan
from otter.log.cloudfeeds import cf_err, cf_msg
from otter.log.intents import err, msg, with_log
from otter.models.cass import CassScalingGroupServersCache
from otter.models.intents import (
    DeleteGroup, GetScalingGroupInfo, ModifyGroupState, UpdateGroupStatus)
from otter.models.interface import NoSuchScalingGroupError, ScalingGroupStatus
from otter.util.fp import assoc_obj
from otter.util.timestamp import datetime_to_epoch
from otter.util.zk import CreateOrSet, DeleteNode, GetChildren, GetStat


def server_to_json(server):
    """
    Convert a NovaServer to a dict representation suitable for returning to the
    end-user as a part of group state.
    """
    return {'id': server.id, 'links': thaw(server.links)}


def determine_active(servers, lb_nodes):
    """
    Given the current NovaServers and LB nodes, determine which servers are
    completely built.

    :param servers: sequence of :obj:`NovaServer`.
    :param lb_nodes: sequence of :obj:`ILBNode`.

    :return: list of servers that are active.
    """

    def all_met(server, current_lb_nodes):
        """Determine if a server is in all the LBs it wants to be in."""
        desired_lbs = server.desired_lbs
        met_desireds = set([
            desired for desired in desired_lbs
            for node in current_lb_nodes
            if desired.equivalent_definition(node.description)])
        return desired_lbs == met_desireds

    return [s for s in servers
            if (s.state == ServerState.ACTIVE and
                all_met(s, [node for node in lb_nodes if node.matches(s)]))]


def _update_active(scaling_group, active):
    """
    :param scaling_group: scaling group
    :param active: list of active NovaServer objects
    """
    active = {server.id: server_to_json(server) for server in active}

    def update_group_state(group, old_state):
        return assoc_obj(old_state, active=active)

    return Effect(ModifyGroupState(scaling_group=scaling_group,
                                   modifier=update_group_state))


@do
def execute_convergence(tenant_id, group_id, build_timeout,
                        get_all_convergence_data=get_all_convergence_data,
                        plan=plan, cache_class=CassScalingGroupServersCache):
    """
    Gather data, plan a convergence, save active and pending servers to the
    group state, and then execute the convergence.

    :param str tenant_id: the tenant ID for the group to converge
    :param str group_id: the ID of the group to be converged
    :param number build_timeout: number of seconds to wait for servers to be in
        building before it's is timed out and deleted
    :param callable get_all_convergence_data: like
        :func`get_all_convergence_data`, used for testing.
    :param callable plan: like :func:`plan`, to be used for test injection only

    :return: Effect of most severe StepResult
    :raise: :obj:`NoSuchScalingGroupError` if the group doesn't exist.
    """
    # Huh! It turns out we can parallelize the gathering of data with the
    # fetching of the scaling group info from cassandra.
    sg_eff = Effect(GetScalingGroupInfo(tenant_id=tenant_id,
                                        group_id=group_id))
    now_dt = yield Effect(Func(datetime.now))
    gather_eff = get_all_convergence_data(tenant_id, group_id, now_dt)
    try:
        data = yield parallel([sg_eff, gather_eff])
    except FirstError as fe:
        six.reraise(*fe.exc_info)
    [(scaling_group, manifest), (servers, lb_nodes)] = data

    group_state = manifest['state']
    launch_config = manifest['launchConfiguration']

    desired_capacity = (0 if group_state.status == ScalingGroupStatus.DELETING
                        else group_state.desired)
    desired_group_state = get_desired_group_state(
        group_id, launch_config, desired_capacity)
    steps = plan(desired_group_state, servers, lb_nodes,
                 datetime_to_epoch(now_dt), build_timeout)
    active = determine_active(servers, lb_nodes)
    yield msg('execute-convergence',
              servers=servers, lb_nodes=lb_nodes, steps=steps, now=now_dt,
              desired=desired_group_state, active=active)
    # Since deleting groups are not publicly visible
    if group_state.status != ScalingGroupStatus.DELETING:
        yield _update_active(scaling_group, active)
    if len(steps) == 0:
        yield do_return(StepResult.SUCCESS)
    results = yield steps_to_effect(steps)

    all_reasons = reduce(operator.add, (x[1] for x in results))
    severity = [StepResult.FAILURE, StepResult.RETRY, StepResult.SUCCESS]
    priority = sorted(results,
                      key=lambda (status, reasons): severity.index(status))
    worst_status = priority[0][0]
    results_to_log = zip(
        steps,
        [(result, map(structure_reason, reasons))
         for result, reasons in results])
    yield msg('execute-convergence-results',
              results=results_to_log,
              worst_status=worst_status.name)

    cache = cache_class(tenant_id, group_id)
    if worst_status == StepResult.SUCCESS:
        if group_state.status == ScalingGroupStatus.DELETING:
            # servers have been deleted. Delete the group for real
            yield Effect(DeleteGroup(tenant_id=tenant_id, group_id=group_id))
            # Delete the cache too
            yield cache.delete_servers()
        elif group_state.status == ScalingGroupStatus.ERROR:
            yield Effect(UpdateGroupStatus(scaling_group=scaling_group,
                                           status=ScalingGroupStatus.ACTIVE))
            yield cf_msg('group-status-active',
                         status=ScalingGroupStatus.ACTIVE.name)
        else:
            # Clear servers cache and update it with latest servers
            yield cache.insert_servers(
                now_dt,
                [thaw(s.json) for s in servers
                 if s.state != ServerState.DELETED],
                True)
    elif worst_status == StepResult.FAILURE:
        yield Effect(UpdateGroupStatus(scaling_group=scaling_group,
                                       status=ScalingGroupStatus.ERROR))
        yield cf_err(
            'group-status-error', status=ScalingGroupStatus.ERROR.name,
            reasons='; '.join(sorted(present_reasons(all_reasons))))

    yield do_return(worst_status)


def format_dirty_flag(tenant_id, group_id):
    """Format a dirty flag ZooKeeper node name."""
    return tenant_id + '_' + group_id


def parse_dirty_flag(flag):
    """Parse a dirty flag ZooKeeper node name into (tenant_id, group_id)."""
    return flag.split('_', 1)


def mark_divergent(tenant_id, group_id):
    """
    Indicate that a group should be converged.

    This doesn't actually do the work of convergence -- it simply records a
    note that the group is divergent.

    :param tenant_id: tenant ID that owns the group.
    :param group_id: ID of the group to converge.

    :return: an Effect which succeeds when the information has been
        recorded.
    """
    # This is tricky enough that just using a boolean flag for "is group
    # dirty or not" won't work, because that will allow a race condition
    # that can lead to stalled convergence. Here's the scenario, with Otter
    # nodes 'A' and 'B', assuming only a boolean `dirty` flag:

    # - A: policy executed: groupN.dirty = True
    # -               B: converge group N (repeat until done)
    # - A: policy executed: groupN.dirty = True
    # -               B: groupN.dirty = False

    # Here, a policy was executed on group N twice, and A tried to mark it
    # dirty twice. The problem is that when the converger node finished
    # converging, it then marked it clean *after* node A tried to mark it dirty
    # a second time. It's a small window of time, but if it happens at just the
    # right moment, after the final iteration of convergence and before the
    # group is marked clean, then the changes desired by the second policy
    # execution will not happen.

    # So instead of just a boolean flag, we'll take advantage of ZK node
    # versioning. When we mark a group as dirty, we'll create a node for it
    # if it doesn't exist, and if it does exist, we'll write to it with
    # `set`. The content doesn't matter - the only thing that does matter
    # is the version, which will be incremented on every `set`
    # operation. On the converger side, when it searches for dirty groups
    # to converge, it will remember the version of the node. When
    # convergence completes, it will delete the node ONLY if the version
    # hasn't changed, with a `delete(path, version)` call.

    # The effect of this is that if any process updates the dirty flag
    # after it's already been created, the node won't be deleted, so
    # convergence will pick up that group again. We don't need to keep
    # track of exactly how many times a group has been marked dirty
    # (i.e. how many times a policy has been executed or config has
    # changed), only if there are _any_ outstanding requests for
    # convergence, since convergence always uses the most recent data.

    flag = format_dirty_flag(tenant_id, group_id)
    path = CONVERGENCE_DIRTY_DIR + '/' + flag
    eff = Effect(CreateOrSet(path=path, content='dirty'))
    return eff


def delete_divergent_flag(tenant_id, group_id, version):
    """
    Delete the dirty flag, if its version hasn't changed. See comment in
    :func:`mark_divergent` for more info.

    :return: Effect of None.
    """
    flag = format_dirty_flag(tenant_id, group_id)
    path = CONVERGENCE_DIRTY_DIR + '/' + flag
    return Effect(DeleteNode(path=path, version=version)).on(
        success=lambda r: msg('mark-clean-success'),
        error=lambda e: err(exc_info_to_failure(e), 'mark-clean-failure',
                            path=path, dirty_version=version))


class ConvergenceStarter(object):
    """
    A service that allows indicating that a group has diverged and needs
    convergence, but does not do the converging itself (see :obj:`Converger`
    for that).
    """
    def __init__(self, dispatcher):
        self.dispatcher = dispatcher

    def start_convergence(self, log, tenant_id, group_id, perform=perform):
        """Record that a group needs converged by creating a ZooKeeper node."""
        log = log.bind(tenant_id=tenant_id, scaling_group_id=group_id)
        eff = mark_divergent(tenant_id, group_id)
        d = perform(self.dispatcher, eff)

        def success(r):
            log.msg('mark-dirty-success')
            return r  # The result is ignored normally, but return it for tests
        d.addCallbacks(success, log.err, errbackArgs=('mark-dirty-failure',))
        return d


class ConcurrentError(Exception):
    """Tried to run an effect concurrently when it shouldn't be."""


@do
def non_concurrently(locks, key, eff):
    """
    Run some Effect non-concurrently.

    :param Reference locks: A reference to a PSet that will be used to record
        which operations are currently being executed.
    :param key: the key to use for this particular operation, which will be
        stored in ``locks``
    :param Effect eff: the effect to execute.

    :return: Effect with the result of ``eff``, or an error of
        :obj:`ConcurrentError` if the given key already has an associated
        effect being performed.
    """
    if key in (yield locks.read()):
        raise ConcurrentError(key)
    yield locks.modify(lambda cc: cc.add(key))
    try:
        result = yield eff
    finally:
        yield locks.modify(lambda cc: cc.remove(key))
    yield do_return(result)


def get_my_divergent_groups(my_buckets, all_buckets, divergent_flags):
    """
    Given a list of dirty-flags, filter out the ones that aren't associated
    with our buckets and return them as structured data.

    :param my_buckets: collection of buckets allocated to this node
    :param all_buckets: collection of all buckets
    :param divergent_flags: divergent flags that were found in zookeeper.

    :returns: list of dicts, where each dict has ``tenant_id``,
        ``group_id``, and ``dirty-flag`` keys.
    """
    def structure_info(path):
        # Names of the dirty flags are {tenant_id}_{group_id}.
        tenant, group = parse_dirty_flag(path)
        return {'tenant_id': tenant,
                'group_id': group,
                'dirty-flag': CONVERGENCE_DIRTY_DIR + '/' + path}

    dirty_info = map(structure_info, divergent_flags)
    num_buckets = len(all_buckets)
    converging = [
        info for info in dirty_info
        if bucket_of_tenant(info['tenant_id'], num_buckets) in my_buckets]
    return converging


@do
def converge_one_group(currently_converging, tenant_id, group_id, version,
                       build_timeout, execute_convergence=execute_convergence):
    """
    Converge one group, non-concurrently, and clean up the dirty flag when
    done.

    :param Reference currently_converging: pset of currently converging groups
    :param str tenant_id: the tenant ID of the group that is converging
    :param str group_id: the ID of the group that is converging
    :param version: version number of ZNode of the group's dirty flag
    :param number build_timeout: number of seconds to wait for servers to be in
        building before it's is timed out and deleted
    :param callable execute_convergence: like :func`execute_convergence`, to
        be used for test injection only
    """
    eff = execute_convergence(tenant_id, group_id, build_timeout)
    try:
        result = yield non_concurrently(currently_converging, group_id, eff)
    except ConcurrentError:
        # We don't need to spam the logs about this, it's to be expected
        return
    except NoSuchScalingGroupError:
        yield err(None, 'converge-fatal-error')
        yield delete_divergent_flag(tenant_id, group_id, version)
        return
    except Exception:
        # We specifically don't clean up the dirty flag in the case of
        # unexpected errors, so convergence will be retried.
        yield err(None, 'converge-non-fatal-error')
    else:
        if result in (StepResult.FAILURE, StepResult.SUCCESS):
            yield delete_divergent_flag(tenant_id, group_id, version)


@do
def converge_all_groups(currently_converging, my_buckets, all_buckets,
                        divergent_flags, build_timeout,
                        converge_one_group=converge_one_group):
    """
    Check for groups that need convergence and which match up to the
    buckets we've been allocated.

    :param Reference currently_converging: pset of currently converging groups
    :param my_buckets: The buckets that should be checked for group IDs to
        converge on.
    :param all_buckets: The set of all buckets that can be checked for group
        IDs to converge on.  ``my_buckets`` should be a subset of this.
    :param divergent_flags: divergent flags that were found in zookeeper.
    :param number build_timeout: number of seconds to wait for servers to be in
        building before it's is timed out and deleted
    :param callable converge_one_group: function to use to converge a single
        group - to be used for test injection only
    """
    group_infos = get_my_divergent_groups(
        my_buckets, all_buckets, divergent_flags)
    # filter out currently converging groups
    cc = yield currently_converging.read()
    group_infos = [info for info in group_infos if info['group_id'] not in cc]
    if not group_infos:
        return
    yield msg('converge-all-groups', group_infos=group_infos,
              currently_converging=list(cc))

    def converge(tenant_id, group_id, dirty_flag):
        return Effect(GetStat(dirty_flag)).on(
            lambda stat: Effect(TenantScope(
                converge_one_group(currently_converging,
                                   tenant_id, group_id, stat.version,
                                   build_timeout),
                tenant_id)))

    effs = []
    for info in group_infos:
        tenant_id, group_id = info['tenant_id'], info['group_id']
        eff = converge(tenant_id, group_id, info['dirty-flag'])
        effs.append(
            with_log(eff, tenant_id=tenant_id, scaling_group_id=group_id))

    yield do_return(parallel(effs))


def _stable_hash(s):
    """Get a stable hash of a string as an integer."""
    # :func:`hash` is not stable with different pythons/architectures.
    return int(sha1(s).hexdigest(), 16)


def bucket_of_tenant(tenant, num_buckets):
    """
    Return the bucket associated with the given tenant.

    :param str tenant: tenant ID
    :param int num_buckets: global number of buckets
    """
    return _stable_hash(tenant) % num_buckets


class Converger(MultiService):
    """
    A service that searches for groups that need converging and then does the
    work of converging them.

    This service is pretty much just a wrapper for :func:`execute_convergence`,
    with a few important layers above it:

    - virtual "buckets" are partitioned between nodes running this service by
      using ZooKeeper (thus, this service could/should be run separately from
      the API). group IDs are deterministically mapped to these buckets.
    - we repeatedly check for 'dirty flags' created by the
      :obj:`ConvergenceStarter` service, and determine if they're "ours" with
      the partitioner.
    - we ensure we don't execute convergence for the same group concurrently.
    """

    def __init__(self, log, dispatcher, num_buckets, partitioner_factory,
                 build_timeout, converge_all_groups=converge_all_groups):
        """
        :param log: a bound log
        :param dispatcher: The dispatcher to use to perform effects.
        :param int buckets: the number of logical `buckets` which are be
            shared between all Otter nodes running this service. The buckets
            will be partitioned up between nodes to detirmine which nodes
            should work on which groups.
        :param partitioner_factory: Callable of (all_buckets, log, callback)
            which should create an :obj:`Partitioner` to distribute the
            buckets.
        :param number build_timeout: number of seconds to wait for servers to
            be in building before it's is timed out and deleted
        :param callable converge_all_groups: like :func:`converge_all_groups`,
            to be used for test injection only
        """
        MultiService.__init__(self)
        self.log = log.bind(otter_service='converger')
        self._dispatcher = dispatcher
        self._buckets = range(num_buckets)
        self.partitioner = partitioner_factory(
            buckets=self._buckets, log=self.log,
            got_buckets=self.buckets_acquired)
        self.partitioner.setServiceParent(self)
        self.currently_converging = Reference(pset())
        self.build_timeout = build_timeout
        self._converge_all_groups = converge_all_groups

    def _converge_all(self, my_buckets, divergent_flags):
        """Run :func:`converge_all_groups` and log errors."""
        eff = self._converge_all_groups(self.currently_converging,
                                        my_buckets, self._buckets,
                                        divergent_flags, self.build_timeout)
        return eff.on(
            error=lambda e: err(
                exc_info_to_failure(e), 'converge-all-groups-error'))

    def _with_conv_runid(self, eff):
        """
        Return Effect wrapped with converger_run_id log field
        """
        return Effect(Func(uuid.uuid1)).on(str).on(
            lambda uid: with_log(eff, otter_service='converger',
                                 converger_run_id=uid))

    def buckets_acquired(self, my_buckets):
        """
        Get dirty flags from zookeeper and run convergence with them.

        This is used as the partitioner callback.
        """
        ceff = Effect(GetChildren(CONVERGENCE_DIRTY_DIR)).on(
            partial(self._converge_all, my_buckets))
        return perform(self._dispatcher, self._with_conv_runid(ceff))

    def divergent_changed(self, children):
        """
        ZooKeeper children-watch callback that lets this service know when the
        divergent groups have changed. If any of the divergent flags are for
        tenants associated with this service's buckets, a convergence will be
        triggered.
        """
        if self.partitioner.get_current_state() != PartitionState.ACQUIRED:
            return
        my_buckets = self.partitioner.get_current_buckets()
        changed_buckets = set(
            bucket_of_tenant(parse_dirty_flag(child)[0], len(self._buckets))
            for child in children)
        if set(my_buckets).intersection(changed_buckets):
            # the return value is ignored, but we return this for testing
            eff = self._converge_all(my_buckets, children)
            return perform(self._dispatcher, self._with_conv_runid(eff))

# We're using a global for now because it's difficult to thread a new parameter
# all the way through the REST objects to the controller code, where this
# service is used.
_convergence_starter = None


def get_convergence_starter():
    """Return global :obj:`ConvergenceStarter` service"""
    return _convergence_starter


def set_convergence_starter(convergence_starter):
    """Set global :obj:`ConvergenceStarter` service"""
    global _convergence_starter
    _convergence_starter = convergence_starter<|MERGE_RESOLUTION|>--- conflicted
+++ resolved
@@ -5,11 +5,7 @@
 :obj:`Converger`.
 """
 
-<<<<<<< HEAD
-=======
 import operator
-import time
->>>>>>> a124f349
 import uuid
 from datetime import datetime
 from functools import partial
