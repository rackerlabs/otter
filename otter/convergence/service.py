--- conflicted
+++ resolved
@@ -30,15 +30,10 @@
 from otter.convergence.gathering import get_all_convergence_data
 from otter.convergence.model import ServerState, StepResult
 from otter.convergence.planning import plan
-<<<<<<< HEAD
 from otter.log.intent import err, msg, with_log
-from otter.models.intents import GetScalingGroupInfo, ModifyGroupState
-from otter.models.interface import NoSuchScalingGroupError
-=======
 from otter.models.intents import (
     DeleteGroup, GetScalingGroupInfo, ModifyGroupState)
 from otter.models.interface import NoSuchScalingGroupError, ScalingGroupStatus
->>>>>>> a2e6fb03
 from otter.util.fp import assoc_obj
 from otter.util.zk import CreateOrSet, DeleteNode, GetChildren, GetStat
 
@@ -128,19 +123,12 @@
         group_id, launch_config, desired_capacity)
     steps = plan(desired_group_state, servers, lb_nodes, now)
     active = determine_active(servers, lb_nodes)
-<<<<<<< HEAD
     yield msg('execute-convergence',
               servers=servers, lb_nodes=lb_nodes, steps=steps, now=now,
               desired=desired_group_state, active=active)
-    yield _update_active(scaling_group, active)
-=======
-    log.msg('execute-convergence',
-            servers=servers, lb_nodes=lb_nodes, steps=list(steps), now=now,
-            desired=desired_group_state, active=active)
     # Since deleting groups are not publicly visible
     if group_status != ScalingGroupStatus.DELETING:
         yield _update_active(scaling_group, active)
->>>>>>> a2e6fb03
     if len(steps) == 0:
         yield do_return(StepResult.SUCCESS)
     results = yield steps_to_effect(steps)
@@ -149,21 +137,15 @@
     priority = sorted(results,
                       key=lambda (status, reasons): severity.index(status))
     worst_status = priority[0][0]
-<<<<<<< HEAD
     yield msg('execute-convergence-results',
               results=zip(steps, results),
               worst_status=worst_status)
-=======
-    log.msg('execute-convergence-results',
-            results=zip(steps, results),
-            worst_status=worst_status.name)
 
     if (worst_status == StepResult.SUCCESS and
             group_status == ScalingGroupStatus.DELETING):
             # servers have been deleted. Delete the group for real
         yield Effect(DeleteGroup(tenant_id=tenant_id, group_id=group_id))
 
->>>>>>> a2e6fb03
     yield do_return(worst_status)
 
 
@@ -327,11 +309,7 @@
 
 
 @do
-<<<<<<< HEAD
-def converge_one_group(group_locks, tenant_id, group_id, version,
-=======
-def converge_one_group(log, currently_converging, tenant_id, group_id, version,
->>>>>>> a2e6fb03
+def converge_one_group(currently_converging, tenant_id, group_id, version,
                        execute_convergence=execute_convergence):
     """
     Converge one group, non-concurrently, and clean up the dirty flag when
@@ -340,12 +318,7 @@
     :param Reference currently_converging: pset of currently converging groups
     :param version: version number of ZNode of the group's dirty flag
     """
-<<<<<<< HEAD
     eff = execute_convergence(tenant_id, group_id)
-=======
-    log = log.bind(tenant_id=tenant_id, scaling_group_id=group_id)
-    eff = execute_convergence(tenant_id, group_id, log)
->>>>>>> a2e6fb03
     try:
         result = yield non_concurrently(currently_converging, group_id, eff)
     except ConcurrentError:
@@ -367,13 +340,8 @@
 
 
 @do
-<<<<<<< HEAD
-def converge_all_groups(group_locks, my_buckets, all_buckets,
-                        get_my_divergent_groups=get_my_divergent_groups,
-=======
-def converge_all_groups(log, currently_converging, my_buckets, all_buckets,
+def converge_all_groups(currently_converging, my_buckets, all_buckets,
                         divergent_flags,
->>>>>>> a2e6fb03
                         converge_one_group=converge_one_group):
     """
     Check for groups that need convergence and which match up to the
@@ -386,31 +354,18 @@
     group_infos = [info for info in group_infos if info['group_id'] not in cc]
     if not group_infos:
         return
-<<<<<<< HEAD
-    yield msg('converge-all-groups', group_infos=group_infos)
-    # TODO: Log currently converging
-    # https://github.com/rackerlabs/otter/issues/1216
+    yield msg('converge-all-groups', group_infos=group_infos,
+              currently_converging=list(cc))
+    effs = []
     for info in group_infos:
         tenant_id, group_id = info['tenant_id'], info['group_id']
-        eff =  Effect(
-            TenantScope(
-                converge_one_group(group_locks, tenant_id, group_id,
-                                   info['version'])))
-        effs.append(with_log(eff, tenant_id=tenant_id, group_id=group_id))
-=======
-    log.msg('converge-all-groups', group_infos=group_infos,
-            currently_converging=list(cc))
-
-    effs = [
-        Effect(GetStat(info['dirty-flag'])).on(
+        eff = Effect(GetStat(info['dirty-flag'])).on(
             lambda stat, info=info: Effect(TenantScope(
                 converge_one_group(log, currently_converging,
-                                   info['tenant_id'],
-                                   info['group_id'],
-                                   stat.version),
-                info['tenant_id'])))
-        for info in group_infos]
->>>>>>> a2e6fb03
+                                   tenant_id, group_id, stat.version),
+                tenant_id)))
+        effs.append(with_log(eff, tenant_id=tenant_id, group_id=group_id))
+
     yield do_return(parallel(effs))
 
 
@@ -460,16 +415,10 @@
             create an :obj:`Partitioner` to distribute the buckets.
         """
         MultiService.__init__(self)
-<<<<<<< HEAD
         self.log = log.bind(system='converger')
         self._dispatcher = ComposedDispatcher([
             get_log_dispatcher(self.log, {}), dispatcher])
         self._buckets = buckets
-=======
-        self._dispatcher = dispatcher
-        self._buckets = buckets
-        self.log = log.bind(otter_service='converger')
->>>>>>> a2e6fb03
         self.partitioner = partitioner_factory(self.log, self.buckets_acquired)
         self.partitioner.setServiceParent(self)
         self.currently_converging = Reference(pset())
@@ -490,20 +439,10 @@
 
         This is used as the partitioner callback.
         """
-<<<<<<< HEAD
-        eff = self._converge_all_groups(self.group_locks,
-                                        my_buckets, self._buckets)
-        run_id = uuid.uuid1()
-        eff = with_log(eff, converger_run_id=run_id)
-        result = perform(self._dispatcher, eff).addErrback(
-            self.log.err, 'converge-all-groups-error', converger_run_id=run_id)
-        # the return value is ignored, but we return this for testing
-        return result
-=======
         eff = Effect(GetChildren(CONVERGENCE_DIRTY_DIR)).on(
             partial(self._converge_all, my_buckets))
-        return perform(self._dispatcher, eff)
->>>>>>> a2e6fb03
+        return perform(self._dispatcher,
+                       with_log(eff, converger_run_id=str(uuid.uuid1())))
 
     def divergent_changed(self, children):
         """
