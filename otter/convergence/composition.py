"""
Code for composing all of the convergence functionality together.
"""
import json
import time

from collections import defaultdict

from pyrsistent import freeze

from toolz.dicttoolz import keyfilter

from otter.convergence.effecting import steps_to_effect
from otter.convergence.gathering import get_all_convergence_data
from otter.convergence.model import CLBDescription, DesiredGroupState
from otter.convergence.planning import plan


def execute_convergence(group_id, desired_group_state,
                        get_all_convergence_data=get_all_convergence_data):
    """
    Execute convergence. This function will do following:
    1. Get state of the nova, CLB and RCv3.
    2. Get a plan for convergence
    3. Return an Effect representing the execution of the steps in the plan.

    This is in effect single cycle execution. A layer above this is expected
    to keep calling this until this function returns False

    :param bytes group_id: Tenant's group
    :param DesiredGroupState desired_group_state: the desired state

    :return: Effect of bool specifying if the effect should be performed again
    :rtype: :class:`effect.Effect`
    """
    eff = get_all_convergence_data(group_id)
    conv_eff = eff.on(
        lambda (servers, lb_nodes): plan(desired_group_state, servers,
                                         lb_nodes, time.time()))
    return conv_eff.on(steps_to_effect).on(bool)


def tenant_is_enabled(tenant_id, get_config_value):
    """
    Feature-flag test: is the given tenant enabled for convergence?

    :param str tenant_id: A tenant's ID, which may or may not be present in the
        "convergence-tenants" portion of the configuration file.
    :param callable get_config_value: config key -> config value.
    """
    enabled_tenant_ids = get_config_value("convergence-tenants")
    if enabled_tenant_ids is not None:
        return (tenant_id in enabled_tenant_ids)
    return False


def json_to_LBConfigs(lbs_json):
    """
    Convert load balancer config from JSON to :obj:`CLBDescription`

    :param list lbs_json: List of load balancer configs
    :return: `dict` of LBid -> [LBDescription] mapping

    NOTE: Currently ignores RackConnectV3 configs. Will add them when it gets
    implemented in convergence
    """
    lbd = defaultdict(list)
    for lb in lbs_json:
        if lb.get('type') != 'RackConnectV3':
            lbd[lb['loadBalancerId']].append(CLBDescription(
                lb_id=str(lb['loadBalancerId']), port=lb['port']))
    return dict(lbd)


def get_desired_group_state(group_id, launch_config, desired):
    """
    Create a :obj:`DesiredGroupState` from a group details.

    :param str group_id: The group ID
    :param dict launch_config: Group's launch config as per
        :obj:`otter.json_schema.group_schemas.launch_config`
    :param int desired: Group's desired capacity

    NOTE: Currently this ignores draining timeout settings, since it has
    not been added to any schema yet.
    """
    server_lc = prepare_server_launch_config(
        group_id,
<<<<<<< HEAD
        freeze({'server': launch_config['args']['server']}))
    lbs = json_to_LBConfigs(launch_config['args'].get('loadBalancers', []))
=======
        freeze({'server': launch_config['args']['server']}),
        freeze(launch_config['args']['loadBalancers']))
    lbs = json_to_LBConfigs(launch_config['args']['loadBalancers'])
>>>>>>> 0db7c7bf
    desired_state = DesiredGroupState(
        server_config=server_lc,
        capacity=desired, desired_lbs=lbs)
    return desired_state


def prepare_server_launch_config(group_id, server_config, lb_args):
    """
    Prepares a server config (the server part of the Group's launch config)
    with any necessary dynamic data.

    :param str group_id: The group ID
    :param PMap server_config: The server part of the Group's launch config,
        as per :obj:`otter.json_schema.group_schemas.server` except as the
        value of a one-element PMap with key "server".
    :param PMap lb_args: The load balancer part of the Group's launch_config

    This function assumes that `lb_args` is mostly well-formed data, and is
    not missing any data, since it should have been sanitized before getting
    to this point.

    NOTE: Currently this ignores RCv3 settings and draining timeout settings,
    since they haven't been implemented yet.
    """
    server_config = server_config.set_in(
        ('server', 'metadata', 'rax:auto_scaling_group_id'), group_id)

    for config in lb_args:
        if config.get('type') != 'RackConnectV3':
            sanitized = keyfilter(lambda k: k in ('type', 'port'), config)
            # provide a default type
            sanitized.setdefault('type', 'CloudLoadBalancer')

            server_config = server_config.set_in(
                ('server', 'metadata',
                 'rax:autoscale:lb:{0}'.format(config['loadBalancerId'])),
                json.dumps(sanitized))

    return server_config<|MERGE_RESOLUTION|>--- conflicted
+++ resolved
@@ -84,16 +84,12 @@
     NOTE: Currently this ignores draining timeout settings, since it has
     not been added to any schema yet.
     """
+    lbs = launch_config['args'].get('loadBalancers', [])
     server_lc = prepare_server_launch_config(
         group_id,
-<<<<<<< HEAD
-        freeze({'server': launch_config['args']['server']}))
-    lbs = json_to_LBConfigs(launch_config['args'].get('loadBalancers', []))
-=======
         freeze({'server': launch_config['args']['server']}),
-        freeze(launch_config['args']['loadBalancers']))
-    lbs = json_to_LBConfigs(launch_config['args']['loadBalancers'])
->>>>>>> 0db7c7bf
+        freeze(lbs))
+    lbs = json_to_LBConfigs(lbs)
     desired_state = DesiredGroupState(
         server_config=server_lc,
         capacity=desired, desired_lbs=lbs)
