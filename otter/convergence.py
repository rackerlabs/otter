--- conflicted
+++ resolved
@@ -17,11 +17,7 @@
 
 from toolz.curried import filter, groupby
 from toolz.functoolz import compose
-<<<<<<< HEAD
-from toolz.itertoolz import concat, concatv
-=======
-from toolz.itertoolz import mapcat
->>>>>>> b5c5888b
+from toolz.itertoolz import concat, concatv, mapcat
 
 from otter.log import log as default_log
 from otter.util.http import append_segments, check_success, headers
