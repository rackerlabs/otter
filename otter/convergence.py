--- conflicted
+++ resolved
@@ -19,11 +19,7 @@
 
 from toolz.curried import filter, groupby
 from toolz.functoolz import compose
-<<<<<<< HEAD
-from toolz.itertoolz import concat, concatv
-=======
 from toolz.itertoolz import concat, concatv, mapcat
->>>>>>> ea138181
 
 from otter.http import get_request_func, bind_service
 from otter.log import log as default_log
@@ -560,26 +556,6 @@
                   'weight': self.weight})
 
 
-<<<<<<< HEAD
-@implementer(IStep)
-@attributes(['lb_id', 'node_ids'])
-class AddNodesToRCv3LoadBalancer(object):
-    """
-    Multiple nodes must be added to a RackConnect v3.0 load balancer.
-    """
-
-    def as_request(self):
-        """
-        Produce a :obj:`Request` to add some servers to an RCv3 load balancer.
-
-        REVIEW: do we actually need to implement this, or is it okay to
-        rely on it always being optimized away?
-        """
-        raise NotImplementedError()
-
-
-=======
->>>>>>> ea138181
 def _rackconnect_bulk_request(lb_node_pairs, method):
     """
     Creates a bulk request for RackConnect v3.0 load balancers.
@@ -588,12 +564,6 @@
         connections to be made or broken.
     :param str method: The method of the request ``"DELETE"`` or
         ``"POST"``.
-<<<<<<< HEAD
-    """
-    return Request(
-        service=ServiceType.RACKCONNECT_V3,
-        method="POST",
-=======
     :return: A bulk RackConnect v3.0 request for the given load balancer,
         node pairs.
     :rtype: :class:`Request`
@@ -601,7 +571,6 @@
     return Request(
         service=ServiceType.RACKCONNECT_V3,
         method=method,
->>>>>>> ea138181
         path=append_segments("load_balancer_pools",
                              "nodes"),
         data=[{"cloud_server": {"id": node},
@@ -611,15 +580,9 @@
 
 @implementer(IStep)
 @attributes(['lb_node_pairs'])
-<<<<<<< HEAD
-class AddNodesToRCv3LoadBalancers(object):
-    """
-    Some connections must be made between some combination of nodes
-=======
 class BulkAddToRCv3(object):
     """
     Some connections must be made between some combination of servers
->>>>>>> ea138181
     and RackConnect v3.0 load balancers.
 
     Each connection is independently specified.
@@ -640,43 +603,26 @@
 
 @implementer(IStep)
 @attributes(["lb_id", "node_id"])
-<<<<<<< HEAD
-class RemoveNodeFromRCv3LoadBalancer(object):
-    """
-    A node must be removed from a RackConnect v3.0 load balancer.
-=======
 class RemoveFromRCv3(object):
     """
     A server must be removed from a RackConnect v3.0 load balancer.
->>>>>>> ea138181
     """
 
     def as_request(self):
         """
-<<<<<<< HEAD
-        Produce a :obj:`Request` to remove some servers from an RCv3 load
-        balancer.
-
-        REVIEW: same comment as for AddNodesToRCv3LoadBalancer.as_request
-=======
         Not actually implemented.
 
         This step is never intended to be reified as a request; it
         should always be optimized away.
 
         :raises: NotImplementedError
->>>>>>> ea138181
         """
         raise NotImplementedError()
 
 
 @implementer(IStep)
 @attributes(['lb_node_pairs'])
-<<<<<<< HEAD
-class RemoveNodesFromRCv3LoadBalancers(object):
-=======
 class BulkRemoveFromRCv3(object):
->>>>>>> ea138181
     """
     Some connections must be removed between some combination of nodes
     and RackConnect v3.0 load balancers.
@@ -731,32 +677,6 @@
     ]
 
 
-<<<<<<< HEAD
-@_optimizer(AddNodesToRCv3LoadBalancer)
-def _optimize_rcv3_lb_adds(steps):
-    """
-    Merge :obj:`AddNodesToRCv3LoadBalancer` objects to a single
-    :obj:`AddNodesToRCv3LoadBalancers` step.
-
-    :param steps: Iterable of :obj:`AddNodesToRCv3LoadBalancer`.
-    """
-    pairs = pset([(step.lb_id, node_id)
-                  for step in steps
-                  for node_id in step.node_ids])
-    return [AddNodesToRCv3LoadBalancers(lb_node_pairs=pairs)]
-
-
-@_optimizer(RemoveNodeFromRCv3LoadBalancer)
-def _optimize_rcv3_lb_removes(steps):
-    """
-    Merge :obj:`RemoveNodeFromRCv3LoadBalancer` objects to a single
-    :obj:`RemoveNodesFromRCv3LoadBalancers` step.
-
-    :param steps: Iterable of :obj:`RemoveNodeFromRCv3LoadBalancer`.
-    """
-    pairs = pset((step.lb_id, step.node_id) for step in steps)
-    return [RemoveNodesFromRCv3LoadBalancers(lb_node_pairs=pairs)]
-=======
 @_optimizer(RemoveFromRCv3)
 def _optimize_rcv3_lb_removes(steps):
     """
@@ -767,7 +687,6 @@
     """
     pairs = pset((step.lb_id, step.node_id) for step in steps)
     return [BulkRemoveFromRCv3(lb_node_pairs=pairs)]
->>>>>>> ea138181
 
 
 def optimize_steps(steps):
@@ -794,19 +713,11 @@
     return pbag(concatv(omg_optimized, unoptimizable))
 
 
-<<<<<<< HEAD
 class ServiceType(Values):
     """Constants representing Rackspace cloud services."""
     CLOUD_SERVERS = ValueConstant('cloudServersOpenStack')
     CLOUD_LOAD_BALANCERS = ValueConstant('cloudLoadBalancers')
     RACKCONNECT_V3 = ValueConstant('rackconnect')
-=======
-class ServiceType(Names):
-    """Constants representing Rackspace cloud services."""
-    CLOUD_SERVERS = NamedConstant()
-    CLOUD_LOAD_BALANCERS = NamedConstant()
-    RACKCONNECT_V3 = NamedConstant()
->>>>>>> ea138181
 
 
 @attributes(['service', 'method', 'path', 'headers', 'data'],
