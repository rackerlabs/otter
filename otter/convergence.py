"""
Convergence.
"""

from functools import partial
from urllib import urlencode

import treq

from twisted.internet import defer

from characteristic import attributes
from pyrsistent import pbag, freeze
from zope.interface import Interface, implementer

<<<<<<< HEAD
from twisted.python.constants import Names, NamedConstant

from otter.util.fp import partition_bool, partition_groups
from otter.util.http import append_segments
=======
from toolz.curried import filter, groupby
from toolz.functoolz import compose

from otter.log import log as default_log
from otter.util.http import append_segments, check_success, headers
from otter.util.fp import partition_bool, partition_groups
from otter.util.retry import retry, retry_times, exponential_backoff_interval
# TODO: I hate including this!
from otter.worker.launch_server_v1 import public_endpoint_url


@defer.inlineCallbacks
def get_all_server_details(tenant_id, authenticator, service_name, region,
                           limit=100, clock=None, _treq=None):
    """
    Return all servers of a tenant
    TODO: service_name is possibly internal to this function but I don't want to pass config here?
    NOTE: This really screams to be a independent txcloud-type API
    """
    token, catalog = yield authenticator.authenticate_tenant(tenant_id, log=default_log)
    endpoint = public_endpoint_url(catalog, service_name, region)
    url = append_segments(endpoint, 'servers', 'detail')
    query = {'limit': limit}
    all_servers = []

    if clock is None:  # pragma: no cover
        from twisted.internet import reactor as clock

    if _treq is None:  # pragma: no cover
        _treq = treq

    def fetch(url, headers):
        d = _treq.get(url, headers=headers)
        d.addCallback(check_success, [200], _treq=_treq)
        d.addCallback(_treq.json_content)
        return d

    while True:
        # sort based on query name to make the tests predictable
        urlparams = sorted(query.items(), key=lambda e: e[0])
        d = retry(partial(fetch, '{}?{}'.format(url, urlencode(urlparams)), headers(token)),
                  can_retry=retry_times(5),
                  next_interval=exponential_backoff_interval(2), clock=clock)
        servers = (yield d)['servers']
        all_servers.extend(servers)
        if len(servers) < limit:
            break
        query.update({'marker': servers[-1]['id']})

    defer.returnValue(all_servers)


def get_scaling_group_servers(tenant_id, authenticator, service_name, region,
                              server_predicate=None, clock=None):
    """
    Return tenant's servers that belong to a scaling group as
    {group_id: [server1, server2]} ``dict``. No specific ordering is guaranteed

    :param server_predicate: `callable` taking single server as arg and returns True
                              if the server should be included, False otherwise
    """

    def has_group_id(s):
        return 'metadata' in s and 'rax:auto_scaling_group_id' in s['metadata']

    def group_id(s):
        return s['metadata']['rax:auto_scaling_group_id']

    server_predicate = server_predicate if server_predicate is not None else lambda s: s
    servers_apply = compose(groupby(group_id), filter(server_predicate), filter(has_group_id))

    d = get_all_server_details(tenant_id, authenticator, service_name, region, clock=clock)
    d.addCallback(servers_apply)
    return d
>>>>>>> 3e9c27f1


class IStep(Interface):
    """
    An :obj:`IStep` is a step that may be performed within the context of a
    converge operation.
    """

    def as_request():
        """
        Create a request for performing this step.
        """


@attributes(['launch_config', 'desired'])
class DesiredGroupState(object):
    """
    The desired state for a scaling group.

    :ivar dict launch_config: nova launch config.
    :ivar int desired: the number of desired servers within the group.
    """

    def __init__(self):
        self.launch_config = freeze(self.launch_config)


@attributes(['id', 'state', 'created'])
class NovaServer(object):
    """
    Information about a server that was retrieved from Nova.

    :ivar str id: The server id.
    :ivar str state: Current state of the server.
    :ivar float created: Timestamp at which the server was created.
    """


ACTIVE = 'ACTIVE'
ERROR = 'ERROR'
BUILD = 'BUILD'


def converge(desired_state, servers_with_cheese, load_balancer_contents, now,
             timeout=3600):
    """
    Create a :obj:`Convergence` that indicates how to transition from the state
    provided by the given parameters to the :obj:`DesiredGroupState` described
    by ``desired_state``.

    :param DesiredGroupState desired_state: The desired group state.
    :param list servers_with_cheese: a list of of :obj:`NovaServer` instances.
        This must only contain servers that are being managed for the specified
        group.
    :param dict load_balancer_contents: a dictionary mapping load balancer IDs
        to lists of 2-tuples of (IP address, loadbalancer node ID).
    :param float now: number of seconds since the POSIX epoch indicating the
        time at which the convergence was requested.
    :param float timeout: Number of seconds after which we will delete a server
        in BUILD.

    :rtype: obj:`Convergence`
    """
    newest_to_oldest = sorted(servers_with_cheese, key=lambda s: -s.created)
    servers_in_error, servers_in_active, servers_in_build = partition_groups(
        lambda s: s.state, newest_to_oldest, [ERROR, ACTIVE, BUILD])

    building_too_long, waiting_for_build = partition_bool(
        lambda server: now - server.created >= timeout,
        servers_in_build)

    create_server = CreateServer(launch_config=desired_state.launch_config)

    # delete any servers that have been building for too long
    delete_timeout_steps = [DeleteServer(server_id=server.id)
                            for server in building_too_long]

    # create servers
    create_steps = [create_server] * (desired_state.desired
                                      - (len(servers_in_active)
                                         + len(waiting_for_build)))

    # delete over capacity, starting with building, then active,
    # preferring older
    servers_to_delete = (servers_in_active + waiting_for_build)[desired_state.desired:]
    delete_steps = [DeleteServer(server_id=server.id)
                    for server in servers_to_delete]

    # delete all servers in error.
    delete_error_steps = [DeleteServer(server_id=server.id)
                          for server in servers_in_error]

    return Convergence(
        steps=pbag(create_steps
                   + delete_steps
                   + delete_error_steps
                   + delete_timeout_steps
                   ))


@attributes(['steps'])
class Convergence(object):
    """
    A :obj:`Convergence` is a set of steps required to converge a ``group_id``.

    :ivar pbag steps: A :obj:`pbag` of :obj:`IStep`s to be performed in
        parallel.
    """


@implementer(IStep)
@attributes(['launch_config'])
class CreateServer(object):
    """
    A server must be created.

    :ivar dict launch_config: Nova launch configuration.
    """

    def as_request(self):
        """Produce a :obj:`Request` to create a server."""
        return Request(
            service=ServiceType.CLOUD_SERVERS,
            method='POST',
            path='servers',
            data=self.launch_config)


@implementer(IStep)
@attributes(['server_id'])
class DeleteServer(object):
    """
    A server must be deleted.

    :ivar str server_id: a Nova server ID.
    """

    def as_request(self):
        """Produce a :obj:`Request` to delete a server."""
        return Request(
            service=ServiceType.CLOUD_SERVERS,
            method='DELETE',
            path=append_segments('servers', self.server_id))


@implementer(IStep)
@attributes(['loadbalancer_id', 'address', 'port', 'condition', 'weight',
             'type'])
class AddToLoadBalancer(object):
    """
    A server must be added to a load balancer.
    """


@implementer(IStep)
@attributes(['loadbalancer_id', 'node_id'])
class RemoveFromLoadBalancer(object):
    """
    A server must be removed from a load balancer.
    """

    def as_request(self):
        """Produce a :obj:`Request` to remove a load balancer node."""
        return Request(
            service=ServiceType.CLOUD_LOAD_BALANCERS,
            method='DELETE',
            path=append_segments('loadbalancers',
                                 str(self.loadbalancer_id),
                                 str(self.node_id)))


@implementer(IStep)
@attributes(['loadbalancer_id', 'node_id', 'condition', 'weight'])
class ChangeLoadBalancerNode(object):
    """
    An existing port mapping on a load balancer must have its condition or
    weight modified.
    """

    def as_request(self):
        """Produce a :obj:`Request` to modify a load balancer node."""
        return Request(
            service=ServiceType.CLOUD_LOAD_BALANCERS,
            method='PUT',
            path=append_segments('loadbalancers',
                                 self.loadbalancer_id,
                                 'nodes', self.node_id),
            data={'condition': self.condition,
                  'weight': self.weight})


class ServiceType(Names):
    """Constants representing Rackspace cloud services."""
    CLOUD_SERVERS = NamedConstant()
    CLOUD_LOAD_BALANCERS = NamedConstant()


@attributes(['service', 'method', 'path', 'headers', 'data'],
            defaults={'headers': None, 'data': None})
class Request(object):
    """
    A Rackspace API request must be performed.

    :ivar ServiceType service: The Rackspace service that the request
        should be sent to. One of the members of :obj:`ServiceType`.
    :ivar bytes method: The HTTP method.
    :ivar bytes path: The path relative to a tenant namespace provided by the
        service.  For example, for cloud servers, this path would be appended
        to something like
        ``https://dfw.servers.api.rackspacecloud.com/v2/010101/`` and would
        therefore typically begin with ``servers/...``.
    :ivar dict headers: a dict mapping bytes to lists of bytes.
    :ivar object data: a Python object that will be JSON-serialized as the body
        of the request.
    """<|MERGE_RESOLUTION|>--- conflicted
+++ resolved
@@ -13,15 +13,13 @@
 from pyrsistent import pbag, freeze
 from zope.interface import Interface, implementer
 
-<<<<<<< HEAD
 from twisted.python.constants import Names, NamedConstant
+
+from toolz.curried import filter, groupby
+from toolz.functoolz import compose
 
 from otter.util.fp import partition_bool, partition_groups
 from otter.util.http import append_segments
-=======
-from toolz.curried import filter, groupby
-from toolz.functoolz import compose
-
 from otter.log import log as default_log
 from otter.util.http import append_segments, check_success, headers
 from otter.util.fp import partition_bool, partition_groups
@@ -93,7 +91,6 @@
     d = get_all_server_details(tenant_id, authenticator, service_name, region, clock=clock)
     d.addCallback(servers_apply)
     return d
->>>>>>> 3e9c27f1
 
 
 class IStep(Interface):
