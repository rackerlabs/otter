--- conflicted
+++ resolved
@@ -809,7 +809,6 @@
     return parallel(effects)
 
 
-<<<<<<< HEAD
 def json_to_LBConfigs(lbs_json):
     """
     Convert load balancer config from JSON to :obj:`LBConfig`
@@ -862,7 +861,8 @@
     # TODO: Do request specific throttling. For ex create only 3 servers at a time
     return conv_eff.on(lambda c: optimize_steps(c.steps)).on(
         lambda steps: _reqs_to_effect(request_func, [s.as_request() for s in steps])).on(bool)
-=======
+
+
 def tenant_is_enabled(tenant_id, get_config_value):
     """
     Feature-flag test: is the given tenant enabled for convergence?
@@ -872,5 +872,4 @@
     :param callable get_config_value: config key -> config value.
     """
     enabled_tenant_ids = get_config_value("convergence-tenants")
-    return (tenant_id in enabled_tenant_ids)
->>>>>>> bbbfd5d1
+    return (tenant_id in enabled_tenant_ids)