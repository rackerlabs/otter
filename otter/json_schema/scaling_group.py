--- conflicted
+++ resolved
@@ -254,77 +254,6 @@
 ]
 
 
-<<<<<<< HEAD
-policy_schema = {
-    "type": "object",
-    "description": "A policy for scaling the group.",
-    "properties": {
-        "name": {
-            "type": "string",
-            "description": "Name of the scaling policy.",
-            "maxLength": 256,
-            "required": True
-        },
-        "cooldown": {
-            "type": "integer",
-            "description": ("Cooldown period before more entities are added,"
-                            "given in seconds."
-                            "This number must be an integer."),
-            "minimum": 0,
-            "required": True
-        },
-        "change": {
-            "type": ["integer", "null"],
-            "description": ("Scale the group by this number of entities."
-                            "This number must be an integer."),
-            "minimum": 0,
-            "default": None
-        },
-        "changePercent": {
-            "type": ["integer", "null"],
-            "description": ("Scale the group by this percent."
-                            "This number must be an integer."),
-            "minimum": 0,
-            "default": None
-        },
-        "steadyState": {
-            "type": ["integer", "null"],
-            "description": ("Set the group to this number of entities."
-                            "This number must be an integer."),
-            "minimum": 0,
-            "default": None
-        }
-    },
-    "additionalProperties": False
-}
-
-policy_examples = [
-        {
-            "id": 1,
-            "name": "scale up by one server",
-            "change": 1,
-            "cooldown": 150
-        },
-        {
-            "id": 2,
-            "name": "scale up ten percent",
-            "changePercent": 10,
-            "cooldown": 150
-        },
-        {
-            "id": 3,
-            "name": "scale down one server",
-            "change": -1,
-            "cooldown": 150
-        },
-        {
-            "id": 4,
-            "name": "scale down ten percent",
-            "changePercent": -10,
-            "cooldown": 150
-        }
-    ]
-=======
 scaling_policy = {
     "type": [
         {
@@ -426,5 +355,4 @@
         "steadyState": 10,
         "cooldown": 3
     }
-]
->>>>>>> 409653fb
+]