"""
Interface to be used by the scaling groups engine
"""
from datetime import datetime

import attr
from attr.validators import instance_of as aiof

from croniter import croniter

import six

from twisted.python.constants import NamedConstant, Names

from zope.interface import Attribute, Interface

from otter.util import timestamp
from otter.util.http import lenient_ascii_text


class ScalingGroupStatus(Names):
    """
    Status of scaling group
    """

    ACTIVE = NamedConstant()
    "Group is active and executing policies/converging"

    ERROR = NamedConstant()
    """
    Group has errored due to (mostly) invalid launch configuration and has
    stopped executing policies/converging
    """

    DELETING = NamedConstant()
    """
    Group is getting deleted and all it's resources servers/CLBs
    are getting deleted
    """


@attr.s
class GroupState(object):
    """
    Object that represents the state

    :ivar tenant_id: the tenant ID of the scaling group whose state this
        object represents
    :type: :obj:`six.text_type`
    :ivar group_id: the ID of the scaling group whose state this
        object represents
    :type: :obj:`six.text_type`
    :ivar group_name: the name of the scaling group whose state this
        object represents
    :type: :obj:`six.text_type`
    :ivar dict active: the mapping of active server ids and their info
    :ivar dict pending: the list of pending job ids and their info
    :ivar group_touched: timezone-aware ISO860 formatted timestamp
        that represents when the last time any policy was executed
        on the group. Could be None.
    :type: :obj:`six.text_type`
    :ivar dict policy_touched: dictionary mapping policy ids to the last time
        they were executed, if ever. The time is stored as ISO860 format str
    :ivar bool paused: whether the scaling group is paused in
        scaling activities
    :ivar bool suspended: Is the scaling group suspended due to account
        suspension?
    :ivar status: Status of the group. One of :obj:`ScalingGroupStatus` members
    :type: :obj:`NamedConstant`
    :ivar list error_reasons: List of string-based reasons why this group is in
        ERROR. Not needed when group is ACTIVE
    :ivar int desired: the desired capacity of the scaling group
    :ivar callable now: callable that returns a :class:`bytes` timestamp
        used for testing purposes. Defaults to :func:`timestamp.now`
    """
<<<<<<< HEAD

    tenant_id = attr.ib(validator=aiof(six.text_type), convert=text)
    group_id = attr.ib(validator=aiof(six.text_type), convert=text)
    group_name = attr.ib(validator=aiof(six.text_type), convert=text)
=======
    tenant_id = attr.ib(validator=aiof(six.text_type),
                        convert=lenient_ascii_text)
    group_id = attr.ib(validator=aiof(six.text_type),
                       convert=lenient_ascii_text)
    group_name = attr.ib(validator=aiof(six.text_type),
                         convert=lenient_ascii_text)
>>>>>>> b4b858a1
    active = attr.ib(validator=aiof(dict))
    pending = attr.ib(validator=aiof(dict))
    group_touched = attr.ib(
        validator=aiof(six.text_type),
        convert=lambda t: lenient_ascii_text(t or timestamp.MIN))
    policy_touched = attr.ib(validator=aiof(dict))
    paused = attr.ib(validator=aiof(bool))
    status = attr.ib(validator=aiof(NamedConstant))
    suspended = attr.ib(validator=aiof(bool), default=False)
    error_reasons = attr.ib(convert=tuple, default=[])
    desired = attr.ib(validator=aiof(int), default=0)
    now = attr.ib(default=timestamp.now)

    def remove_job(self, job_id):
        """
        Removes a pending job from the pending list.  If the job is not in
        pending, raises an AssertionError.

        :param bytes job_id:  the id of the job to complete
        :returns: :data:`None`
        :raises AssertionError: if the job doesn't exist
        """
        assert job_id in self.pending, "Job doesn't exist: {0}".format(job_id)
        del self.pending[job_id]

    def add_job(self, job_id):
        """
        Adds a pending job to the pending collection.  If the job is already in
        pending, raises an AssertError.

        :param bytes job_id:  the id of the job to complete
        :returns: :data:`None`
        :raises AssertionError: if the job already exists
        """
        assert job_id not in self.pending, "Job exists: {0}".format(job_id)
        self.pending[job_id] = {'created': self.now()}

    def add_active(self, server_id, server_info):
        """
        Adds a server to the collection of active servers.  Adds a creation time
        if there isn't one.

        :param bytes job_id:  the id of the job to complete
        :param dict server_info: a dictionary containing relevant server info.
            TBD: What's in server_info ultimately - currently: name, url
        :returns: :data:`None`
        :raises AssertionError: if the server id already exists
        """
        assert server_id not in self.active, "Server already exists: {}".format(server_id)
        server_info.setdefault('created', self.now())
        self.active[server_id] = server_info

    def remove_active(self, server_id):
        """
        Removes a server to the collection of active servers.

        :param bytes server_id:  the id of the server to delete
        :raises AssertionError: if the server id does not exist
        """
        assert server_id in self.active, "Server does not exist: {}".format(server_id)
        del self.active[server_id]

    def mark_executed(self, policy_id):
        """
        Record the execution time (now) of a particular policy.  This also
        updates the group touched time.

        :param bytes policy_id:  the id of the policy that was executed
        :returns: :data:`None`
        """
        self.policy_touched[policy_id] = self.group_touched = self.now()

    def get_capacity(self):
        """
        Get the capacities for a group.

        :return: A dictionary with the desired_capcity, current_capacity, and
        pending_capacity.
        """
        return {'current_capacity': len(self.active),
                'pending_capacity': len(self.pending),
                'desired_capacity': len(self.active) + len(self.pending)}


class UnrecognizedCapabilityError(Exception):
    """
    Error to be raised when a capability hash is not recognized, or does not
    exist, or has been deleted.
    """
    def __init__(self, capability_hash, capability_version):
        super(UnrecognizedCapabilityError, self).__init__(
            "Unrecognized (version {version}) capability hash {hash}".format(
                hash=capability_hash, version=capability_version))


class NoSuchScalingGroupError(Exception):
    """
    Error to be raised when attempting operations on a scaling group that
    does not exist.
    """
    def __init__(self, tenant_id, group_id):
        super(NoSuchScalingGroupError, self).__init__(
            "No such scaling group {g} for tenant {t}".format(
                t=tenant_id, g=group_id))


class NoSuchPolicyError(Exception):
    """
    Error to be raised when attempting operations on an policy that does not
    exist.
    """
    def __init__(self, tenant_id, group_id, policy_id):
        super(NoSuchPolicyError, self).__init__(
            "No such scaling policy {p} for group {g} for tenant {t}"
            .format(t=tenant_id, g=group_id, p=policy_id))


class NoSuchWebhookError(Exception):
    """
    Error to be raised when attempting operations on an webhook that does not
    exist.
    """
    def __init__(self, tenant_id, group_id, policy_id, webhook_id):
        super(NoSuchWebhookError, self).__init__(
            "No such webhook {w} for policy {p} in group {g} for tenant {t}"
            .format(t=tenant_id, g=group_id, p=policy_id, w=webhook_id))


class GroupNotEmptyError(Exception):
    """
    Error to be raised when attempting to delete group that still has entities
    in it
    """
    def __init__(self, tenant_id, group_id):
        super(GroupNotEmptyError, self).__init__(
            "Group {g} for tenant {t} still has entities."
            .format(t=tenant_id, g=group_id))


class ScalingGroupOverLimitError(Exception):
    """
    Error to be raised when client requests new scaling group but
    is already at MaxGroups
    """
    def __init__(self, tenant_id, max_groups):
        super(ScalingGroupOverLimitError, self).__init__(
            "Allowed limit of {n} scaling groups reached by tenant {t}"
            .format(t=tenant_id, n=max_groups))


class WebhooksOverLimitError(Exception):
    """
    Error to be raised when client requests some number of new webhooks that
    would put them over maxWebhooksPerPolicy
    """
    def __init__(self, tenant_id, group_id, policy_id, max_webhooks,
                 curr_webhooks, new_webhooks):
        super(WebhooksOverLimitError, self).__init__(
            ("Currently there are {c} webhooks for tenant {t}, scaling group "
             "{g}, policy {p}.  Creating {n} new webhooks would exceed the "
             "webhook limit of {m} per policy.")
            .format(t=tenant_id, g=group_id, p=policy_id, m=max_webhooks,
                    c=curr_webhooks, n=new_webhooks))


class PoliciesOverLimitError(Exception):
    """
    Error to be raised when client requests number of new policies that
    will put them over maxPolicies
    """
    def __init__(self, tenant_id, group_id, max_policies, curr_policies,
                 new_policies):
        super(PoliciesOverLimitError, self).__init__(
            ("Currently there are {c} policies for tenant {t}, scaling group "
             "{g}. Creating {n} new policies would exceed the "
             "policy limit of {m} per group.")
            .format(t=tenant_id, g=group_id, m=max_policies,
                    c=curr_policies, n=new_policies))


class IScalingGroup(Interface):
    """
    Scaling group record
    """
    uuid = Attribute("UUID of the scaling group - immutable.")
    tenant_id = Attribute("Rackspace Tenant ID of the owner of this group.")

    def view_manifest(with_policies=True, with_webhooks=False,
                      get_deleting=False):
        """
        The manifest contains everything required to configure this scaling:
        the config, the launch config, and all the scaling policies.

        :param bool with_policies: Should policies information be included?
        :param bool with_webhooks: If policies are included, should webhooks
            information be included?
        :param bool get_deleting: Should group be returned if it is deleting?
            If True, then returned manifest will contain "status" that will be
            one of "ACTIVE", "ERROR" or "DELETING"

        :return: a dictionary corresponding to the JSON schema at
            :data:`otter.json_schema.model_schemas.manifest`
        :rtype: :class:`dict`

        :raises NoSuchScalingGroupError: if this scaling group (one
            with this uuid) does not exist
        """

    def view_config():
        """
        :return: a view of the config, as specified by
            :data:`otter.json_schema.group_schemas.config`
        :rtype: a :class:`twisted.internet.defer.Deferred` that fires with
            :class:`dict`

        :raises NoSuchScalingGroupError: if this scaling group (one
            with this uuid) does not exist
        """

    def view_launch_config():
        """
        :return: a view of the launch config, as specified by
            :data:`otter.json_schema.group_schemas.launch_config`
        :rtype: a :class:`twisted.internet.defer.Deferred` that fires with
            :class:`dict`

        :raises NoSuchScalingGroupError: if this scaling group (one
            with this uuid) does not exist
        """

    def view_state():
        """
        :return: the state information as a :class:`GroupState`

        :rtype: a :class:`twisted.internet.defer.Deferred` that fires with
            :class:`dict`

        :raises NoSuchScalingGroupError: if this scaling group (one
            with this uuid) does not exist
        """

    def delete_group():
        """
        Deletes the scaling group if the state is empty.  This method should
        handle its own locking, if required.

        :return: a :class:`twisted.internet.defer.Deferred` that fires with None

        :raises NoSuchScalingGroupError: if the scaling group id
            doesn't exist for this tenant id
        :raises GroupNotEmptyError: if the scaling group cannot be
            deleted (e.g. if the state is not empty)
        """

    def update_status(status):
        """
        Updates the status of the group

        :param status: status to update
        :type status: One of the constants from
                      :class:`otter.models.interface.ScalingGroupStatus`

        :return: a :class:`twisted.internet.defer.Deferred` that fires with None

        :raises NoSuchScalingGroupError: if the scaling group id
            doesn't exist for this tenant id
        """

    def update_error_reasons(reasons):
        """
        Updates the reasons why the group is in ERROR

        :param list reasons: List of string reasons

        :return: a :class:`twisted.internet.defer.Deferred` that fires
            with None

        :raises NoSuchScalingGroupError: if the scaling group id
            doesn't exist for this tenant id
        """

    def update_config(config):
        """
        Update the scaling group configuration paramaters based on the
        attributes in ``config``.  This can update the already-existing values,
        or just overwrite them - it is up to the implementation.

        Enforcing the new min/max constraints should be done elsewhere.

        :param config: Configuration data in JSON format, as specified by
            :data:`otter.json_schema.group_schemas.config`
        :type config: :class:`dict`

        :return: a :class:`twisted.internet.defer.Deferred` that fires with None

        :raises NoSuchScalingGroupError: if this scaling group (one
            with this uuid) does not exist
        """

    def update_launch_config(launch_config):
        """
        Update the scaling group launch configuration parameters based on the
        attributes in ``launch_config``.  This can update the already-existing
        values, or just overwrite them - it is up to the implementation.

        :param launch_config: launch config data in JSON format, as specified
            by :data:`otter.json_schema.group_schemas.launch_config`
        :type launch_config: :class:`dict`

        :return: a :class:`twisted.internet.defer.Deferred` that fires with None

        :raises NoSuchScalingGroupError: if this scaling group (one
            with this uuid) does not exist
        """

    def modify_state(modifier_callable, *args, **kwargs):
        """
        Updates the scaling group state, replacing the whole thing.  This
        takes a callable which produces a state, and then saves it if the
        callable successfully returns it, overwriting the entire previous state.
        This method should handle its own locking, if necessary.  If the
        callback is unsuccessful, does not save.

        :param modifier_callable: a ``callable`` that takes as first two
            arguments the :class:`IScalingGroup`, a :class:`GroupState`, and
            returns a :class:`GroupState`.  Other arguments provided to
            :func:`modify_state` will be passed to the ``callable``.

        :return: a :class:`twisted.internet.defer.Deferred` that fires with None

        :raises NoSuchScalingGroupError: if this scaling group (one
            with this uuid) does not exist
        """

    def create_policies(data):
        """
        Create a set of new scaling policies.

        :param data: a list of one or more scaling policies in JSON format,
            each of which is defined by
            :data:`otter.json_schema.group_schemas.policy`
        :type data: :class:`list` of :class:`dict`

        :return: list of newly created scaling policies and their ids, as
            specified by :data:`otter.json_schema.model_schemas.policy_list`
        :rtype: :class:`list` of :class:`dict`

        :raises NoSuchScalingGroupError: if this scaling group (one
            with this uuid) does not exist
        :raises PoliciesOverLimitError: if newly created policies
            breaches maximum policies per group
        """

    def update_policy(policy_id, data):
        """
        Updates an existing policy with the data given.

        :param policy_id: the uuid of the entity to update
        :type policy_id: :class:`bytes`

        :param data: the details of the scaling policy in JSON format
        :type data: :class:`dict`

        :return: a :class:`twisted.internet.defer.Deferred` that fires with None

        :raises NoSuchScalingGroupError: if this scaling group (one
            with this uuid) does not exist
        :raises NoSuchPolicyError: if the policy id does not exist
        """

    def list_policies(limit=100, marker=None):
        """
        Gets all the policies associated with particular scaling group.

        :param int limit: the maximum number of policies to return
            (for pagination purposes)
        :param bytes marker: the policy ID of the last seen policy (for
            pagination purposes - page offsets)

        :return: a list of the policies, as specified by
            :data:`otter.json_schema.model_schemas.policy_list`
        :rtype: a :class:`twisted.internet.defer.Deferred` that fires with
            :class:`list`

        :raises NoSuchScalingGroupError: if this scaling group (one
            with this uuid) does not exist
        """

    def get_policy(policy_id, version=None):
        """
        Gets the specified policy on this particular scaling group.

        :param policy_id: the uuid of the policy
        :type policy_id: :class:`bytes`

        :param version: version of policy to check as Type-1 UUID
        :type version: ``UUID``

        :return: a policy, as specified by
            :data:`otter.json_schema.group_schemas.policy`
        :rtype: a :class:`twisted.internet.defer.Deferred` that fires with
            :class:`dict`

        :raises NoSuchPolicyError: if the policy id does not exist
        :raises NoSuchScalingGroupError: if this scaling group (one
            with this uuid) does not exist - this error is optional - a
            :class:`NoSuchPolicyError` can be raised instead
        """

    def delete_policy(policy_id):
        """
        Delete the specified policy on this particular scaling group, and all
        of its associated webhooks as well.

        :param policy_id: the uuid of the policy to be deleted
        :type policy_id: :class:`bytes`

        :return: a :class:`twisted.internet.defer.Deferred` that fires with None

        :raises NoSuchScalingGroupError: if this scaling group (one
            with this uuid) does not exist
        :raises NoSuchPolicyError: if the policy id does not exist
        """

    def list_webhooks(policy_id, limit=100, marker=None):
        """
        Gets all the capability URLs created for one particular scaling policy

        :param int limit: the maximum number of policies to return
            (for pagination purposes)
        :param bytes marker: the policy ID of the last seen policy (for
            pagination purposes - page offsets)

        :param policy_id: the uuid of the policy to be deleted
        :type policy_id: :class:`bytes`

        :return: a list of the webhooks, as specified by
            :data:`otter.json_schema.model_schemas.webhook_list`
        :rtype: a :class:`twisted.internet.defer.Deferred` that fires with None

        :raises NoSuchPolicyError: if the policy id does not exist
        """

    def create_webhooks(policy_id, data):
        """
        Creates a new webhook for a scaling policy.

        The return value will contain both the webhook identifier (the
        identifier for the webhook resource itself, which allows an
        authenticated user to access and modify the webhook) as well as the
        capability hash (the unguessable identifier for a webhook which allows
        the referenced policy to be executed without further authentication).
        The REST layer turns these identifiers into URLs for the user.

        :param policy_id: The UUID of the policy for which to create a
            new webhook.
        :type policy_id: :class:`bytes`

        :param data: A list of details for each webhook, as specified by
            :data:`otter.json_schema.group_schemas.webhook`
        :type data: :class:`list` of :class:`dict`

        :return: A list of the created webhooks with their unique ids.
        :rtype: :class:`twisted.internet.defer.Deferred` :class:`list` as
            specified by :data:`otter.json_schema.model_schemas.webhook_list`

        :raises NoSuchPolicyError: if the policy id does not exist
        :raises WebhooksOverLimitError: if creating all the specified
            webhooks would put the user over their limit of webhooks per policy
        """

    def get_webhook(policy_id, webhook_id):
        """
        Gets the specified webhook for the specified policy on this particular
        scaling group.

        :param policy_id: the uuid of the policy
        :type policy_id: :class:`bytes`

        :param webhook_id: the uuid of the webhook
        :type webhook_id: :class:`bytes`

        :return: a webhook, as specified by
            :data:`otter.json_schema.model_schemas.webhook`
        :rtype: a :class:`twisted.internet.defer.Deferred` that fires with
            :class:`dict`

        :raises NoSuchScalingGroupError: if this scaling group (one
            with this uuid) does not exist
        :raises NoSuchPolicyError: if the policy id does not exist
        :raises NoSuchWebhookError: if the webhook id does not exist
        """

    def update_webhook(policy_id, webhook_id, data):
        """
        Update the specified webhook for the specified policy on this particular
        scaling group.

        :param policy_id: the uuid of the policy
        :type policy_id: :class:`bytes`

        :param webhook_id: the uuid of the webhook
        :type webhook_id: :class:`bytes`

        :param data: the details of the scaling policy in JSON format
        :type data: :class:`dict`

        :return: a :class:`twisted.internet.defer.Deferred` that fires with None

        :raises NoSuchScalingGroupError: if this scaling group (one
            with this uuid) does not exist
        :raises NoSuchPolicyError: if the policy id does not exist
        :raises NoSuchWebhookError: if the webhook id does not exist
        """

    def delete_webhook(policy_id, webhook_id):
        """
        Delete the specified webhook for the specified policy on this particular
        scaling group.

        :param policy_id: the uuid of the policy
        :type policy_id: :class:`bytes`

        :param webhook_id: the uuid of the webhook
        :type webhook_id: :class:`bytes`

        :return: a :class:`twisted.internet.defer.Deferred` that fires with None

        :raises NoSuchScalingGroupError: if this scaling group (one
            with this uuid) does not exist
        :raises NoSuchPolicyError: if the policy id does not exist
        :raises NoSuchWebhookError: if the webhook id does not exist
        """


class IScalingGroupServersCache(Interface):
    """
    Cache of servers in scaling groups
    """
    tenant_id = Attribute("Rackspace Tenant ID of the owner of this group.")
    group_id = Attribute("UUID of the scaling group - immutable.")

    def get_servers(only_as_active):
        """
        Return latest cache of servers in a group along with last time the
        cache was updated.

        :param bool only_as_active: Should it return only otter active servers?

        :return: Effect of (servers, last update time) tuple where servers
            is list of dict and last update time is datetime object. Will
            return last_update time as None if cache is empty
        :rtype: Effect
        """

    def insert_servers(last_update, servers, clear_others):
        """
        Update the servers cache of the group with last update time

        :param datetime last_update: Update time of the cache
        :param list servers: List of server dicts with optional "_is_as_active"
            field with boolean value to represent if this server has become
            active from autoscale's perpective. This field will be popped
            before storing the blob
        :param bool clear_others: Should any other cache from a different
            update_time be deleted?

        :return: Effect of None
        """

    def delete_servers():
        """
        Remove all servers of the group
        """


class IScalingScheduleCollection(Interface):
    """
    A list of scaling events in the future
    """
    def fetch_and_delete(bucket, now, size=100):
        """
        Fetch and delete a batch of scheduled events in a bucket.

        :param int bucket: Index of bucket from which to fetch events.
        :param datetime now: The current time.
        :param int size: The maximum number of events to fetch.
        :return: Deferred that fires with a sequence of events.
        :rtype: deferred :class:`list` of :class:`dict`
        """

    def add_cron_events(cron_events):
        """
        Add cron events equally distributed among the buckets.

        :param cron_events: List of events to be added.
        :type cron_events: :class:`list` of :class:`dict`
        :return: :data:`None`
        """

    def get_oldest_event(bucket):
        """
        Get the oldest event from a bucket.

        :param int bucket: Index of bucket from which to get the oldest event.
        :return: Deferred that fires with dict of oldest event
        :rtype: :class:`dict`
        """


def next_cron_occurrence(cron):
    """
    Return next occurence of given cron entry
    """
    return croniter(
        cron, start_time=datetime.utcnow()).get_next(ret_type=datetime)


class IScalingGroupCollection(Interface):
    """
    Collection of scaling groups
    """
    def create_scaling_group(log, tenant_id, config, launch, policies=None):
        """
        Create scaling group based on the tenant id, the configuration
        paramaters, the launch config, and optional scaling policies.

        Validation of the config, launch config, and policies should have
        already happened by this point (whether they refer to real other
        entities, that the config's ``maxEntities`` should be greater than or
        equal to ``minEntities``, etc.).

        On successful creation, of a scaling group, the minimum entities
        parameter should immediately be enforced.  Therefore, if the minimum
        is greater than zero, that number of entities should be created after
        scaling group creation.

        :param tenant_id: the tenant ID of the tenant the scaling group
            belongs to
        :type tenant_id: :class:`bytes`

        :param config: scaling group configuration options in JSON format, as
            specified by :data:`otter.json_schema.group_schemas.config`
        :type data: :class:`dict`

        :param launch: scaling group launch configuration options in JSON
            format, as specified by
            :data:`otter.json_schema.group_schemas.launch_config`
        :type data: :class:`dict`

        :param policies: list of scaling group policies, each one given as a
            JSON blob as specified by
            :data:`otter.json_schema.group_schemas.scaling_policy`
        :type data: :class:`list` of :class:`dict`

        :return: a dictionary corresponding to the JSON schema at
            :data:`otter.json_schema.model_schemas.manifest`, except that
            it also has the key `id`
        :rtype: a :class:`twisted.internet.defer.Deferred` that fires with :class:`dict`
        """

    def list_scaling_group_states(log, tenant_id, limit=100, marker=None):
        """
        List the scaling groups states for this tenant ID

        :param tenant_id: the tenant ID of the scaling group info to list
        :type tenant_id: :class:`bytes`

        :param int limit: the maximum number of scaling group states to return
            (for pagination purposes)
        :param bytes marker: the group ID of the last seen group (for
            pagination purposes - page offsets)

        :return: a list of scaling group states
        :rtype: a :class:`twisted.internet.defer.Deferred` that fires with a
            :class:`list` of :class:`GroupState`
        """

    def get_scaling_group(log, tenant_id, scaling_group_id):
        """
        Get a scaling group model

        Will return a scaling group even if the ID doesn't exist,
        but the scaling group will throw exceptions when you try to do things
        with it.

        :param tenant_id: the tenant ID of the scaling groups
        :type tenant_id: :class:`bytes`

        :return: scaling group model object
        :rtype: :class:`IScalingGroup` provider (no
            :class:`twisted.internet.defer.Deferred`)
        """

    def webhook_info_by_hash(log, capability_hash):
        """
        Fetch the tenant id, group id, and policy id for the webhook
        with this particular capability URL hash.

        :param capability_hash: the capability hash associated with a particular
            scaling policy
        :type capability_hash: :class:`bytes`

        :return: a :class:`twisted.internet.defer.Deferred` that fires with
            a 3-tuple of (tenant_id, group_id, policy_id).

        :raises UnrecognizedCapabilityError: if the capability hash
            does not match any non-deleted policy
        """

    def get_counts(log, tenant_id):
        """
        Returns total current count of policies, webhooks and groups in the
        following format::

            {
                "groups": 100,
                "policies": 100,
                "webhooks": 100
            }

        :param tenant_id: the tenant ID of the scaling groups
        :type tenant_id: :class:`bytes`

        :return: a :class:`twisted.internet.defer.Deferred` containing current
            count of tenants policies, webhooks and groups as :class:`dict`
        """

    def health_check():
        """
        Check if the collection is healthy, and additionally provides some
        extra free-form health data.

        :return: The health information in the form of a boolean and some
            additional free-form health data (possibly empty).
        :rtype: deferred :class:`tuple` of (:class:`bool`, :class:`dict`)
        """


class IAdmin(Interface):
    """
    Interface to administrative information and actions.
    """

    def get_metrics(log):
        """
        Returns total current count of policies, webhooks and groups in the
        following format::

            {
                "groups": 100,
                "policies": 100,
                "webhooks": 100
            }

        :return: a :class:`twisted.internet.defer.Deferred` containing current
            count of tenants policies, webhooks and groups as :class:`dict`
        """<|MERGE_RESOLUTION|>--- conflicted
+++ resolved
@@ -73,19 +73,13 @@
     :ivar callable now: callable that returns a :class:`bytes` timestamp
         used for testing purposes. Defaults to :func:`timestamp.now`
     """
-<<<<<<< HEAD
-
-    tenant_id = attr.ib(validator=aiof(six.text_type), convert=text)
-    group_id = attr.ib(validator=aiof(six.text_type), convert=text)
-    group_name = attr.ib(validator=aiof(six.text_type), convert=text)
-=======
+
     tenant_id = attr.ib(validator=aiof(six.text_type),
                         convert=lenient_ascii_text)
     group_id = attr.ib(validator=aiof(six.text_type),
                        convert=lenient_ascii_text)
     group_name = attr.ib(validator=aiof(six.text_type),
                          convert=lenient_ascii_text)
->>>>>>> b4b858a1
     active = attr.ib(validator=aiof(dict))
     pending = attr.ib(validator=aiof(dict))
     group_touched = attr.ib(
