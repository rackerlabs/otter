"""
Interface to be used by the scaling groups engine
"""
from datetime import datetime

import attr
from attr.validators import instance_of as aiof

from croniter import croniter

import six

from twisted.python.constants import NamedConstant, Names

from zope.interface import Attribute, Interface

from otter.util import timestamp
from otter.util.http import text


class ScalingGroupStatus(Names):
    """
    Status of scaling group
    """

    ACTIVE = NamedConstant()
    "Group is active and executing policies/converging"

    ERROR = NamedConstant()
    """
    Group has errored due to (mostly) invalid launch configuration and has
    stopped executing policies/converging
    """

    DELETING = NamedConstant()
    """
    Group is getting deleted and all it's resources servers/CLBs
    are getting deleted
    """


@attr.s
class GroupState(object):
    """
    Object that represents the state

    :ivar bytes tenant_id: the tenant ID of the scaling group whose state this
        object represents
    :ivar bytes group_id: the ID of the scaling group whose state this
        object represents
    :ivar group_name: the name of the scaling group whose state this
        object represents
    :ivar dict active: the mapping of active server ids and their info
    :ivar dict pending: the list of pending job ids and their info
    :ivar group_touched: timezone-aware ISO860 formatted timestamp
        that represents when the last time any policy was executed
        on the group. Could be None.
    :ivar dict policy_touched: dictionary mapping policy ids to the last time
        they were executed, if ever. The time is stored as ISO860 format str
    :ivar bool paused: whether the scaling group is paused in
        scaling activities
<<<<<<< HEAD
    :ivar bool suspended: Is the scaling group suspended due to account
        suspension?
    :ivar GroupStatus status: status of the group.
=======
    :ivar status: Status of the group. One of :obj:`ScalingGroupStatus` members
    :type: :obj:`NamedConstant`
>>>>>>> b809f550
    :ivar list error_reasons: List of string-based reasons why this group is in
        ERROR. Not needed when group is ACTIVE
    :ivar int desired: the desired capacity of the scaling group
    :ivar callable now: callable that returns a :class:`bytes` timestamp
        used for testing purposes. Defaults to :func:`timestamp.now`
    """
<<<<<<< HEAD
    def __init__(self, tenant_id, group_id, group_name, active, pending,
                 group_touched, policy_touched, paused, status,
                 suspended=False, error_reasons=[], desired=0,
                 now=timestamp.now):
        self.tenant_id = tenant_id
        self.group_id = group_id
        self.group_name = group_name
        self.desired = desired
        self.active = active
        self.pending = pending
        self.paused = paused
        self.suspended = suspended
        self.policy_touched = policy_touched
        self.group_touched = group_touched
        self.status = status
        self.error_reasons = tuple(error_reasons)

        if self.group_touched is None:
            self.group_touched = timestamp.MIN

        self.now = now

        self._attributes = (
            'tenant_id', 'group_id', 'group_name', 'desired', 'active',
            'pending', 'group_touched', 'policy_touched', 'paused', 'status',
            'suspended')

    def __eq__(self, other):
        """
        Two states are equal if all of the parameters are equal (except for
        the now callable)
        """
        return all((getattr(self, param) == getattr(other, param)
                    for param in self._attributes))

    def __ne__(self, other):
        """
        Negate __eq__
        """
        return other.__class__ != self.__class__ or not self.__eq__(other)

    def __repr__(self):
        """
        Prints out a representation of self
        """
        return "GroupState({0})".format(", ".join([
            bytes(getattr(self, attr)) for attr in self._attributes
        ]))
=======
    tenant_id = attr.ib(validator=aiof(six.text_type), convert=text)
    group_id = attr.ib(validator=aiof(six.text_type), convert=text)
    group_name = attr.ib(validator=aiof(six.text_type), convert=text)
    active = attr.ib(validator=aiof(dict))
    pending = attr.ib(validator=aiof(dict))
    group_touched = attr.ib(validator=aiof(six.text_type),
                            convert=lambda t: text(t or timestamp.MIN))
    policy_touched = attr.ib(validator=aiof(dict))
    paused = attr.ib(validator=aiof(bool))
    status = attr.ib(validator=aiof(NamedConstant))
    error_reasons = attr.ib(convert=tuple, default=[])
    desired = attr.ib(validator=aiof(int), default=0)
    now = attr.ib(default=timestamp.now)
>>>>>>> b809f550

    def remove_job(self, job_id):
        """
        Removes a pending job from the pending list.  If the job is not in
        pending, raises an AssertionError.

        :param bytes job_id:  the id of the job to complete
        :returns: :data:`None`
        :raises AssertionError: if the job doesn't exist
        """
        assert job_id in self.pending, "Job doesn't exist: {0}".format(job_id)
        del self.pending[job_id]

    def add_job(self, job_id):
        """
        Adds a pending job to the pending collection.  If the job is already in
        pending, raises an AssertError.

        :param bytes job_id:  the id of the job to complete
        :returns: :data:`None`
        :raises AssertionError: if the job already exists
        """
        assert job_id not in self.pending, "Job exists: {0}".format(job_id)
        self.pending[job_id] = {'created': self.now()}

    def add_active(self, server_id, server_info):
        """
        Adds a server to the collection of active servers.  Adds a creation time
        if there isn't one.

        :param bytes job_id:  the id of the job to complete
        :param dict server_info: a dictionary containing relevant server info.
            TBD: What's in server_info ultimately - currently: name, url
        :returns: :data:`None`
        :raises AssertionError: if the server id already exists
        """
        assert server_id not in self.active, "Server already exists: {}".format(server_id)
        server_info.setdefault('created', self.now())
        self.active[server_id] = server_info

    def remove_active(self, server_id):
        """
        Removes a server to the collection of active servers.

        :param bytes server_id:  the id of the server to delete
        :raises AssertionError: if the server id does not exist
        """
        assert server_id in self.active, "Server does not exist: {}".format(server_id)
        del self.active[server_id]

    def mark_executed(self, policy_id):
        """
        Record the execution time (now) of a particular policy.  This also
        updates the group touched time.

        :param bytes policy_id:  the id of the policy that was executed
        :returns: :data:`None`
        """
        self.policy_touched[policy_id] = self.group_touched = self.now()

    def get_capacity(self):
        """
        Get the capacities for a group.

        :return: A dictionary with the desired_capcity, current_capacity, and
        pending_capacity.
        """
        return {'current_capacity': len(self.active),
                'pending_capacity': len(self.pending),
                'desired_capacity': len(self.active) + len(self.pending)}


class UnrecognizedCapabilityError(Exception):
    """
    Error to be raised when a capability hash is not recognized, or does not
    exist, or has been deleted.
    """
    def __init__(self, capability_hash, capability_version):
        super(UnrecognizedCapabilityError, self).__init__(
            "Unrecognized (version {version}) capability hash {hash}".format(
                hash=capability_hash, version=capability_version))


class NoSuchScalingGroupError(Exception):
    """
    Error to be raised when attempting operations on a scaling group that
    does not exist.
    """
    def __init__(self, tenant_id, group_id):
        super(NoSuchScalingGroupError, self).__init__(
            "No such scaling group {g} for tenant {t}".format(
                t=tenant_id, g=group_id))


class NoSuchPolicyError(Exception):
    """
    Error to be raised when attempting operations on an policy that does not
    exist.
    """
    def __init__(self, tenant_id, group_id, policy_id):
        super(NoSuchPolicyError, self).__init__(
            "No such scaling policy {p} for group {g} for tenant {t}"
            .format(t=tenant_id, g=group_id, p=policy_id))


class NoSuchWebhookError(Exception):
    """
    Error to be raised when attempting operations on an webhook that does not
    exist.
    """
    def __init__(self, tenant_id, group_id, policy_id, webhook_id):
        super(NoSuchWebhookError, self).__init__(
            "No such webhook {w} for policy {p} in group {g} for tenant {t}"
            .format(t=tenant_id, g=group_id, p=policy_id, w=webhook_id))


class GroupNotEmptyError(Exception):
    """
    Error to be raised when attempting to delete group that still has entities
    in it
    """
    def __init__(self, tenant_id, group_id):
        super(GroupNotEmptyError, self).__init__(
            "Group {g} for tenant {t} still has entities."
            .format(t=tenant_id, g=group_id))


class ScalingGroupOverLimitError(Exception):
    """
    Error to be raised when client requests new scaling group but
    is already at MaxGroups
    """
    def __init__(self, tenant_id, max_groups):
        super(ScalingGroupOverLimitError, self).__init__(
            "Allowed limit of {n} scaling groups reached by tenant {t}"
            .format(t=tenant_id, n=max_groups))


class WebhooksOverLimitError(Exception):
    """
    Error to be raised when client requests some number of new webhooks that
    would put them over maxWebhooksPerPolicy
    """
    def __init__(self, tenant_id, group_id, policy_id, max_webhooks,
                 curr_webhooks, new_webhooks):
        super(WebhooksOverLimitError, self).__init__(
            ("Currently there are {c} webhooks for tenant {t}, scaling group "
             "{g}, policy {p}.  Creating {n} new webhooks would exceed the "
             "webhook limit of {m} per policy.")
            .format(t=tenant_id, g=group_id, p=policy_id, m=max_webhooks,
                    c=curr_webhooks, n=new_webhooks))


class PoliciesOverLimitError(Exception):
    """
    Error to be raised when client requests number of new policies that
    will put them over maxPolicies
    """
    def __init__(self, tenant_id, group_id, max_policies, curr_policies,
                 new_policies):
        super(PoliciesOverLimitError, self).__init__(
            ("Currently there are {c} policies for tenant {t}, scaling group "
             "{g}. Creating {n} new policies would exceed the "
             "policy limit of {m} per group.")
            .format(t=tenant_id, g=group_id, m=max_policies,
                    c=curr_policies, n=new_policies))


class IScalingGroup(Interface):
    """
    Scaling group record
    """
    uuid = Attribute("UUID of the scaling group - immutable.")
    tenant_id = Attribute("Rackspace Tenant ID of the owner of this group.")

    def view_manifest(with_policies=True, with_webhooks=False,
                      get_deleting=False):
        """
        The manifest contains everything required to configure this scaling:
        the config, the launch config, and all the scaling policies.

        :param bool with_policies: Should policies information be included?
        :param bool with_webhooks: If policies are included, should webhooks
            information be included?
        :param bool get_deleting: Should group be returned if it is deleting?
            If True, then returned manifest will contain "status" that will be
            one of "ACTIVE", "ERROR" or "DELETING"

        :return: a dictionary corresponding to the JSON schema at
            :data:`otter.json_schema.model_schemas.manifest`
        :rtype: :class:`dict`

        :raises NoSuchScalingGroupError: if this scaling group (one
            with this uuid) does not exist
        """

    def view_config():
        """
        :return: a view of the config, as specified by
            :data:`otter.json_schema.group_schemas.config`
        :rtype: a :class:`twisted.internet.defer.Deferred` that fires with
            :class:`dict`

        :raises NoSuchScalingGroupError: if this scaling group (one
            with this uuid) does not exist
        """

    def view_launch_config():
        """
        :return: a view of the launch config, as specified by
            :data:`otter.json_schema.group_schemas.launch_config`
        :rtype: a :class:`twisted.internet.defer.Deferred` that fires with
            :class:`dict`

        :raises NoSuchScalingGroupError: if this scaling group (one
            with this uuid) does not exist
        """

    def view_state():
        """
        :return: the state information as a :class:`GroupState`

        :rtype: a :class:`twisted.internet.defer.Deferred` that fires with
            :class:`dict`

        :raises NoSuchScalingGroupError: if this scaling group (one
            with this uuid) does not exist
        """

    def delete_group():
        """
        Deletes the scaling group if the state is empty.  This method should
        handle its own locking, if required.

        :return: a :class:`twisted.internet.defer.Deferred` that fires with None

        :raises NoSuchScalingGroupError: if the scaling group id
            doesn't exist for this tenant id
        :raises GroupNotEmptyError: if the scaling group cannot be
            deleted (e.g. if the state is not empty)
        """

    def update_status(status):
        """
        Updates the status of the group

        :param status: status to update
        :type status: One of the constants from
                      :class:`otter.models.interface.ScalingGroupStatus`

        :return: a :class:`twisted.internet.defer.Deferred` that fires with None

        :raises NoSuchScalingGroupError: if the scaling group id
            doesn't exist for this tenant id
        """

    def update_error_reasons(reasons):
        """
        Updates the reasons why the group is in ERROR

        :param list reasons: List of string reasons

        :return: a :class:`twisted.internet.defer.Deferred` that fires
            with None

        :raises NoSuchScalingGroupError: if the scaling group id
            doesn't exist for this tenant id
        """

    def update_config(config):
        """
        Update the scaling group configuration paramaters based on the
        attributes in ``config``.  This can update the already-existing values,
        or just overwrite them - it is up to the implementation.

        Enforcing the new min/max constraints should be done elsewhere.

        :param config: Configuration data in JSON format, as specified by
            :data:`otter.json_schema.group_schemas.config`
        :type config: :class:`dict`

        :return: a :class:`twisted.internet.defer.Deferred` that fires with None

        :raises NoSuchScalingGroupError: if this scaling group (one
            with this uuid) does not exist
        """

    def update_launch_config(launch_config):
        """
        Update the scaling group launch configuration parameters based on the
        attributes in ``launch_config``.  This can update the already-existing
        values, or just overwrite them - it is up to the implementation.

        :param launch_config: launch config data in JSON format, as specified
            by :data:`otter.json_schema.group_schemas.launch_config`
        :type launch_config: :class:`dict`

        :return: a :class:`twisted.internet.defer.Deferred` that fires with None

        :raises NoSuchScalingGroupError: if this scaling group (one
            with this uuid) does not exist
        """

    def modify_state(modifier_callable, *args, **kwargs):
        """
        Updates the scaling group state, replacing the whole thing.  This
        takes a callable which produces a state, and then saves it if the
        callable successfully returns it, overwriting the entire previous state.
        This method should handle its own locking, if necessary.  If the
        callback is unsuccessful, does not save.

        :param modifier_callable: a ``callable`` that takes as first two
            arguments the :class:`IScalingGroup`, a :class:`GroupState`, and
            returns a :class:`GroupState`.  Other arguments provided to
            :func:`modify_state` will be passed to the ``callable``.

        :return: a :class:`twisted.internet.defer.Deferred` that fires with None

        :raises NoSuchScalingGroupError: if this scaling group (one
            with this uuid) does not exist
        """

    def create_policies(data):
        """
        Create a set of new scaling policies.

        :param data: a list of one or more scaling policies in JSON format,
            each of which is defined by
            :data:`otter.json_schema.group_schemas.policy`
        :type data: :class:`list` of :class:`dict`

        :return: list of newly created scaling policies and their ids, as
            specified by :data:`otter.json_schema.model_schemas.policy_list`
        :rtype: :class:`list` of :class:`dict`

        :raises NoSuchScalingGroupError: if this scaling group (one
            with this uuid) does not exist
        :raises PoliciesOverLimitError: if newly created policies
            breaches maximum policies per group
        """

    def update_policy(policy_id, data):
        """
        Updates an existing policy with the data given.

        :param policy_id: the uuid of the entity to update
        :type policy_id: :class:`bytes`

        :param data: the details of the scaling policy in JSON format
        :type data: :class:`dict`

        :return: a :class:`twisted.internet.defer.Deferred` that fires with None

        :raises NoSuchScalingGroupError: if this scaling group (one
            with this uuid) does not exist
        :raises NoSuchPolicyError: if the policy id does not exist
        """

    def list_policies(limit=100, marker=None):
        """
        Gets all the policies associated with particular scaling group.

        :param int limit: the maximum number of policies to return
            (for pagination purposes)
        :param bytes marker: the policy ID of the last seen policy (for
            pagination purposes - page offsets)

        :return: a list of the policies, as specified by
            :data:`otter.json_schema.model_schemas.policy_list`
        :rtype: a :class:`twisted.internet.defer.Deferred` that fires with
            :class:`list`

        :raises NoSuchScalingGroupError: if this scaling group (one
            with this uuid) does not exist
        """

    def get_policy(policy_id, version=None):
        """
        Gets the specified policy on this particular scaling group.

        :param policy_id: the uuid of the policy
        :type policy_id: :class:`bytes`

        :param version: version of policy to check as Type-1 UUID
        :type version: ``UUID``

        :return: a policy, as specified by
            :data:`otter.json_schema.group_schemas.policy`
        :rtype: a :class:`twisted.internet.defer.Deferred` that fires with
            :class:`dict`

        :raises NoSuchPolicyError: if the policy id does not exist
        :raises NoSuchScalingGroupError: if this scaling group (one
            with this uuid) does not exist - this error is optional - a
            :class:`NoSuchPolicyError` can be raised instead
        """

    def delete_policy(policy_id):
        """
        Delete the specified policy on this particular scaling group, and all
        of its associated webhooks as well.

        :param policy_id: the uuid of the policy to be deleted
        :type policy_id: :class:`bytes`

        :return: a :class:`twisted.internet.defer.Deferred` that fires with None

        :raises NoSuchScalingGroupError: if this scaling group (one
            with this uuid) does not exist
        :raises NoSuchPolicyError: if the policy id does not exist
        """

    def list_webhooks(policy_id, limit=100, marker=None):
        """
        Gets all the capability URLs created for one particular scaling policy

        :param int limit: the maximum number of policies to return
            (for pagination purposes)
        :param bytes marker: the policy ID of the last seen policy (for
            pagination purposes - page offsets)

        :param policy_id: the uuid of the policy to be deleted
        :type policy_id: :class:`bytes`

        :return: a list of the webhooks, as specified by
            :data:`otter.json_schema.model_schemas.webhook_list`
        :rtype: a :class:`twisted.internet.defer.Deferred` that fires with None

        :raises NoSuchPolicyError: if the policy id does not exist
        """

    def create_webhooks(policy_id, data):
        """
        Creates a new webhook for a scaling policy.

        The return value will contain both the webhook identifier (the
        identifier for the webhook resource itself, which allows an
        authenticated user to access and modify the webhook) as well as the
        capability hash (the unguessable identifier for a webhook which allows
        the referenced policy to be executed without further authentication).
        The REST layer turns these identifiers into URLs for the user.

        :param policy_id: The UUID of the policy for which to create a
            new webhook.
        :type policy_id: :class:`bytes`

        :param data: A list of details for each webhook, as specified by
            :data:`otter.json_schema.group_schemas.webhook`
        :type data: :class:`list` of :class:`dict`

        :return: A list of the created webhooks with their unique ids.
        :rtype: :class:`twisted.internet.defer.Deferred` :class:`list` as
            specified by :data:`otter.json_schema.model_schemas.webhook_list`

        :raises NoSuchPolicyError: if the policy id does not exist
        :raises WebhooksOverLimitError: if creating all the specified
            webhooks would put the user over their limit of webhooks per policy
        """

    def get_webhook(policy_id, webhook_id):
        """
        Gets the specified webhook for the specified policy on this particular
        scaling group.

        :param policy_id: the uuid of the policy
        :type policy_id: :class:`bytes`

        :param webhook_id: the uuid of the webhook
        :type webhook_id: :class:`bytes`

        :return: a webhook, as specified by
            :data:`otter.json_schema.model_schemas.webhook`
        :rtype: a :class:`twisted.internet.defer.Deferred` that fires with
            :class:`dict`

        :raises NoSuchScalingGroupError: if this scaling group (one
            with this uuid) does not exist
        :raises NoSuchPolicyError: if the policy id does not exist
        :raises NoSuchWebhookError: if the webhook id does not exist
        """

    def update_webhook(policy_id, webhook_id, data):
        """
        Update the specified webhook for the specified policy on this particular
        scaling group.

        :param policy_id: the uuid of the policy
        :type policy_id: :class:`bytes`

        :param webhook_id: the uuid of the webhook
        :type webhook_id: :class:`bytes`

        :param data: the details of the scaling policy in JSON format
        :type data: :class:`dict`

        :return: a :class:`twisted.internet.defer.Deferred` that fires with None

        :raises NoSuchScalingGroupError: if this scaling group (one
            with this uuid) does not exist
        :raises NoSuchPolicyError: if the policy id does not exist
        :raises NoSuchWebhookError: if the webhook id does not exist
        """

    def delete_webhook(policy_id, webhook_id):
        """
        Delete the specified webhook for the specified policy on this particular
        scaling group.

        :param policy_id: the uuid of the policy
        :type policy_id: :class:`bytes`

        :param webhook_id: the uuid of the webhook
        :type webhook_id: :class:`bytes`

        :return: a :class:`twisted.internet.defer.Deferred` that fires with None

        :raises NoSuchScalingGroupError: if this scaling group (one
            with this uuid) does not exist
        :raises NoSuchPolicyError: if the policy id does not exist
        :raises NoSuchWebhookError: if the webhook id does not exist
        """


class IScalingGroupServersCache(Interface):
    """
    Cache of servers in scaling groups
    """
    tenant_id = Attribute("Rackspace Tenant ID of the owner of this group.")
    group_id = Attribute("UUID of the scaling group - immutable.")

    def get_servers(only_as_active):
        """
        Return latest cache of servers in a group along with last time the
        cache was updated.

        :param bool only_as_active: Should it return only otter active servers?

        :return: Effect of (servers, last update time) tuple where servers
            is list of dict and last update time is datetime object. Will
            return last_update time as None if cache is empty
        :rtype: Effect
        """

    def insert_servers(last_update, servers, clear_others):
        """
        Update the servers cache of the group with last update time

        :param datetime last_update: Update time of the cache
        :param list servers: List of server dicts with optional "_is_as_active"
            field with boolean value to represent if this server has become
            active from autoscale's perpective. This field will be popped
            before storing the blob
        :param bool clear_others: Should any other cache from a different
            update_time be deleted?

        :return: Effect of None
        """

    def delete_servers():
        """
        Remove all servers of the group
        """


class IScalingScheduleCollection(Interface):
    """
    A list of scaling events in the future
    """
    def fetch_and_delete(bucket, now, size=100):
        """
        Fetch and delete a batch of scheduled events in a bucket.

        :param int bucket: Index of bucket from which to fetch events.
        :param datetime now: The current time.
        :param int size: The maximum number of events to fetch.
        :return: Deferred that fires with a sequence of events.
        :rtype: deferred :class:`list` of :class:`dict`
        """

    def add_cron_events(cron_events):
        """
        Add cron events equally distributed among the buckets.

        :param cron_events: List of events to be added.
        :type cron_events: :class:`list` of :class:`dict`
        :return: :data:`None`
        """

    def get_oldest_event(bucket):
        """
        Get the oldest event from a bucket.

        :param int bucket: Index of bucket from which to get the oldest event.
        :return: Deferred that fires with dict of oldest event
        :rtype: :class:`dict`
        """


def next_cron_occurrence(cron):
    """
    Return next occurence of given cron entry
    """
    return croniter(
        cron, start_time=datetime.utcnow()).get_next(ret_type=datetime)


class IScalingGroupCollection(Interface):
    """
    Collection of scaling groups
    """
    def create_scaling_group(log, tenant_id, config, launch, policies=None):
        """
        Create scaling group based on the tenant id, the configuration
        paramaters, the launch config, and optional scaling policies.

        Validation of the config, launch config, and policies should have
        already happened by this point (whether they refer to real other
        entities, that the config's ``maxEntities`` should be greater than or
        equal to ``minEntities``, etc.).

        On successful creation, of a scaling group, the minimum entities
        parameter should immediately be enforced.  Therefore, if the minimum
        is greater than zero, that number of entities should be created after
        scaling group creation.

        :param tenant_id: the tenant ID of the tenant the scaling group
            belongs to
        :type tenant_id: :class:`bytes`

        :param config: scaling group configuration options in JSON format, as
            specified by :data:`otter.json_schema.group_schemas.config`
        :type data: :class:`dict`

        :param launch: scaling group launch configuration options in JSON
            format, as specified by
            :data:`otter.json_schema.group_schemas.launch_config`
        :type data: :class:`dict`

        :param policies: list of scaling group policies, each one given as a
            JSON blob as specified by
            :data:`otter.json_schema.group_schemas.scaling_policy`
        :type data: :class:`list` of :class:`dict`

        :return: a dictionary corresponding to the JSON schema at
            :data:`otter.json_schema.model_schemas.manifest`, except that
            it also has the key `id`
        :rtype: a :class:`twisted.internet.defer.Deferred` that fires with :class:`dict`
        """

    def list_scaling_group_states(log, tenant_id, limit=100, marker=None):
        """
        List the scaling groups states for this tenant ID

        :param tenant_id: the tenant ID of the scaling group info to list
        :type tenant_id: :class:`bytes`

        :param int limit: the maximum number of scaling group states to return
            (for pagination purposes)
        :param bytes marker: the group ID of the last seen group (for
            pagination purposes - page offsets)

        :return: a list of scaling group states
        :rtype: a :class:`twisted.internet.defer.Deferred` that fires with a
            :class:`list` of :class:`GroupState`
        """

    def get_scaling_group(log, tenant_id, scaling_group_id):
        """
        Get a scaling group model

        Will return a scaling group even if the ID doesn't exist,
        but the scaling group will throw exceptions when you try to do things
        with it.

        :param tenant_id: the tenant ID of the scaling groups
        :type tenant_id: :class:`bytes`

        :return: scaling group model object
        :rtype: :class:`IScalingGroup` provider (no
            :class:`twisted.internet.defer.Deferred`)
        """

    def webhook_info_by_hash(log, capability_hash):
        """
        Fetch the tenant id, group id, and policy id for the webhook
        with this particular capability URL hash.

        :param capability_hash: the capability hash associated with a particular
            scaling policy
        :type capability_hash: :class:`bytes`

        :return: a :class:`twisted.internet.defer.Deferred` that fires with
            a 3-tuple of (tenant_id, group_id, policy_id).

        :raises UnrecognizedCapabilityError: if the capability hash
            does not match any non-deleted policy
        """

    def get_counts(log, tenant_id):
        """
        Returns total current count of policies, webhooks and groups in the
        following format::

            {
                "groups": 100,
                "policies": 100,
                "webhooks": 100
            }

        :param tenant_id: the tenant ID of the scaling groups
        :type tenant_id: :class:`bytes`

        :return: a :class:`twisted.internet.defer.Deferred` containing current
            count of tenants policies, webhooks and groups as :class:`dict`
        """

    def health_check():
        """
        Check if the collection is healthy, and additionally provides some
        extra free-form health data.

        :return: The health information in the form of a boolean and some
            additional free-form health data (possibly empty).
        :rtype: deferred :class:`tuple` of (:class:`bool`, :class:`dict`)
        """


class IAdmin(Interface):
    """
    Interface to administrative information and actions.
    """

    def get_metrics(log):
        """
        Returns total current count of policies, webhooks and groups in the
        following format::

            {
                "groups": 100,
                "policies": 100,
                "webhooks": 100
            }

        :return: a :class:`twisted.internet.defer.Deferred` containing current
            count of tenants policies, webhooks and groups as :class:`dict`
        """<|MERGE_RESOLUTION|>--- conflicted
+++ resolved
@@ -59,70 +59,17 @@
         they were executed, if ever. The time is stored as ISO860 format str
     :ivar bool paused: whether the scaling group is paused in
         scaling activities
-<<<<<<< HEAD
     :ivar bool suspended: Is the scaling group suspended due to account
         suspension?
-    :ivar GroupStatus status: status of the group.
-=======
     :ivar status: Status of the group. One of :obj:`ScalingGroupStatus` members
     :type: :obj:`NamedConstant`
->>>>>>> b809f550
     :ivar list error_reasons: List of string-based reasons why this group is in
         ERROR. Not needed when group is ACTIVE
     :ivar int desired: the desired capacity of the scaling group
     :ivar callable now: callable that returns a :class:`bytes` timestamp
         used for testing purposes. Defaults to :func:`timestamp.now`
     """
-<<<<<<< HEAD
-    def __init__(self, tenant_id, group_id, group_name, active, pending,
-                 group_touched, policy_touched, paused, status,
-                 suspended=False, error_reasons=[], desired=0,
-                 now=timestamp.now):
-        self.tenant_id = tenant_id
-        self.group_id = group_id
-        self.group_name = group_name
-        self.desired = desired
-        self.active = active
-        self.pending = pending
-        self.paused = paused
-        self.suspended = suspended
-        self.policy_touched = policy_touched
-        self.group_touched = group_touched
-        self.status = status
-        self.error_reasons = tuple(error_reasons)
-
-        if self.group_touched is None:
-            self.group_touched = timestamp.MIN
-
-        self.now = now
-
-        self._attributes = (
-            'tenant_id', 'group_id', 'group_name', 'desired', 'active',
-            'pending', 'group_touched', 'policy_touched', 'paused', 'status',
-            'suspended')
-
-    def __eq__(self, other):
-        """
-        Two states are equal if all of the parameters are equal (except for
-        the now callable)
-        """
-        return all((getattr(self, param) == getattr(other, param)
-                    for param in self._attributes))
-
-    def __ne__(self, other):
-        """
-        Negate __eq__
-        """
-        return other.__class__ != self.__class__ or not self.__eq__(other)
-
-    def __repr__(self):
-        """
-        Prints out a representation of self
-        """
-        return "GroupState({0})".format(", ".join([
-            bytes(getattr(self, attr)) for attr in self._attributes
-        ]))
-=======
+
     tenant_id = attr.ib(validator=aiof(six.text_type), convert=text)
     group_id = attr.ib(validator=aiof(six.text_type), convert=text)
     group_name = attr.ib(validator=aiof(six.text_type), convert=text)
@@ -136,7 +83,6 @@
     error_reasons = attr.ib(convert=tuple, default=[])
     desired = attr.ib(validator=aiof(int), default=0)
     now = attr.ib(default=timestamp.now)
->>>>>>> b809f550
 
     def remove_job(self, job_id):
         """
