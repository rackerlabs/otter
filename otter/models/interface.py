--- conflicted
+++ resolved
@@ -30,14 +30,9 @@
 
     TODO: ``remove_active``, ``pause`` and ``resume`` ?
     """
-<<<<<<< HEAD
-    def __init__(self, tenant_id, group_id, active, pending, desired,
+    def __init__(self, tenant_id, group_id, group_name, active, pending, desired,
                  group_touched, policy_touched, paused, now=timestamp.now,
                  deleting={}, deleted={}, error={}):
-=======
-    def __init__(self, tenant_id, group_id, group_name, active, pending, group_touched,
-                 policy_touched, paused, now=timestamp.now):
->>>>>>> d2a80483
         self.tenant_id = tenant_id
         self.group_id = group_id
         self.group_name = group_name
