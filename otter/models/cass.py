--- conflicted
+++ resolved
@@ -211,11 +211,7 @@
         return ConsistencyLevel.ONE
 
 
-<<<<<<< HEAD
-def _build_policies(policies, policies_table, event_table, queries, data, outpolicies, bucketlist):
-=======
-def _build_policies(policies, policies_table, event_table, queries, data):
->>>>>>> 2bcc218a
+def _build_policies(policies, policies_table, event_table, queries, data, bucketlist):
     """
     Because inserting many values into a table with compound keys with one
     insert statement is hard. This builds a bunch of insert statements and a
@@ -299,7 +295,6 @@
     return d.addCallback(_insert_event)
 
 
-<<<<<<< HEAD
 @defer.inlineCallbacks
 def _find_event(connection, policy_id, buckets):
     """
@@ -321,11 +316,7 @@
         return d.addCallback(_check_event)
 
 
-def _build_webhooks(bare_webhooks, webhooks_table, queries, cql_parameters,
-                    output):
-=======
 def _build_webhooks(bare_webhooks, webhooks_table, queries, cql_parameters):
->>>>>>> 2bcc218a
     """
     Because inserting many values into a table with compound keys with one
     insert statement is hard. This builds a bunch of insert statements and a
@@ -693,13 +684,8 @@
             cqldata = {"tenantId": self.tenant_id,
                        "groupId": self.uuid}
 
-<<<<<<< HEAD
-            _build_policies(data, self.policies_table, self.event_table, queries, cqldata,
-                            outpolicies, self.bucketlist)
-=======
             outpolicies = _build_policies(data, self.policies_table,
-                                          self.event_table, queries, cqldata)
->>>>>>> 2bcc218a
+                                          self.event_table, queries, cqldata, self.bucketlist)
 
             b = Batch(queries, cqldata,
                       consistency=get_consistency_level('create', 'policy'))
