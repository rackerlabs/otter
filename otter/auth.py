--- conflicted
+++ resolved
@@ -274,16 +274,6 @@
         see :meth:`IAuthenticator.authenticate_tenant`
         """
         auth = partial(self._auth_me, log=log)
-<<<<<<< HEAD
-        if self._token is None:
-            dx = auth()
-        d = user_for_tenant(self._admin_url,
-                            self._identity_admin_user,
-                            self._token,
-                            tenant_id, log=log)
-=======
-        # Update the user_for_tenant function to
-        #  use v2.0 API version only
         # if self._token is None:
         d = authenticate_user(self._url,
                               self._identity_admin_user,
@@ -291,12 +281,11 @@
                               log=log)
         d.addCallback(extract_token)
         d.addCallback(partial(setattr, self, "_token"))
-        d.addCallback(lambda ignore: user_for_tenant(self._admin_url,
+        d.addCallback(lambda ignore: user_for_tenant(self._admin_url, self._identity_admin_user,
                       self._token, tenant_id, log=log))
 #        d = user_for_tenant(self._admin_url,
 #                            self._token,
 #                            tenant_id, log=log)
->>>>>>> a9df6958
 
         def impersonate(user):
             iud = impersonate_user(self._admin_url,
@@ -402,11 +391,7 @@
     return d
 
 
-<<<<<<< HEAD
 def user_for_tenant(auth_endpoint, username, token, tenant_id, log=None):
-=======
-def user_for_tenant(auth_endpoint, token, tenant_id, log=None):
->>>>>>> a9df6958
     """
     Use a super secret API to get the special actual username for a tenant id.
 
@@ -422,19 +407,15 @@
     h['Content-Type'] = 'application/json'
     h['Accept'] = 'application/json'
     d = treq.get(
-<<<<<<< HEAD
         append_segments(auth_endpoint, 'users')+'?name='+str(username),
         headers=h,
-=======
-        append_segments(auth_endpoint, 'users'),
-        headers=headers(token),
->>>>>>> a9df6958
         allow_redirects=False,
         log=log)
     d.addCallback(check_success, [200, 203])
     d.addErrback(wrap_upstream_error, 'identity', 'users', auth_endpoint)
     d.addCallback(treq.json_content)
-    d.addCallback(lambda user: user['users'][0]['username'])    
+    d.addCallback(lambda user: user['users'][0]['username'])
+#    d.addCallback(lambda user: user['user']['id'])
     return d
 
 
