"""
Autoscale REST endpoints having to do with creating/reading/updating/deleting
the scaling policies associated with a particular scaling group.

(/tenantId/groups/groupId/policies and /tenantId/groups/groupId/policies/policyId)
"""

import json

from otter.json_schema import rest_schemas, group_schemas
from otter.rest.decorators import (validate_body, fails_with, succeeds_with,
                                   with_transaction_id)
from otter.rest.errors import exception_codes
from otter.rest.application import app, get_store, get_autoscale_links


@app.route('/<string:tenantId>/groups/<string:groupId>/policies/',
           methods=['GET'])
@with_transaction_id()
@fails_with(exception_codes)
@succeeds_with(200)
def list_policies(request, log, tenantId, groupId):
    """
    Get a list of scaling policies in the group. Each policy describes an id,
    name, type, adjustment, cooldown, and links. This data is returned in the
    body of the response in JSON format.

    Example response::

        {
            "policies": [
                {
                    "id":"{policyId1}",
                    "data": {
                        "name": "scale up by one server",
                        "change": 1,
                        "cooldown": 150
                    },
                    "links": [
                        {
                            "href": "{url_root}/v1.0/010101/groups/{groupId1}/policy/{policyId1}/"
                            "rel": "self"
<<<<<<< HEAD
                        },
                        {
                            "href": "{url_root}/010101/groups/{groupId1}/policy/{policyId1}/"
                            "rel": "bookmark"
=======
>>>>>>> 1f4b388e
                        }
                    ]
                },
                {
                    "id": "{policyId2}",
                    "data": {
                        "name": "scale up ten percent",
                        "changePercent": 10,
                        "cooldown": 150
                    },
                    "links": [
                        {
                            "href": "{url_root}/v1.0/010101/groups/{groupId1}/policy/{policyId2}/"
                            "rel": "self"
<<<<<<< HEAD
                        },
                        {
                            "href": "{url_root}/010101/groups/{groupId1}/policy/{policyId2}/"
                            "rel": "bookmark"
=======
>>>>>>> 1f4b388e
                        }
                    ]
                },
                {
                    "id":"{policyId3}",
                    "data": {
                        "name": "scale down one server",
                        "change": -1,
                        "cooldown": 150
                    },
                    "links": [
                        {
                            "href": "{url_root}/v1.0/010101/groups/{groupId1}/policy/{policyId3}/"
                            "rel": "self"
<<<<<<< HEAD
                        },
                        {
                            "href": "{url_root}/010101/groups/{groupId1}/policy/{policyId3}/"
                            "rel": "bookmark"
=======
>>>>>>> 1f4b388e
                        }
                    ]
                },
                {
                    "id": "{policyId4}",
                    "data": {
                        "name": "scale down ten percent",
                        "changePercent": -10,
                        "cooldown": 150
                    },
                    "links": [
                        {
                            "href": "{url_root}/v1.0/010101/groups/{groupId1}/policy/{policyId4}/"
                            "rel": "self"
<<<<<<< HEAD
                        },
                        {
                            "href": "{url_root}/010101/groups/{groupId1}/policy/{policyId4}/"
                            "rel": "bookmark"
=======
>>>>>>> 1f4b388e
                        }
                    ]
                }
            ]
        }
    """
    def format_policies(policy_dict):
        policy_list = []
        for policy_uuid, policy_item in policy_dict.iteritems():
            policy_item['id'] = policy_uuid
            policy_item['links'] = get_autoscale_links(
                tenantId, groupId, policy_uuid)
            policy_list.append(policy_item)

        return {
            'policies': policy_list,
            "policies_links": []
        }

    rec = get_store().get_scaling_group(log, tenantId, groupId)
    deferred = rec.list_policies()
    deferred.addCallback(format_policies)
    deferred.addCallback(json.dumps)
    return deferred


@app.route('/<string:tenantId>/groups/<string:groupId>/policies/',
           methods=['POST'])
@with_transaction_id()
@fails_with(exception_codes)
@succeeds_with(201)
@validate_body(rest_schemas.create_policies_request)
def create_policies(request, log, tenantId, groupId, data):
    """
    Create one or many new scaling policies.
    Scaling policies must include a name, type, adjustment, and cooldown.
    The response header will point to the list policies endpoint.
    An array of scaling policies is provided in the request body in JSON format.

    Example request::

        [
            {
                "name": "scale up by one server",
                "change": 1,
                "cooldown": 150
            },
            {
                "name": 'scale down a 5.5 percent because of a tweet',
                "changePercent": -5.5,
                "cooldown": 6
            }
        ]

    Example response::

        {
            "policies": [
                {
                    "id": {policyId1},
                    "links": [
                        {
                            "href": "{url_root}/v1.0/010101/groups/{groupId}/policy/{policyId1}/"
                            "rel": "self"
<<<<<<< HEAD
                        },
                        {
                            "href": "{url_root}/010101/groups/{groupId}/policy/{policyId1}/"
                            "rel": "bookmark"
=======
>>>>>>> 1f4b388e
                        }
                    ],
                    "name": "scale up by one server",
                    "change": 1,
                    "cooldown": 150
                },
                {
                    "id": {policyId2},
                    "links": [
                        {
                            "href": "{url_root}/v1.0/010101/groups/{groupId}/policy/{policyId2}/"
                            "rel": "self"
<<<<<<< HEAD
                        },
                        {
                            "href": "{url_root}/010101/groups/{groupId}/policy/{policyId2}/"
                            "rel": "bookmark"
=======
>>>>>>> 1f4b388e
                        }
                    ],
                    "name": 'scale down a 5.5 percent because of a tweet',
                    "changePercent": -5.5,
                    "cooldown": 6
                }
            ]
        }
    """

    def format_policies_and_send_redirect(policy_dict):
        request.setHeader(
            "Location",
            get_autoscale_links(tenantId, groupId, "", format=None)
        )

        policy_list = []
        for policy_uuid, policy_item in policy_dict.iteritems():
            policy_item['id'] = policy_uuid
            policy_item['links'] = get_autoscale_links(
                tenantId, groupId, policy_uuid)
            policy_list.append(policy_item)

        return {'policies': policy_list}

    rec = get_store().get_scaling_group(log, tenantId, groupId)
    deferred = rec.create_policies(data)
    deferred.addCallback(format_policies_and_send_redirect)
    deferred.addCallback(json.dumps)
    return deferred


@app.route(
    '/<string:tenantId>/groups/<string:groupId>/policies/<string:policyId>/',
    methods=['GET'])
@with_transaction_id()
@fails_with(exception_codes)
@succeeds_with(200)
def get_policy(request, log, tenantId, groupId, policyId):
    """
    Get a scaling policy which describes an id, name, type, adjustment, and
    cooldown, and links.  This data is returned in the body of the response in
    JSON format.

    Example response::

        {
            "policy": {
                "id": {policyId},
                "links": [
                    {
                        "href": "{url_root}/v1.0/010101/groups/{groupId}/policy/{policyId}/"
                        "rel": "self"
                    },
                    {
                        "href": "{url_root}/010101/groups/{groupId}/policy/{policyId}/"
                        "rel": "bookmark"
                    }
                ],
                "name": "scale up by one server",
                "change": 1,
                "cooldown": 150
            }
        }
    """
    def openstackify(policy_dict):
        policy_dict['id'] = policyId
        policy_dict['links'] = get_autoscale_links(tenantId, groupId, policyId)
        return {'policy': policy_dict}

    rec = get_store().get_scaling_group(log, tenantId, groupId)
    deferred = rec.get_policy(policyId)
    deferred.addCallback(openstackify)
    deferred.addCallback(json.dumps)
    return deferred


@app.route(
    '/<string:tenantId>/groups/<string:groupId>/policies/<string:policyId>/',
    methods=['PUT'])
@with_transaction_id()
@fails_with(exception_codes)
@succeeds_with(204)
@validate_body(group_schemas.policy)
def update_policy(request, log, tenantId, groupId, policyId, data):
    """
    Updates a scaling policy. Scaling policies must include a name, type,
    adjustment, and cooldown.
    If successful, no response body will be returned.

    Example request::

        {
            "name": "scale up by two servers",
            "change": 2,
            "cooldown": 150
        }


    """
    rec = get_store().get_scaling_group(log, tenantId, groupId)
    deferred = rec.update_policy(policyId, data)
    return deferred


@app.route(
    '/<string:tenantId>/groups/<string:groupId>/policies/<string:policyId>/',
    methods=['DELETE'])
@with_transaction_id()
@fails_with(exception_codes)
@succeeds_with(204)
def delete_policy(request, log, tenantId, groupId, policyId):
    """
    Delete a scaling policy. If successful, no response body will be returned.
    """
    rec = get_store().get_scaling_group(log, tenantId, groupId)
    deferred = rec.delete_policy(policyId)
    return deferred<|MERGE_RESOLUTION|>--- conflicted
+++ resolved
@@ -40,13 +40,6 @@
                         {
                             "href": "{url_root}/v1.0/010101/groups/{groupId1}/policy/{policyId1}/"
                             "rel": "self"
-<<<<<<< HEAD
-                        },
-                        {
-                            "href": "{url_root}/010101/groups/{groupId1}/policy/{policyId1}/"
-                            "rel": "bookmark"
-=======
->>>>>>> 1f4b388e
                         }
                     ]
                 },
@@ -61,13 +54,6 @@
                         {
                             "href": "{url_root}/v1.0/010101/groups/{groupId1}/policy/{policyId2}/"
                             "rel": "self"
-<<<<<<< HEAD
-                        },
-                        {
-                            "href": "{url_root}/010101/groups/{groupId1}/policy/{policyId2}/"
-                            "rel": "bookmark"
-=======
->>>>>>> 1f4b388e
                         }
                     ]
                 },
@@ -82,13 +68,6 @@
                         {
                             "href": "{url_root}/v1.0/010101/groups/{groupId1}/policy/{policyId3}/"
                             "rel": "self"
-<<<<<<< HEAD
-                        },
-                        {
-                            "href": "{url_root}/010101/groups/{groupId1}/policy/{policyId3}/"
-                            "rel": "bookmark"
-=======
->>>>>>> 1f4b388e
                         }
                     ]
                 },
@@ -103,13 +82,6 @@
                         {
                             "href": "{url_root}/v1.0/010101/groups/{groupId1}/policy/{policyId4}/"
                             "rel": "self"
-<<<<<<< HEAD
-                        },
-                        {
-                            "href": "{url_root}/010101/groups/{groupId1}/policy/{policyId4}/"
-                            "rel": "bookmark"
-=======
->>>>>>> 1f4b388e
                         }
                     ]
                 }
@@ -174,13 +146,6 @@
                         {
                             "href": "{url_root}/v1.0/010101/groups/{groupId}/policy/{policyId1}/"
                             "rel": "self"
-<<<<<<< HEAD
-                        },
-                        {
-                            "href": "{url_root}/010101/groups/{groupId}/policy/{policyId1}/"
-                            "rel": "bookmark"
-=======
->>>>>>> 1f4b388e
                         }
                     ],
                     "name": "scale up by one server",
@@ -193,13 +158,6 @@
                         {
                             "href": "{url_root}/v1.0/010101/groups/{groupId}/policy/{policyId2}/"
                             "rel": "self"
-<<<<<<< HEAD
-                        },
-                        {
-                            "href": "{url_root}/010101/groups/{groupId}/policy/{policyId2}/"
-                            "rel": "bookmark"
-=======
->>>>>>> 1f4b388e
                         }
                     ],
                     "name": 'scale down a 5.5 percent because of a tweet',
