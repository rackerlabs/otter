--- conflicted
+++ resolved
@@ -26,15 +26,10 @@
 from twisted.internet.endpoints import clientFromString
 from twisted.python import usage
 
-<<<<<<< HEAD
-from otter.effect_dispatcher import get_full_dispatcher
-from otter.constants import get_service_mapping, ServiceType
-=======
 from otter.auth import generate_authenticator
 from otter.constants import ServiceType, get_service_mapping
 from otter.convergence.gathering import get_scaling_group_servers
-from otter.effect_dispatcher import get_dispatcher
->>>>>>> d38013b1
+from otter.effect_dispatcher import get_full_dispatcher
 from otter.http import get_request_func
 from otter.log import log as otter_log
 from otter.util.fp import predicate_all
@@ -274,16 +269,11 @@
                                 metrics_log, service_mapping,
                                 config['metrics']['region'])
     eff = add_to_cloud_metrics(req_func, config['metrics'], config['region'],
-<<<<<<< HEAD
-                               total_desired, total_actual, total_pending, log=metrics_log)
+                               total_desired, total_actual, total_pending,
+                               log=metrics_log)
     dispatcher = get_full_dispatcher(reactor, authenticator, metrics_log,
                                      service_mapping, config['metrics']['region'])
     yield perform(dispatcher, eff)
-=======
-                               total_desired, total_actual, total_pending,
-                               log=metrics_log)
-    yield perform(get_dispatcher(reactor), eff)
->>>>>>> d38013b1
     metrics_log.msg('added to cloud metrics')
     if _print:
         print('added to cloud metrics')
