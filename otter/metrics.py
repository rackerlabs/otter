--- conflicted
+++ resolved
@@ -194,15 +194,9 @@
         # TODO: Get rid of this when we switch everything to ServiceRequest
         return get_request_func(authenticator, tenant_id, metrics_log,
                                 service_mapping, region)
-<<<<<<< HEAD
-    effs = get_all_metrics_effects(cass_groups, req_func_for_tenant,
-                                   metrics_log, _print=_print)
-    d = _perform_limited_effects(dispatcher, effs, 10)
-=======
     effs = get_all_metrics_effects(
         cass_groups, req_func_for_tenant, metrics_log, _print=_print)
-    d = _perform_limited_effects(effs, clock, 10)
->>>>>>> 617c4ec4
+    d = _perform_limited_effects(dispatcher, effs, 10)
     d.addCallback(filter(lambda x: x is not None))
     return d.addCallback(lambda x: reduce(operator.add, x, []))
 
@@ -294,7 +288,6 @@
             total_desired, total_actual, total_pending))
 
     # Add to cloud metrics
-<<<<<<< HEAD
 
     # WARNING: This request func (and dispatcher) are configured to make
     # requests against the metrics region. The same request_func and dispatcher
@@ -304,22 +297,13 @@
     req_func = get_request_func(authenticator, config['metrics']['tenant_id'],
                                 metrics_log, service_mapping,
                                 config['metrics']['region'])
-    eff = add_to_cloud_metrics(req_func, config['metrics'], config['region'],
-                               total_desired, total_actual, total_pending,
-                               log=metrics_log)
+    eff = add_to_cloud_metrics(
+        req_func, config['metrics'], config['region'], total_desired,
+        total_actual, total_pending, log=metrics_log)
     dispatcher = get_full_dispatcher(
         reactor, authenticator, metrics_log,
         service_mapping, config['metrics']['region'])
     yield perform(dispatcher, eff)
-=======
-    req_func = get_request_func(
-        authenticator, config['metrics']['tenant_id'], metrics_log,
-        service_mapping, config['metrics']['region'])
-    eff = add_to_cloud_metrics(
-        req_func, config['metrics'], config['region'], total_desired,
-        total_actual, total_pending, log=metrics_log)
-    yield perform(get_dispatcher(reactor), eff)
->>>>>>> 617c4ec4
     metrics_log.msg('added to cloud metrics')
     if _print:
         print('added to cloud metrics')
