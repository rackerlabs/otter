"""
HTTP utils, such as formulation of URLs
"""

from itertools import chain
from urllib import quote, urlencode
<<<<<<< HEAD
import json
=======
from urlparse import urlsplit, urlunsplit, parse_qs
>>>>>>> 1a43f536

import treq

from otter.util.config import config_value


# REVIEW: I started with specific subclasses for each system (nova, clb and identity)
# but they had too much in common. So decided to put stuff in this class itself
class UpstreamError(Exception):
    """
    An upstream system error that wraps more detailed error

    :ivar Failure error: The detailed error being wrapped
    :ivar str system: the upstream system being contacted, eg: nova, clb, identity
    :ivar str operation: the operation being performed
    :ivar str url: some representation of the connection endpoint -
        e.g. a hostname or ip or a url
    """
    def __init__(self, error, system, operation, url=None):
        self.error = error
        self.system = system
        self.operation = operation
        self.url = url
        self.apierr_message = None
        msg = self.system + ' error: '
        if error.check(APIError):
            self._parse_message(error.value.body)
            msg += '{} - {}'.format(error.value.code, self.apierr_message)
        else:
            msg += str(error)
        super(UpstreamError, self).__init__(msg)

    def _parse_message(self, body):
        try:
            body = json.loads(body)
            self.apierr_message = body[body.keys()[0]]['message']
        except:
            self.apierr_message = 'Could not parse API error body'

    def details(self):
        """
        Return `dict` of all the details within this object
        """
        d = self.__dict__.copy()
        del d['error']
        if self.error.check(APIError):
            e = self.error.value
            d.update({'code': e.code, 'body': e.body, 'headers': e.headers})
        return d


def wrap_upstream_error(f, system, operation, url=None):
    """
    Wrap error in UpstreamError
    """
    raise UpstreamError(f, system, operation, url)


def raise_error_on_code(failure, code, error, system, operation, url):
    """
    Raise `error` if given `code` in APIError.code inside failure matches.
    Otherwise `RequestError` is raised with `url` and `data`
    """
    failure.trap(APIError)
    if failure.value.code == code:
        raise error
    raise UpstreamError(failure, system, operation, url)


def wrap_request_error(failure, target, data=None):
    """
    Some errors, such as connection timeouts, aren't useful becuase they don't
    contain the url that is timing out, so wrap the error in one that also has
    the url.
    """
    raise RequestError(failure, target, data)


def append_segments(uri, *segments):
    """
    Append segments to URI in a reasonable way.

    :param str or unicode uri: base URI with or without a trailing /.
        If uri is unicode it will be encoded as ascii.  This is not strictly
        correct but is probably fine since all these URIs are coming from JSON
        and should be properly encoded.  We just need to make them str objects
        for Twisted.
    :type segments: str or unicode
    :param segments: One or more segments to append to the base URI.

    :return: complete URI as str.
    """
    def _segments(segments):
        for s in segments:
            if isinstance(s, unicode):
                s = s.encode('utf-8')

            yield quote(s)

    if isinstance(uri, unicode):
        uri = uri.encode('ascii')

    uri = '/'.join(chain([uri.rstrip('/')], _segments(segments)))
    return uri


class APIError(Exception):
    """
    An error raised when a non-success response is returned by the API.

    :param int code: HTTP Response code for this error.
    :param str body: HTTP Response body for this error or None.
    :param Headers headers: HTTP Response headers for this error, or None
    """
    def __init__(self, code, body, headers=None):
        Exception.__init__(
            self,
            'API Error code={0!r}, body={1!r}, headers={2!r}'.format(
                code, body, headers))

        self.code = code
        self.body = body
        self.headers = headers


def check_success(response, success_codes):
    """
    Convert an HTTP response to an appropriate APIError if
    the response code does not match an expected success code.

    This is intended to be used as a callback for a deferred that fires with
    an IResponse provider.

    :param IResponse response: The response to check.
    :param list success_codes: A list of int HTTP response codes that indicate
        "success".

    :return: response or a deferred that errbacks with an APIError.
    """
    def _raise_api_error(body):
        raise APIError(response.code, body, response.headers)

    if response.code not in success_codes:
        return treq.content(response).addCallback(_raise_api_error)

    return response


def headers(auth_token=None):
    """
    Generate an appropriate set of headers given an auth_token.

    :param str auth_token: The auth_token or None.
    :return: A dict of common headers.
    """
    h = {'content-type': ['application/json'],
         'accept': ['application/json'],
         'User-Agent': ['OtterScale/0.0']}

    if auth_token is not None:
        h['x-auth-token'] = [auth_token]

    return h


def get_url_root():
    """
    Get the URL root
    :return: string containing the URL root
    """
    return config_value('url_root')


def _pagination_link(url, rel, limit, marker):
    """
    Generates a link dictionary where the href link has (possibly) limit
    and marker query parameters, so long as they are not None.

    :param url: URL of the collection
    :param rel: What to put under 'rel'
    :param limit: pagination limit
    :param marker: the current pagination marker

    :return: ``dict`` containing an href and the rel, the href being a link
        to the collection represented by the url, limit, and marker
    """
    query_params = {}

    if marker is not None:
        query_params = {'marker': marker, 'limit': limit}
    elif limit != (config_value('limits.pagination') or 100):
        query_params['limit'] = limit

    # split_url is a tuple that can't be modified, so listify it
    # (scheme, netloc, path, query, fragment)
    split_url = urlsplit(url)
    mutable_url_parts = list(split_url)

    # update mutable_url_parts with a scheme and netloc if either are missing
    # so that the final URI will always be an absolute URI
    if not (split_url.scheme and split_url.netloc):
        # generate a new absolute URI so that when split, its scheme, netloc,
        # and path parts can be cannabalized
        donor = urlsplit(
            append_segments(get_url_root(), split_url.path.lstrip('/')))

        mutable_url_parts[:3] = [donor.scheme, donor.netloc, donor.path]

    # update the query parameters with new query parameters if necessary
    if query_params:
        query = parse_qs(split_url.query)
        query.update(query_params)
        querystring = urlencode(query, doseq=True)

        # sort alphabetically for easier testing
        mutable_url_parts[3] = '&'.join(sorted(querystring.split('&')))

    url = urlunsplit(mutable_url_parts)
    return {'href': url, 'rel': rel}


def next_marker_by_offset(collection, limit, marker):
    """
    Returns the next marker that is just the current marker offset by the
    length of the collection or the limit, whichever is smaller

    :param collection: an iterable containing the collection to be paginated
    :param limit: the limit on the collection
    :marker: the current marker used to obtain this collection

    :return: the next marker that would be used to fetch the next collection,
        based on the offset from the current marker
    """
    return (marker or 0) + limit


def next_marker_by_id(collection, limit, marker):
    """
    Returns the next marker based on the limit-1 item in the collection

    :param collection: an iterable containing the collection to be paginated
    :param limit: the limit on the collection
    :marker: the current marker used to obtain this collection

    :return: the next marker that would be used to fetch the next collection,
        based on the collection item ids
    """
    return collection[limit - 1]['id']


def get_collection_links(collection, url, rel, limit=None, marker=None,
                         next_marker=None):
    """
    Return links `dict` for given collection like below. The 'next' link is
    added only if number of items in `collection` has reached `limit`

        [
          {
            "href": <url with api version>,
            "rel": "self"
          },
          {
            "href": <url of next link>,
            "rel": "next"
          }
        ]

    :param collection: the collection whose links are required.
    :type collection: list of dict that has 'id' in it

    :param url: URL of the collection

    :param rel: What to put under 'rel'

    :param limit: pagination limit

    :param marker: the current pagination marker

    :param next_marker: a callable that takes the collection, the limit, and
        the current marker, and returns the next marker
    """
    if next_marker is None:
        next_marker = next_marker_by_id

    links = []
    limit = limit or config_value('limits.pagination') or 100
    if rel is not None:
        links.append(_pagination_link(url, rel, limit, marker))
    if len(collection) >= limit:
        links.append(_pagination_link(url, 'next', limit,
                                      next_marker(collection, limit, marker)))
    return links


def get_groups_links(groups, tenant_id, rel='self', limit=None, marker=None):
    """
    Get the links to groups along with 'next' link
    """
    url = get_autoscale_links(tenant_id, format=None)
    return get_collection_links(groups, url, rel, limit, marker)


def get_policies_links(policies, tenant_id, group_id, rel='self', limit=None, marker=None):
    """
    Get the links to groups along with 'next' link
    """
    url = get_autoscale_links(tenant_id, group_id, "", format=None)
    return get_collection_links(policies, url, rel, limit, marker)


def get_webhooks_links(webhooks, tenant_id, group_id, policy_id,
                       rel='self', limit=None, marker=None):
    """
    Get the links to webhooks along with 'next' link
    """
    url = get_autoscale_links(tenant_id, group_id, policy_id, "", format=None)
    return get_collection_links(webhooks, url, rel, limit, marker)


def get_autoscale_links(tenant_id, group_id=None, policy_id=None,
                        webhook_id=None, capability_hash=None,
                        capability_version="1", format="json",
                        api_version="1.0"):
    """
    Generates links into the autoscale system, based on the ids given.  If
    the format is "json", then a JSON blob will be given in the form of::

        [
          {
            "href": <url with api version>,
            "rel": "self"
          }
        ]

    Otherwise, the return value will just be the link.

    :param tenant_id: the tenant ID of the user
    :type tenant_id: ``str``

    :param group_id: the scaling group UUID - if not provided then the link(s)
        will be just the link to listing all scaling groups for the tenant
        ID/creating an autoscale group.
    :type group_id: ``str`` or ``None``

    :param policy_id: the scaling policy UUID - if not provided (and `group_id`
        is provided)then the link(s) will be just the link to the scaling group,
        and if blank then the link(s) will to listings of all the policies
        for the scaling group.
    :type policy_id: ``str`` or ``None``

    :param webhook_id: the webhook UUID - if not provided (and `group_id` and
        `policy_id` are provided) then the link(s) will be just the link to the
        scaling policy, and if blank then the link(s) will to listings of all
        the webhooks for the scaling policy
    :type webhook_id: ``str`` or ``None``

    :param format: whether to return a bunch of links in JSON format
    :type format: ``str`` that should be 'json' if the JSON format is desired

    :param api_version: Which API version to provide links to - generally
        should not be overriden
    :type api_version: ``str``

    :param capability_hash: a unique value for the capability url
    :type capability_hash: ``str``

    :param capability_version: capability hash generation version - defaults to
        1
    :type capability_version: ``str``

    :return: JSON blob if `format="json"` is given, a ``str`` containing a link
        else
    """
    api = "v{0}".format(api_version)
    segments = [get_url_root(), api, tenant_id, "groups"]

    if group_id is not None:
        segments.append(group_id)
        if policy_id is not None:
            segments.extend(("policies", policy_id))
            if webhook_id is not None:
                segments.extend(("webhooks", webhook_id))

    if segments[-1] != '':
        segments.append('')

    url = append_segments(*segments)

    if format == "json":
        links = [
            {"href": url, "rel": "self"}
        ]

        if capability_hash is not None:
            capability_url = append_segments(
                get_url_root(),
                api,
                "execute",
                capability_version,
                capability_hash, '')

            links.append({"href": capability_url, "rel": "capability"})

        return links
    else:
        return url


def transaction_id(request):
    """
    Extract the transaction id from the given request.

    :param IRequest request: The request we are trying to get the
        transaction id for.

    :returns: A string transaction id.
    """
    return request.responseHeaders.getRawHeaders('X-Response-Id')[0]<|MERGE_RESOLUTION|>--- conflicted
+++ resolved
@@ -4,11 +4,8 @@
 
 from itertools import chain
 from urllib import quote, urlencode
-<<<<<<< HEAD
 import json
-=======
 from urlparse import urlsplit, urlunsplit, parse_qs
->>>>>>> 1a43f536
 
 import treq
 
