# coding: utf-8

"""Functional programming utilities."""

from copy import copy

from pyrsistent import freeze, pmap

from toolz.itertoolz import groupby


def wrap(f, g):
    u"""
    'The wrapper combinator'

    Given f, any function, and g, a function which accepts a callable as its
    first argument, return a function:

        λ(*args, **kwargs): g(f, *args, **kwargs)

    This allows g to "wrap" f, so that g is responsible for calling f. g must expect a
    callable as its first argument, of course.

    This is basically a way to do dependency injection -- if a function g
    wants to call f, instead of just referring to f directly, it can accept
    it as a parameter.
    """
    return lambda *args, **kwargs: g(f, *args, **kwargs)


def wrappers(*stuff):
    """
    Combine a number of functions with the wrapper combinator.

    The first function is the 'innermost', and the last is the outermost.
    All functions after the first should take a callable as their first argument.
    """
    return reduce(wrap, stuff)


def partition_groups(grouper, seq, keys):
    """
    Partition a sequence based on a grouping function. This is like groupby,
    but it returns a tuple of fixed length instead of a dict of arbitrary
    length.

    :param callable grouper: A function which returns a key for an item.
    :param seq: A sequence of items.
    :param keys: A sequence of key names to expect.
    :return: A tuple of lists for which the grouper returned each key, in the
        same order as this keys argument.
    """
    groups = groupby(grouper, seq)
    return tuple(groups.get(key, []) for key in keys)


def partition_bool(pred, seq):
    """
    Partition a sequence based on a predicate.

    :param callable pred: Function that will be passed items from seq and
        must return a bool.
    :param seq: sequence of items.
    :returns: 2-tuple of lists, first the elements for which the predicate is
        True, second the elements for which the predicate is False.
    """
    return partition_groups(pred, seq, (True, False))


def predicate_all(*preds):
    """
    Return a predicate function that combines all the given predicate functions
    with and operator
    """
    return lambda *a, **kw: all(p(*a, **kw) for p in preds)


def predicate_any(*preds):
    """
    Return a predicate function that combines all the given predicate functions
    with or operator
    """
    return lambda *a, **kw: any(p(*a, **kw) for p in preds)


def assoc_obj(o, **k):
<<<<<<< HEAD
    """Update attributes on an object, returning a new one."""
=======
    """
    Update attributes on an object, returning a new one (after performing a
    shallow copy).
    """
>>>>>>> af44ab92
    new_o = copy(o)
    new_o.__dict__.update(k)
    return new_o


def set_in(mapping, keys, new_value):
    """
    Take the old dictionary and traverses the dictionary via the list of
    keys.  The returned dictionary will be the same as the old dictionary,
    but with the resultant value set as ``new_value``.

    Note that if more than 1 key is passed, and any of the keys (except for the
    last) do not already exist, raises KeyError or IndexError.

    Note that the new value does not need to be a pyrsistent data structure -
    this function will freeze everything first.

    :param dict mapping: The dictionary to change values for.
    :param iterable keys: An ordered collection of keys
    :param new_value: The value to set the keys to

    :return: A copy of the old dictionary as PMap, with the new value.
    """
    if len(keys) < 1:
        raise ValueError("Must provide one or more keys")

    if isinstance(mapping, dict):
        mapping = freeze(mapping)

    if len(keys) == 1:
        return mapping.set(keys[0], freeze(new_value))
    else:
        child = mapping.get(keys[0], pmap())
        return mapping.set(keys[0], set_in(child, keys[1:], new_value))<|MERGE_RESOLUTION|>--- conflicted
+++ resolved
@@ -84,14 +84,10 @@
 
 
 def assoc_obj(o, **k):
-<<<<<<< HEAD
-    """Update attributes on an object, returning a new one."""
-=======
     """
     Update attributes on an object, returning a new one (after performing a
     shallow copy).
     """
->>>>>>> af44ab92
     new_o = copy(o)
     new_o.__dict__.update(k)
     return new_o
