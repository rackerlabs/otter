"""
The Otter Controller:  Because otherwise your otters will make a mess of your
house.  Don't believe me?  There are videos on pet otters on youtube!

The Otter Controller manages a set of non-user visible state information for
each group, holds a lock on that state information, receives events from the
model object (group config change, scaling policy execution), and receives
events from the supervisor (job completed)

TODO:
 * Lock yak shaving
 * Eviction policy

Storage model for state information:
 * active list
    * Instance links
    * Created time
 * pending list
    * Job ID
 * last touched information for group
 * last touched information for policy
"""
from datetime import datetime
from decimal import Decimal, ROUND_UP
from functools import partial
import iso8601
import json

from twisted.internet import defer

from otter.log import audit
from otter.models.interface import NoSuchScalingGroupError
from otter.supervisor import get_supervisor
from otter.json_schema.group_schemas import MAX_ENTITIES
from otter.util.deferredutils import unwrap_first_error
from otter.util.timestamp import from_timestamp


<<<<<<< HEAD
# Amount of time spaced between starting delete jobs when scaling down
DELETE_WAIT_INTERVAL = 0


=======
>>>>>>> 68f54daa
class CannotExecutePolicyError(Exception):
    """
    Exception to be raised when the policy cannot be executed
    """
    def __init__(self, tenant_id, group_id, policy_id, why):
        super(CannotExecutePolicyError, self).__init__(
            "Cannot execute scaling policy {p} for group {g} for tenant {t}: {w}"
            .format(t=tenant_id, g=group_id, p=policy_id, w=why))


def pause_scaling_group(log, transaction_id, scaling_group):
    """
    Pauses the scaling group, causing all scaling policy executions to be
    rejected until unpaused.  This is an idempotent change, if it's already
    paused, this does not raise an error.

    :raises: :class:`NoSuchScalingGroup` if the scaling group does not exist.

    :return: None
    """
    raise NotImplementedError('Pause is not yet implemented')


def resume_scaling_group(log, transaction_id, scaling_group):
    """
    Resumes the scaling group, causing all scaling policy executions to be
    evaluated as normal again.  This is an idempotent change, if it's already
    paused, this does not raise an error.

    :raises: :class:`NoSuchScalingGroup` if the scaling group does not exist.

    :return: None
    """
    raise NotImplementedError('Resume is not yet implemented')


def _do_convergence_audit_log(_, log, delta, state):
    """
    Logs a convergence event to the audit log
    """
    audit_log = audit(log)

    if delta < 0:
        msg = "Deleting {0}".format(-delta)
        event_type = "convergence.scale_down"
    else:
        msg = "Starting {convergence_delta} new"
        event_type = "convergence.scale_up"

    msg += " servers to satisfy desired capacity"

    audit_log.msg(msg, event_type=event_type, convergence_delta=delta,
                  # setting policy_id/webhook_id to None is a hack to prevent
                  # them from making it into the audit log
                  policy_id=None, webhook_id=None,
                  **state.get_capacity())
    return state


def obey_config_change(log, transaction_id, config, scaling_group, state):
    """
    Given the config change, do servers need to be started or deleted

    Ignore all cooldowns.

    :param log: A twiggy bound log for logging
    :param str transaction_id: the transaction id
    :param dict config: the scaling group config
    :param scaling_group: an IScalingGroup provider
    :param state: a :class:`otter.models.interface.GroupState` representing the
        state

    :return: a ``Deferred`` that fires with the updated (or not)
        :class:`otter.models.interface.GroupState` if successful
    """
    bound_log = log.bind(scaling_group_id=scaling_group.uuid)

    # XXX:  this is a hack to create an internal zero-change policy so
    # calculate delta will work
    delta = calculate_delta(bound_log, state, config, {'change': 0})

    if delta == 0:
        return defer.succeed(state)
    elif delta > 0:
        deferred = scaling_group.view_launch_config()
        deferred.addCallback(partial(execute_launch_config, bound_log,
                                     transaction_id, state,
                                     scaling_group=scaling_group, delta=delta))
    else:
        # delta < 0 (scale down)
        deferred = exec_scale_down(bound_log, transaction_id, state,
                                   scaling_group, -delta)

    deferred.addCallback(_do_convergence_audit_log, bound_log, delta, state)
    return deferred


def maybe_execute_scaling_policy(
        log,
        transaction_id,
        scaling_group,
        state,
        policy_id, version=None):
    """
    Checks whether and how much a scaling policy can be executed.

    :param log: A twiggy bound log for logging
    :param str transaction_id: the transaction id
    :param scaling_group: an IScalingGroup provider
    :param state: a :class:`otter.models.interface.GroupState` representing the
        state
    :param policy_id: the policy id to execute
    :param version: the policy version to check before executing

    :return: a ``Deferred`` that fires with the updated
        :class:`otter.models.interface.GroupState` if successful

    :raises: :class:`NoSuchScalingGroupError` if this scaling group does not exist
    :raises: :class:`NoSuchPolicyError` if the policy id does not exist
    :raises: :class:`CannotExecutePolicyException` if the policy cannot be executed

    :raises: Some exception about why you don't want to execute the policy. This
        Exception should also have an audit log id
    """
    bound_log = log.bind(scaling_group_id=scaling_group.uuid, policy_id=policy_id)
    bound_log.msg("beginning to execute scaling policy")

    # make sure that the policy (and the group) exists before doing anything else
    deferred = scaling_group.get_policy(policy_id, version)

    def _do_get_configs(policy):
        deferred = defer.gatherResults([
            scaling_group.view_config(),
            scaling_group.view_launch_config()
        ])
        return deferred.addCallback(lambda results: results + [policy])

    deferred.addCallbacks(_do_get_configs, unwrap_first_error)

    def _do_maybe_execute(config_launch_policy):
        """
        state_config_policy should be returned by ``check_cooldowns``
        """
        config, launch, policy = config_launch_policy
        error_msg = "Cooldowns not met."

        def mark_executed(_):
            state.mark_executed(policy_id)
            return state  # propagate the fully updated state back

        if check_cooldowns(bound_log, state, config, policy, policy_id):
            delta = calculate_delta(bound_log, state, config, policy)
            execute_bound_log = bound_log.bind(server_delta=delta)
            if delta == 0:
                execute_bound_log.msg("cooldowns checked, no change in servers")
                error_msg = "No change in servers"
                raise CannotExecutePolicyError(scaling_group.tenant_id,
                                               scaling_group.uuid, policy_id,
                                               error_msg)
            elif delta > 0:
                execute_bound_log.msg("cooldowns checked, executing launch configs")
                d = execute_launch_config(execute_bound_log, transaction_id, state,
                                          launch, scaling_group, delta)
            else:
                # delta < 0 (scale down event)
                execute_bound_log.msg("cooldowns checked, Scaling down")
                d = exec_scale_down(execute_bound_log, transaction_id, state,
                                    scaling_group, -delta)

            d.addCallback(_do_convergence_audit_log, bound_log,
                          delta, state)
            return d.addCallback(mark_executed)

        raise CannotExecutePolicyError(scaling_group.tenant_id,
                                       scaling_group.uuid, policy_id,
                                       error_msg)

    return deferred.addCallback(_do_maybe_execute)


def check_cooldowns(log, state, config, policy, policy_id):
    """
    Check the global cooldowns (when was the last time any policy was executed?)
    and the policy specific cooldown (when was the last time THIS policy was
    executed?)

    :param log: A twiggy bound log for logging
    :param dict state: the state dictionary
    :param dict config: the config dictionary
    :param dict policy: the policy dictionary
    :param str policy_id: the policy id that matches ``policy``

    :return: C{int}
    """
    this_now = datetime.now(iso8601.iso8601.UTC)

    timestamp_and_cooldowns = [
        (state.policy_touched.get(policy_id), policy['cooldown'], 'policy'),
        (state.group_touched, config['cooldown'], 'group'),
    ]

    for last_time, cooldown, cooldown_type in timestamp_and_cooldowns:
        if last_time is not None:
            delta = this_now - from_timestamp(last_time)
            if delta.total_seconds() < cooldown:
                log.bind(time_since_last_touched=delta.total_seconds(),
                         cooldown_type=cooldown_type,
                         cooldown_seconds=cooldown).msg("cooldown not reached")
                return False

    return True


def calculate_delta(log, state, config, policy):
    """
    Calculate the desired change in the number of servers, keeping in mind the
    minimum and maximum constraints.

    :param log: A twiggy bound log for logging
    :param dict state: the state dictionary
    :param dict config: the config dictionary
    :param dict policy: the policy dictionary

    :return: C{int} representing the desired change - can be 0
    """
    current = len(state.active) + len(state.pending)
    if "change" in policy:
        desired = current + policy['change']
    elif "changePercent" in policy:
        percentage = policy["changePercent"]
        change = int((current * (Decimal(percentage) / 100)).to_integral_value(ROUND_UP))
        desired = current + change
    elif "desiredCapacity" in policy:
        desired = policy["desiredCapacity"]
    else:
        raise AttributeError(
            "Policy doesn't have attributes 'change', 'changePercent', or "
            "'desiredCapacity: {0}".format(json.dumps(policy)))

    # constrain the desired
    max_entities = config['maxEntities']
    if max_entities is None:
        max_entities = MAX_ENTITIES
    state.desired = max(min(desired, max_entities), config['minEntities'])
    delta = state.desired - current

    log.msg(("calculating delta "
             "{current_active} + {current_pending} -> {constrained_desired_capacity}"),
            unconstrained_desired_capacity=desired,
            constrained_desired_capacity=state.desired,
            max_entities=max_entities, min_entities=config['minEntities'],
            server_delta=delta, current_active=len(state.active),
            current_pending=len(state.pending))
    return delta


def find_pending_jobs_to_cancel(log, state, delta):
    """
    Identify some pending jobs to cancel (usually for a scale down event)
    """
    if delta >= len(state.pending):  # don't bother sorting - return everything
        return state.pending.keys()

    sorted_jobs = sorted(state.pending.items(), key=lambda (_id, s): from_timestamp(s['created']),
                         reverse=True)
    return [job_id for job_id, _job_info in sorted_jobs[:delta]]


def find_servers_to_evict(log, state, delta):
    """
    Find the servers most appropriate to evict from the scaling group

    Returns list of server ``dict``
    """
    if delta >= len(state.active):  # don't bother sorting - return everything
        return state.active.values()

    # return delta number of oldest server
    sorted_servers = sorted(state.active.values(), key=lambda s: from_timestamp(s['created']))
    return sorted_servers[:delta]


def delete_active_servers(log, transaction_id, scaling_group,
                          delta, state):
    """
    Start deleting active servers jobs
    """

    # find servers to evict
    servers_to_evict = find_servers_to_evict(log, state, delta)

    # remove all the active servers to be deleted
    for server in servers_to_evict:
        state.remove_active(server['id'])

    # then start deleting those servers
    supervisor = get_supervisor()
    for i, server_info in enumerate(servers_to_evict):
        job = _DeleteJob(log, transaction_id, scaling_group, server_info, supervisor)
        job.start()


def exec_scale_down(log, transaction_id, state, scaling_group, delta):
    """
    Execute a scale down policy
    """

    # cancel pending jobs by removing them from the state. The servers will get
    # deleted when they are finished building and their id is not found in pending
    jobs_to_cancel = find_pending_jobs_to_cancel(log, state, delta)
    for job_id in jobs_to_cancel:
        state.remove_job(job_id)

    # delete active servers if pending jobs are not enough
    remaining = delta - len(jobs_to_cancel)
    if remaining > 0:
        delete_active_servers(log, transaction_id,
                              scaling_group, remaining, state)

    return defer.succeed(None)


class _DeleteJob(object):
    """
    Server deletion job
    """

    def __init__(self, log, transaction_id, scaling_group, server_info, supervisor):
        """
        :param log: a bound logger instance that can be used for logging
        :param str transaction_id: a transaction id
        :param IScalingGroup scaling_group: the scaling group from where the server
                    is deleted
        :param dict server_info: a `dict` of server info
        """
        self.log = log.bind(system='otter.job.delete', server_id=server_info['id'])
        self.trans_id = transaction_id
        self.scaling_group = scaling_group
        self.server_info = server_info
        self.supervisor = supervisor

    def start(self):
        """
        Start the job
        """
        d = self.supervisor.execute_delete_server(
            self.log, self.trans_id, self.scaling_group, self.server_info)
        d.addCallback(self._job_completed)
        d.addErrback(self._job_failed)
        self.log.msg('Started server deletion job')

    def _job_completed(self, _):
        audit(self.log).msg('Server deleted.', event_type="server.delete")

    def _job_failed(self, failure):
        # REVIEW: Logging this as err since failing to delete a server will cost
        # money to customers and affect us. We should know and try to delete it manually asap
        self.log.err(failure, 'Server deletion job failed')


class _Job(object):
    """
    Private class representing a server creation job.  This calls the supervisor
    to create one server, and also handles job completion.
    """
    def __init__(self, log, transaction_id, scaling_group, supervisor):
        """
        :param log: a bound logger instance that can be used for logging
        :param str transaction_id: a transaction id
        :param IScalingGroup scaling_group: the scaling group for which a job
            should be created
        :param dict launch_config: the launch config to scale up a server
        """
        self.log = log.bind(system='otter.job.launch')
        self.transaction_id = transaction_id
        self.scaling_group = scaling_group
        self.supervisor = supervisor
        self.job_id = None

    def start(self, launch_config):
        """
        Kick off a job by calling the supervisor with a launch config.
        """
        deferred = self.supervisor.execute_config(
            self.log, self.transaction_id, self.scaling_group, launch_config)
        deferred.addCallback(self.job_started)
        return deferred

    def _job_failed(self, f):
        """
        Job has failed. Remove the job, if it exists, and log the error.
        """
        self.log.err(f, 'Launching server failed')

        def handle_failure(group, state):
            # if it is not in pending, then the job was probably deleted before
            # it got a chance to fail.
            if self.job_id in state.pending:
                state.remove_job(self.job_id)
            return state

        d = self.scaling_group.modify_state(handle_failure)

        def ignore_error_if_group_deleted(f):
            f.trap(NoSuchScalingGroupError)
            self.log.msg("Relevant scaling group has already been deleted. "
                         "Job failure logged and ignored.")

        d.addErrback(ignore_error_if_group_deleted)
        return d

    def _job_succeeded(self, result):
        """
        Job succeeded. If the job exists, move the server from pending to active
        and log.  If not, then the job has been canceled, so delete the server.
        """
        server_id = result['id']
        log = self.log.bind(server_id=server_id)

        def handle_success(group, state):
            if self.job_id not in state.pending:
                # server was slated to be deleted when it completed building.
                # So, deleting it now
                audit(log).msg(
                    "A pending server that is no longer needed is now active, "
                    "and hence deletable.  Deleting said server.",
                    event_type="server.deletable")

                job = _DeleteJob(self.log, self.transaction_id,
                                 self.scaling_group, result, self.supervisor)
                job.start()
            else:
                state.remove_job(self.job_id)
                state.add_active(result['id'], result)
                audit(log).msg("Server is active.", event_type="server.active")
            return state

        d = self.scaling_group.modify_state(handle_success)

        def delete_if_group_deleted(f):
            f.trap(NoSuchScalingGroupError)
            audit(log).msg(
                "A pending server belonging to a deleted scaling group "
                "({scaling_group_id}) is now active, and hence deletable. "
                "Deleting said server.",
                event_type="server.deletable")

            job = _DeleteJob(self.log, self.transaction_id,
                             self.scaling_group, result, self.supervisor)
            job.start()

        d.addErrback(delete_if_group_deleted)
        return d

    def job_started(self, result):
        """
        Takes a tuple of (job_id, completion deferred), which will fire when a
        job has been completed, and marks said job as completed by removing it
        from pending.
        """
        self.job_id, completion_deferred = result
        self.log = self.log.bind(job_id=self.job_id)

        completion_deferred.addCallbacks(
            self._job_succeeded, self._job_failed)
        completion_deferred.addErrback(self.log.err)

        return self.job_id


def execute_launch_config(log, transaction_id, state, launch, scaling_group, delta):
    """
    Execute a launch config some number of times.

    :return: Deferred
    """

    def _update_state(pending_results):
        """
        :param pending_results: ``list`` of tuples of
        ``(job_id, {'created': <job creation time>, 'jobType': [create/delete]})``
        """
        log.msg('updating state')

        for job_id in pending_results:
            state.add_job(job_id)

    if delta > 0:
        log.msg("Launching some servers.")
        supervisor = get_supervisor()
        deferreds = [
            _Job(log, transaction_id, scaling_group, supervisor).start(launch)
            for i in range(delta)
        ]

    pendings_deferred = defer.gatherResults(deferreds, consumeErrors=True)
    pendings_deferred.addCallback(_update_state)
    pendings_deferred.addErrback(unwrap_first_error)
    return pendings_deferred<|MERGE_RESOLUTION|>--- conflicted
+++ resolved
@@ -36,13 +36,6 @@
 from otter.util.timestamp import from_timestamp
 
 
-<<<<<<< HEAD
-# Amount of time spaced between starting delete jobs when scaling down
-DELETE_WAIT_INTERVAL = 0
-
-
-=======
->>>>>>> 68f54daa
 class CannotExecutePolicyError(Exception):
     """
     Exception to be raised when the policy cannot be executed
