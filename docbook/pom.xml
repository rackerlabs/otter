<project xmlns="http://maven.apache.org/POM/4.0.0" 
         xmlns:xsi="http://www.w3.org/2001/XMLSchema-instance"
         xsi:schemaLocation="http://maven.apache.org/POM/4.0.0 http://maven.apache.org/xsd/maven-4.0.0.xsd">
  <modelVersion>4.0.0</modelVersion>
  <groupId>com.rackspace.cloud.apidocs</groupId>
  <artifactId>autoscale</artifactId>
  <version>1.0.0-SNAPSHOT</version>
  <packaging>jar</packaging>
  <name>Autoscale Docs</name>
  <parent>
    <groupId>com.rackspace.cloud.api</groupId>
    <artifactId>rackspace-docs-parent</artifactId>
    <version>1.0.0</version>
  </parent>
  <properties>
    <project.build.sourceEncoding>UTF-8</project.build.sourceEncoding>
    <src.wadl>src/wadl</src.wadl>
    <wadl.file>autoscale.wadl</wadl.file>
  </properties>
  <build>
    <plugins>
      <plugin>
        <groupId>com.rackspace.cloud.api</groupId>
        <artifactId>olink-maven-plugin</artifactId>
<<<<<<< HEAD
      </plugin>
      <plugin>
        <groupId>com.rackspace.cloud.api</groupId>
        <artifactId>rackspace-docs-maven-plugin</artifactId>
=======
        <version>1.2.6</version>
        <executions>
          <execution>
	    <phase>initialize</phase>
	    <goals>
	      <goal>olink</goal>
	    </goals>
          </execution>
        </executions>
      </plugin>
      <plugin>
        <groupId>com.rackspace.cloud.api</groupId>
        <artifactId>clouddocs-maven-plugin</artifactId>
        <version>2.1.2</version>
>>>>>>> 94697447
        <executions>
          <execution>
            <id>autoscale</id>
            <goals>
              <goal>generate-webhelp</goal>
            </goals>
            <phase>generate-sources</phase>
            <configuration>
              <!-- if <includes> specified, build ONLY this document;
                to build all doc, leave this commented out
              <includes>
		            autoscale-getting-started.xml, 
	              autoscale-reference.xml
              </includes>
              -->
              <!-- if <security> specified, build doc for narrow audience such as INTERNAL or REVIEWER;
                to build doc for all readers, leave this commented out
                <security>internal</security>
              -->
            </configuration>
          </execution>
        </executions>
        <configuration>
	  <enableDisqus>internet</enableDisqus>
	  <socialIcons>0</socialIcons>
	  <!-- notify these people when comments are posted on docs-internal.rackspace.com -->
	  <feedbackEmail>maria.abrahms@rackspace.com,rose.coste@rackspace.com,constanze.kratel@rackspace.com,felix.sargent@rackspace.com</feedbackEmail>
	  <branding>rackspace</branding>
	  <enableGoogleAnalytics>1</enableGoogleAnalytics>
	  <!-- <failOnValidationerror>no</failOnValidationerror> -->
	  <showXslMessages>true</showXslMessages>
	  <highlightSource>false</highlightSource>
        </configuration>
      </plugin>
      <plugin>
	<groupId>org.apache.maven.plugins</groupId>
	<artifactId>maven-assembly-plugin</artifactId>
	<version>2.3</version>
	<configuration>
	  <descriptors>
	    <descriptor>includewars.xml</descriptor>
	  </descriptors>
	</configuration>
	<executions>
	  <execution>
	    <id>assembly</id>
	    <goals>
	      <goal>single</goal>
	    </goals>
	    <phase>package</phase>
	  </execution>
	</executions>
      </plugin>
    </plugins>
  </build>
</project><|MERGE_RESOLUTION|>--- conflicted
+++ resolved
@@ -22,13 +22,10 @@
       <plugin>
         <groupId>com.rackspace.cloud.api</groupId>
         <artifactId>olink-maven-plugin</artifactId>
-<<<<<<< HEAD
       </plugin>
       <plugin>
         <groupId>com.rackspace.cloud.api</groupId>
         <artifactId>rackspace-docs-maven-plugin</artifactId>
-=======
-        <version>1.2.6</version>
         <executions>
           <execution>
 	    <phase>initialize</phase>
@@ -38,11 +35,6 @@
           </execution>
         </executions>
       </plugin>
-      <plugin>
-        <groupId>com.rackspace.cloud.api</groupId>
-        <artifactId>clouddocs-maven-plugin</artifactId>
-        <version>2.1.2</version>
->>>>>>> 94697447
         <executions>
           <execution>
             <id>autoscale</id>
@@ -76,7 +68,6 @@
 	  <showXslMessages>true</showXslMessages>
 	  <highlightSource>false</highlightSource>
         </configuration>
-      </plugin>
       <plugin>
 	<groupId>org.apache.maven.plugins</groupId>
 	<artifactId>maven-assembly-plugin</artifactId>
