<?xml version="1.0" encoding="UTF-8"?>
<!DOCTYPE book [
<!-- Some useful entities borrowed from HTML -->
<!ENTITY ndash "&#x2013;">
<!ENTITY mdash "&#x2014;">
<!ENTITY hellip "&#x2026;">

<!-- Useful for describing APIs -->
<!ENTITY GET '<command xmlns="http://docbook.org/ns/docbook">GET</command>'>
<!ENTITY PUT '<command xmlns="http://docbook.org/ns/docbook">PUT</command>'>
<!ENTITY POST '<command xmlns="http://docbook.org/ns/docbook">POST</command>'>
<!ENTITY DELETE '<command xmlns="http://docbook.org/ns/docbook">DELETE</command>'>

<!ENTITY PRODNAME "Rackspace Auto Scale"> <!-- in PDF: for line 1 on the cover page -->
<!ENTITY PRODABBV "Rackspace Auto Scale"> <!-- in PDF: for page headers -->
<!ENTITY PROD "Auto Scale"> <!-- in body -->

<!-- changing authentication endpoints; define entities for US & UK rather than maintaining in text -->
<!ENTITY ENDPOINT-US "https://identity.api.rackspacecloud.com/v1.1/">
<!ENTITY ENDPOINT-UK "https://lon.identity.api.rackspacecloud.com/v1.1/">
<!ENTITY ENDPOINT-US-20 "https://identity.api.rackspacecloud.com/v2.0/">
<!ENTITY ENDPOINT-UK-20 "https://lon.identity.api.rackspacecloud.com/v2.0/">

<!ENTITY CHECK '<inlinemediaobject xmlns="http://docbook.org/ns/docbook">
<imageobject>
<imagedata fileref="img/Check_mark_23x20_02.svg"
format="SVG" scale="60"/>
</imageobject>
</inlinemediaobject>'>

<!ENTITY ARROW '<inlinemediaobject xmlns="http://docbook.org/ns/docbook">
<imageobject>
<imagedata fileref="img/Arrow_east.svg"
format="SVG" scale="60"/>
</imageobject>
</inlinemediaobject>'>

<!-- Useful for specs -->
<!ENTITY MAY '<emphasis xmlns="http://docbook.org/ns/docbook" role="strong">MAY</emphasis>'>
<!ENTITY SHOULD '<emphasis xmlns="http://docbook.org/ns/docbook" role="strong">SHOULD</emphasis>'>
<!ENTITY MUST '<emphasis xmlns="http://docbook.org/ns/docbook" role="strong">MUST</emphasis>'>
<!ENTITY MUST_NOT '<emphasis xmlns="http://docbook.org/ns/docbook" role="strong">MUST NOT</emphasis>'>
]>

<book version="5.0"
         xmlns="http://docbook.org/ns/docbook"
         xmlns:xlink="http://www.w3.org/1999/xlink"
         xmlns:xi="http://www.w3.org/2001/XInclude"
         xmlns:svg="http://www.w3.org/2000/svg"
         xmlns:m="http://www.w3.org/1998/Math/MathML"
         xmlns:html="http://www.w3.org/1999/xhtml"
         xml:id="autoscale-devguide">
<!-- The &PRODNAME; and &PRODABBV; are set in the entities at the top of this document -->
<title>&PRODNAME; Developer Guide</title>
<titleabbrev>&PRODABBV; DevGuide</titleabbrev>
<?rax title.font.size="35px" subtitle.font.size="20px"
status.bar.text="Early Access"
canonical.url.base="http://docs.rackspace.com/autoscale/api/v1.0/cas-devguide/content"?>
    <info>
        <releaseinfo>API v1.0</releaseinfo>
        <productname>&PRODNAME;</productname>
        <!-- enter the publication date of this document; in revhistory, explain what changed -->
        <pubdate>2013-10-25</pubdate>
        <copyright>
            <year>2013</year>
            <holder>Rackspace US, Inc.</holder>
        </copyright>
        <legalnotice role="rs-api">
            <annotation>
                <remark>Copyright details are filled in by the template.</remark>
            </annotation>
        </legalnotice>
        <revhistory>
          <revision>
            <date>2013-10-25</date>
            <revdescription>
              <itemizedlist spacing="compact">
                <listitem>
                  <para>Added content on Pagination.</para>
                </listitem>
              </itemizedlist>
            </revdescription>
          </revision>
          <revision>
            <date>2013-08-21</date>
            <revdescription>
              <itemizedlist spacing="compact">
                <listitem>
                  <para>Improved code sample for List All Group Details.</para>
                </listitem>
              </itemizedlist>
            </revdescription>
          </revision>
          <revision>
              <date>2013-08-13</date>
              <revdescription>
                  <itemizedlist spacing="compact">
                      <listitem>
                          <para>Initial Early Access release.</para>
                      </listitem>
                  </itemizedlist>
              </revdescription>
            </revision>
            <revision>
                <date>2013-07-22</date>
                <revdescription>
                    <itemizedlist spacing="compact">
                        <listitem>
                            <para>Initial internal draft of full
                developer guide for Early Access release.</para>
                        </listitem>
                    </itemizedlist>
                </revdescription>
            </revision>
             <revision>
                <date>2013-07-02</date>
                <revdescription>
                    <itemizedlist spacing="compact">
                        <listitem>
                            <para>Initial internal draft of API
                                Operations chapter for Preview
                                release.</para>
                        </listitem>
                    </itemizedlist>
                </revdescription>
            </revision>
        </revhistory>
      <!-- raxm:product appears in WAR for publication: cas-v1.0-autoscale-devguide-internal.war -->
        <raxm:metadata role="hidden" xmlns:raxm="http://docs.rackspace.com/api/metadata">
            <raxm:displayname>API Developer Guide</raxm:displayname>
            <raxm:product version="v1.0">cas</raxm:product>
            <raxm:priority>20</raxm:priority>
        </raxm:metadata>
    </info>
<chapter xml:id="Overview">
    <title>Overview</title>
    <para> The &PRODNAME; service responds to events by changing
      capacity to meet current needs. </para>
  <para>
      To use &PROD;, you define a scaling group consisting of cloud servers and cloud load balancers.
      Then you define cloud monitoring alerts to watch the group's activity,
      and you define scaling rules to change the scaling group's configuration in response to alerts.
      Because you can change a
      scaling group's configuration in response to changing
      workloads, you can begin with a minimal cloud
      configuration and grow only when the cost of that growth is
      justified. </para>
    <para> &PROD; is a web service that automatically scales
      resources in response to an increase or decrease in overall
      workload based on user-defined thresholds. You can set up a
      schedule for launching &PROD; or define an event that is
      triggered by Cloud Monitoring. You can also specify a minimum
      and maximum number of cloud servers, the amount of resources
      that you want to increase or decrease, and the thresholds in
      Cloud Monitoring that trigger the scaling activities. &PROD;
      requires the following services to work together: <itemizedlist>
        <listitem>
          <para> Cloud Monitoring </para>
        </listitem>
        <listitem>
          <para> Cloud Servers </para>
        </listitem>
        <listitem>
          <para> Cloud Load Balancers </para>
        </listitem>
      </itemizedlist>
    </para>
    <section xml:id="Intended_Audience-d1e166">
        <title>Intended Audience</title>
        <para>This document is intended for software developers who
        are interested in developing applications that use the
        Rackspace &PROD; API. To use this API, you need the following
        skills:</para>
        <itemizedlist>
            <listitem>
                <para>RESTful web services</para>
            </listitem>
            <listitem>
                <para>HTTP/1.1 conventions</para>
            </listitem>
            <listitem>
                <para>JSON data serialization formats</para>
            </listitem>
        </itemizedlist>
    </section>
    <section xml:id="Doc_Change_History">
        <title>Document Change History</title>
        <para>
            This version of the document replaces and
            obsoletes all previous versions. The most recent changes
            are described in the following table:
        </para>
        <?rax revhistory?>
    </section>
    <!-- Resources section, suggesting other places to go for info,
is external so it's handy for Getting Started to share -->
            <xi:include href="chapters/resources.xml"/>
    <!-- -->
    <section xml:id="API_Contract_Changes-d1e363">
        <title>API Contract Changes</title>
        <para>The API contract is not locked and might change during
        the Early Access period.</para>
        <para>Rackspace will notify customers in release notes when
        and if the contract changes.</para>
    </section>
    <section xml:id="Pricing_SLA-d1e1362">
        <title>Pricing and Service Level</title>
        <para>For the Early Access period, your use of &PRODNAME; is
        not billed. However, &PRODNAME; relies on other services that
        are part of the Rackspace Cloud; your use of those services
        through the API will be billed as per the pricing schedule
        published for each service: <itemizedlist>
          <listitem>
            <para>For Rackspace Next Gen Cloud Servers, pricing is
              published at <link
                xlink:href="http://www.rackspace.com/cloud/servers/#pricing"
                >http://www.rackspace.com/cloud/servers/#pricing</link>.
            </para>
          </listitem>
          <listitem>
            <para>For Rackspace Cloud Load Balancers, pricing is
              published at <link
                xlink:href="http://www.rackspace.com/cloud/load-balancing/pricing/"
                >http://www.rackspace.com/cloud/load-balancing/pricing/</link>.
            </para>
          </listitem>
          <listitem>
            <para>For Rackspace Cloud Monitoring, pricing is published
              at <link
                xlink:href="http://www.rackspace.com/cloud/monitoring/pricing/"
                >http://www.rackspace.com/cloud/monitoring/pricing/</link>.
            </para>
          </listitem>
        </itemizedlist>
      </para>
        <para>For the Early Access period, there is no Service Level Agreement (SLA) for &PRODNAME;. </para>
    </section>
    </chapter>
    <chapter xml:id="Concepts-dle001">
        <title>Concepts</title>
        <para> To use the &PROD; API effectively, you should
            understand several key concepts:
        </para>
      <!-- Glossary section, defining basic terms,
is external so it's handy for Getting Started to share -->
      <xi:include href="chapters/glossary.xml"/>
      <!-- -->
    </chapter>
      <chapter xml:id="Gen_API_Info-de01">
    <title>General API Information</title>
    <para>The &PROD; API is implemented using a RESTful web service
      interface. Like other products in the Rackspace Cloud suite,
      &PROD; shares a common token-based authentication system that
      allows seamless access between products and services.</para>
    <note>
      <para>All requests to authenticate against and operate the
        service are performed using SSL over HTTP (HTTPS) on TCP port
        443.</para>
    </note>
    <section xml:id="Authentication-d1e647">
      <title>Authentication</title>
        <para> Every REST request for &PROD; requires the inclusion of
        a specific authorization token, supplied by the
          <code>X-Auth-Token</code> HTTP header. Customers obtain this
        token by first using the Rackspace Cloud Identity service and
        supplying a valid user name and API access key. </para>
      <section xml:id="Geographic_Endpoints">
        <title>Geographic Endpoints</title>
        <para> The Rackspace Cloud Identity service serves as the
          entry point to all Rackspace Cloud APIs and is itself a
          RESTful web service. </para>
        <para> You can use either of the following endpoints
          to access the Identity Service, regardless
          of US or UK identities: </para>
        <itemizedlist spacing="compact">
          <listitem>
            <para><link xlink:href="&ENDPOINT-US-20;"
              >&ENDPOINT-US-20;</link>
            </para>
          </listitem>
          <listitem>
            <para><link xlink:href="&ENDPOINT-UK-20;"
              >&ENDPOINT-UK-20;</link></para>
          </listitem>
        </itemizedlist>
        <para> Your account might be based in either the US or the UK.
          This is not determined by your physical location but by the
          location of the Rackspace retail site that was used to
          create your account: </para>
        <itemizedlist spacing="compact">
          <listitem>
            <para> If your account was created via <link
              xlink:href="http://www.rackspacecloud.com"
              >http://www.rackspacecloud.com</link>,
              it is a US-based account. </para>
          </listitem>
          <listitem>
            <para> If your account was created via <link
                xlink:href="http://www.rackspace.co.uk"
                >http://www.rackspace.co.uk</link>, it is a UK-based
              account. </para>
          </listitem>
        </itemizedlist>
      </section>
      <section xml:id="Retrieving_Auth_Token">
        <title>Retrieving the Authentication Token</title>
        <para> The authenticate operation provides clients with an
          authentication token and a list of regional cloud endpoints.
          The sample requests and responses in this section illustrate
          a general case. In your authentication request, use your own
          credentials rather than the sample values shown for
          <code>username</code> and <code>apiKey</code>. When you
          authenticate successfully, the response to your
          authentication request includes a catalog of the
          services to which you have subscribed rather than the sample
          values shown. </para>
        <table rules="all">
          <caption>Request for Authentication Token</caption>
          <tbody>
            <tr>
              <td colspan="1">&POST; </td>
              <td colspan="1"> v2.0/tokens </td>
              <td colspan="4"> Authenticate to receive a
                token and a service catalog. </td>
            </tr>
          </tbody>
        </table>
        <simpara> Normal Response Code(s):
          <returnvalue>200</returnvalue>,
          <returnvalue>203</returnvalue>
        </simpara>
        <simpara> Error Response Code(s): unauthorized
          (<errorcode>401</errorcode>), userDisabled
          (<errorcode>403</errorcode>), badRequest
          (<errorcode>400</errorcode>), authFault
          (<errorcode>500</errorcode>),
          serviceUnavailable (<errorcode>503</errorcode>) </simpara>
 
        <example>
          <title>Authentication Request for US Endpoint: JSON</title>
          <programlistingco>
            <areaspec>
              <area xml:id="credentials.json.user"
                units="linecolumn" coords="14 22"/>
              <area xml:id="credentials.json.key"
                units="linecolumn" coords="15 20"/>
            </areaspec>
            <programlisting language="json">
              <xi:include href="samples/reqAuthenticate.json" parse="text"/>
            </programlisting>
          </programlistingco>
        </example>
        <calloutlist>
          <callout arearefs="credentials.json.user">
            <para> The <code>username</code> supplied here is your
              common Rackspace Cloud user name. </para>
          </callout>
          <callout arearefs="credentials.json.key">
            <para> The key is your API access key. You can obtain the
              key from the <link
                xlink:href="http://mycloud.rackspace.com/">Rackspace
                Cloud Control Panel</link> in the <guimenu>&lt;Your
                Account></guimenu>/<guimenuitem>API
                Access</guimenuitem> section. </para>
          </callout>
        </calloutlist>
        
        
        <example xml:id="auth-response-example-json">
          <title>Authentication Response for US Endpoint: JSON</title>
          
          <programlistingco>
            <areaspec>
              <area xml:id="response.json.token" units="linecolumn" coords="10 8"/>
              <area xml:id="response.json.dfltregion" units="linecolumn" coords="17 12"/>
              <area xml:id="response.json.role" units="linecolumn" coords="18 12"/>
              <area xml:id="response.json.catalog" units="linecolumn" coords="31 8"/>
              <area xml:id="response.json.service-lb" units="linecolumn" coords="49 16"/>
              <area xml:id="response.json.service-compute" units="linecolumn" coords="65 16"/>
              <area xml:id="response.json.service-monitor" units="linecolumn" coords="87 16"/>
              <area xml:id="response.json.service-autoscale" units="linecolumn" coords="97 16"/>
              <area xml:id="response.json.tenant" units="linecolumn" coords="121 24"/>
              <area xml:id="response.json.url" units="linecolumn" coords="122 24"/>
              <area xml:id="response.json.region" units="linecolumn" coords="124 24"/>
              <area xml:id="response.json.servicename" units="linecolumn" coords="133 16"/>
              <area xml:id="response.json.servicetype" units="linecolumn" coords="134 16"/>
            </areaspec>        
            <programlisting language="json">
              <xi:include href="samples/resAuthenticate.json" parse="text"/>
            </programlisting>
          </programlistingco>
        </example>
        <note>
          <para>The information shown in the authentication response
            example is for US-based accounts. If you authenticate
            against the UK endpoint, the response you receive shows
            the service catalog information for UK-based
            accounts.</para>
        </note>
        <calloutlist>
          <callout arearefs="response.json.token">
            <para> This token can be presented to a service as
              evidence of authentication. Tokens are valid for a
              finite duration; a token's default lifespan is 24 hours. </para>
            <para> The token's <code>expires</code> attribute denotes
              the time after which the token automatically becomes
              invalid. A token can be manually revoked before the time
              identified by the <code>expires</code> attribute.
                The<code>expires</code> attribute predicts a token's
              maximum possible lifespan but does not guarantee that it
              will reach that lifespan. Clients are encouraged to
              cache a token until it expires. </para>
            <para>
              Authentication tokens are typically valid for 24 hours.
              Applications should be designed to re-authenticate after
              receiving a <errorcode>401</errorcode> (Unauthorized) response from a service endpoint.
            </para>
            <note>
              <para>The token's expiration time is formatted
                differently in the US and UK. These response examples
                show the US format. For examples of the UK format, see
                  <link
                  xlink:href="http://docs.rackspace.com/auth/api/v2.0/auth-client-devguide/content/POST_authenticate_v2.0_tokens_.html"
                  >http://docs.rackspace.com/auth/api/v2.0/auth-client-devguide/content/POST_authenticate_v2.0_tokens_.html</link>.</para>
            </note>
            <para> </para>
          </callout>
          <callout arearefs="response.json.dfltregion">
            <para> Users can be assigned a default region. If multiple
              endpoints are associated with a service in the user's
              catalog, the endpoint for the user's default region is
              selected if it is available. In this example, the user's
              default region is DFW, and several of the services in
              the user's catalog offer endpoints in that region and
              the ORD region; whenever possible, the user's work is directed to the
              DFW region. </para>
            <para> </para>
          </callout>
          <callout arearefs="response.json.role">
            <para> Users can be assigned multiple roles, with each
              role providing specific privileges. In this example,
                <code>jsmith</code> is the administrative user for the
              account and holds the fully-privileged
                <code>identity:admin</code> role. Other users might
              hold other roles with different privileges. Roles are
              not necessarily associated with actual job functions
              such as Administrator, Operator, Developer, Tester, or
              Trainer. </para>
            <para> </para>
          </callout>
          <callout arearefs="response.json.catalog">
            <para> The service catalog lists the services this user
              can access. In this example, the user can access one
              database service, one load-balancing service, one
              compute service (Cloud Servers OpenStack), one object
              storage service (Cloud Files), one monitoring service
              (Cloud Monitoring), one autoscale service (&PRODNAME;),
              and one DNS service. The catalog entry for each service
              provides at least one endpoint URL for that service.
              Other information, such as regions, versions, and
              tenants, is provided if it is relevant to a user's
              access to a service. </para>
            <para> </para>
          </callout>
          <callout arearefs="response.json.service-lb">
            <para> This service catalog entry describes a
              load-balancing service. To use &PRODNAME;, you must have
              access to a load-balancing service. </para>
            <para> </para>
          </callout>
          <callout arearefs="response.json.service-compute">
            <para> This service catalog entry describes a compute service. To use &PRODNAME;, you must have access to a compute service. </para>
            <para> </para>
          </callout>
          <callout arearefs="response.json.service-monitor">
            <para> This service catalog entry describes a monitoring service. To use &PRODNAME;, you must have access to a monitoring service. </para>
            <para> </para>
          </callout>
          <callout arearefs="response.json.service-autoscale">
            <para> This service catalog entry describes &PRODNAME;. </para>
            <para> </para>
          </callout>
          <callout arearefs="response.json.tenant">
            <para> Some services recognize the specification of a
              tenant. If a service does recognize tenants, the format
              of the tenant specification is defined only by the
              service. For details about whether and how to specify a
              tenant, check the documentation for the service that you
              are using.</para>
            <para> </para>
          </callout>
          <callout arearefs="response.json.url">
            <para> An endpoint can be assigned public and internal
              URLs. A public URL is accessible from anywhere. Access
              to a public URL usually incurs traffic charges. Internal
              URLs are accessible only to services within the same
              region. Access to an internal URL is free of charge. </para>
            <para> </para>
          </callout>
          <callout arearefs="response.json.region">
            <para> A service can expose endpoints in different
              regions. Regional endpoints allow clients to provision
              resources in a manner that provides high availability. </para>
            <para> Some services are not region specific. These
              services supply a single, non-regional endpoint and do
              not provide access to internal URLs. </para>
            <para> </para>
          </callout>
          <callout arearefs="response.json.servicename">
            <para> The service name attribute identifies each unique
              service in the catalog. After a service is created, its
              name does not change. However, new services of the same
              service type can be added to the catalog with new names. </para>
            <important>
              <para> If you are programmatically parsing an
                authentication response, use service type rather than
                service name to determine whether a user has access to
                a particular kind of service. Service type is stable
                across all releases. New service types might be
                developed, but existing service types are not renamed.
                It is possible to subscribe to multiple services of
                the same type. Whatever those services are named, you
                can always recognize them by parsing for service type
                in the authentication response's service catalog. </para>
            </important>
            <para> </para>
          </callout>
          <callout arearefs="response.json.servicetype">
            <para> The service type attribute identifies services that
              perform similar functions, regardless of service names.
              In this example, the service named cloudFiles is
              identified as <code>type="store"</code>, indicating that
              it is a storage service even though the word "storage"
              does not appear in its name. </para>
            <important>
              <para>Use service type as the primary value for locating
                a service. If multiple endpoints of the same service
                type exist in the same region, use service name to
                locate the appropriate service.</para>
            </important>
            <para> </para>
          </callout>
        </calloutlist>
      </section>
    </section>
    <section xml:id="serviceEndpoints">
      <title>Service Access Endpoints</title>
      <para/>
      <para>&PRODNAME; is a regionalized service. The user of the
        service is therefore responsible for appropriate replication,
        caching, and overall maintenance of &PRODNAME; data across
        regional boundaries to other &PROD; servers.</para>
      <important>
        <para>
          For the Early Access period, you can use &PROD; endpoints in ORD and DFW.
          Endpoints in LON and SYD will be available soon.
        </para>
      </important>
      <para>The following table lists the service access endpoints for
        &PROD;.</para>
      <?rax-fo keep-with-next?>
      <para>
        <table rules="all">
          <caption>Regionalized Service Endpoints</caption>
          <thead>
            <tr align="center">
              <td colspan="2">Region</td>
              <td colspan="5">Endpoint</td>
            </tr>
          </thead>
          <tbody>
            <tr align="left">
              <td colspan="2">Chicago (ORD)</td>
              <td colspan="5"
                  ><code>https://ord.autoscale.api.rackspacecloud.com/v1.0/</code><parameter>1234</parameter>/
              </td>
            </tr>
            <tr align="left">
              <td colspan="2">Dallas/Ft. Worth (DFW)</td>
              <td colspan="5"
                ><code>https://dfw.autoscale.api.rackspacecloud.com/v1.0/</code><parameter>1234</parameter>/
              </td>
            </tr>
            <tr align="left">
              <td colspan="2">London (LON)</td>
              <td colspan="5">
                <code>https://lon.autoscale.api.rackspacecloud.com/v1.0/</code><parameter>1234</parameter>/
              </td>
            </tr>
            <tr align="left">
              <td colspan="2">Sydney (SYD)</td>
              <td colspan="5">
                <code>https://syd.autoscale.api.rackspacecloud.com/v1.0/</code><parameter>1234</parameter>/
              </td>
            </tr>
            <tr align="left">
              <td colspan="2">Hong Kong (HKG)</td>
              <td colspan="5">
                <code>https://hkg.autoscale.api.rackspacecloud.com/v1.0/</code><parameter>1234</parameter>/ </td>
            </tr>
          </tbody>
        </table>
      </para>
      <para>Replace the Tenant ID,
          <parameter>1234</parameter>, with your actual Tenant ID.</para>
      <para>You will find your account number after the final '/' in
        the <code>publicURL</code> field returned by the
        authentication response. For example, in <olink
          targetdoc="autoscale-devguide"
<<<<<<< HEAD
          targetptr="auth-response-example-json">Example 2,
=======
          targetptr="auth-response-example-json">Example 2,
>>>>>>> 2bcc218a
          “Authentication Response for US Endpoint: JSON”</olink> the
          <code>publicURL</code> field for <code>autoscale</code>
          ("https://ord.autoscale.api.rackspacecloud.com/v1.0/<emphasis
          role="bold">1100111</emphasis>") shows that the account
        number is 1100111. </para>
    </section>
    <section xml:id="contractVersion">
      <title>Contract Versions</title>
      <para> The &PROD; version defines the contract and build
        information for the API. </para>
      <para> The contract version denotes the data model and behavior
        that the API supports. The requested contract version is
        included in all request URLs. Different contract versions of
        the API might be available at any given time and are not
        guaranteed to be compatible with one another. </para>
      <example>
        <title>Sample Request URL for Contract Version 1.0</title>
        <programlisting>https://ord.autoscale.api.rackspacecloud.com/<emphasis role="strong">v1.0</emphasis>/1234</programlisting>
      </example>
      <note>
        <para>This document pertains to contract version 1.0.</para>
      </note>
    </section>
    <section xml:id="Request_Response_Types-d1e903">
      <title>Request and Response Types</title>
      <para>The &PRODNAME; API supports JSON data serialization
        formats. You specify the request format by using the
          <code>Content-Type</code> header. The request format is
          <emphasis role="italic">required</emphasis> for calls that
        have a request body. You can specify the response format in
        requests either by using the <code>Accept</code> header or by
        adding a <code>.json</code> extension to the request URI. JSON
        is also used for the response format.</para>
      <table rules="all">
        <caption>Response Format</caption>
        <?dbfo keep-together="always"?>
        <thead>
          <tr align="center">
            <td>Format</td>
            <td>Accept Header</td>
            <td>Query Extension</td>
            <td>Default</td>
          </tr>
        </thead>
        <tbody>
          <tr>
            <td>JSON</td>
            <td>application/json</td>
            <td>.json</td>
            <td>Yes</td>
          </tr>
          <tr security="writeronly">
            <td>XML</td>
            <td>application/xml</td>
            <td>.xml</td>
            <td>No</td>
          </tr>
        </tbody>
      </table>
    </section>
    <?hard-pagebreak?>
    <section xml:id="Limits-d1e1208">
      <title>Limits</title>
      <para> All accounts, by default, have a preconfigured set of
        thresholds (or limits) to manage capacity and prevent abuse of
        the system. The system recognizes <firstterm>rate
          limits</firstterm> and <firstterm>absolute
          limits</firstterm>. Rate limits are thresholds that are
        reset after a certain amount of time passes. Absolute limits
        are fixed. </para>
      <section xml:id="Rate_Limits-d1e1222">
        <!--
rate limits are managed by Repose rate limiting filter,
config at https://github.com/rackerlabs/autoscaling-chef/blob/master/site-cookbooks/repose/attributes/default.rb
-->
        <title>Rate Limits</title>
        <para> Rate limits are specified in terms of both a
          human-readable wildcard URI and a machine-processable
          regular expression. The regular expression boundary matcher
          '^' takes effect after the root URI path. For example, the
          regular expression <code>^/v1.0/execute</code> would match
          the bolded portion of the following URI:
            https://ord.autoscale.api.rackspacecloud.com<emphasis
            role="bold">/v1.0/execute</emphasis>. </para>
        <para>
          For any user, all &PROD; operations are limited to 1,000 calls per minute.
        </para>
        <para>In addition, the following table specifies the default rate limits
          for specific &PROD; API operations: </para>
        <table rules="all" width="556">
          <caption>Default Rate Limits</caption>
          <thead>
            <tr align="center">
              <td colspan="1">Verb</td>
              <td colspan="2">URI</td>
              <td colspan="2">RegEx</td>
              <td colspan="1">Default</td>
            </tr>
          </thead>
          <tbody>
            <tr>
              <td colspan="1">&GET; &PUT; &POST; &DELETE;</td>
              <td colspan="2"><code>/v1.0/execute/*</code></td>
              <td colspan="2"><code>/v1\\.0/execute/(.*)</code></td>
              <td colspan="1">10 per second</td>
            </tr>
            <tr>
              <td colspan="1">&GET; &PUT; &POST; &DELETE;</td>
              <td colspan="2"><code>/v1.0/tenantId/*</code></td>
              <td colspan="2"><code>/v1\\.0/([0-9]+)/.+</code></td>
              <td colspan="1">1000 per minute</td>
            </tr>
          </tbody>
        </table>
        <para> Rate limits are applied in order relative to the verb,
          going from least to most specific. For example, although the
          general threshold for operations to <code>/v1/0/*</code> is
          1,000 per minute, one cannot &POST; to
            <code>/v1.0/execute*</code> more than 1 time per second,
          which is 60 times per minute. </para>
        <para> If you exceed the thresholds established for your
          account, a <errorcode>413</errorcode> (Rate Control) HTTP
          response is returned with a <code>Retry-After</code> header
          to notify the client when it can attempt to try again. </para>
      </section>
      <section xml:id="Absolute_Limits-d1e1397">
        <title>Absolute Limits</title>
        <para>&PRODNAME; does not use absolute limits. It does use
          <link linkend="Rate_Limits-d1e1222">rate limits</link>. </para>
        <table rules="all">
          <caption>Absolute Limits</caption>
          <thead>
            <tr>
              <td colspan="1">Name</td>
              <td colspan="3">Description</td>
              <td colspan="1">Limit</td>
            </tr>
          </thead>
          <tbody>
            <tr>
              <td colspan="1">Groups</td>
              <td colspan="3">Maximum number of groups allowed for your
                account</td>
              <td colspan="1">1000</td>
            </tr>
            <tr>
              <td colspan="1">Policies</td>
              <td colspan="3">Maximum volume of Policies per Group</td>
              <td colspan="1">1000</td>
            </tr>
            <tr>
              <td colspan="1">Webhooks</td>
              <td colspan="3">Maximum volume of Webhooks per Policy</td>
              <td colspan="1">1000</td>
            </tr>
          </tbody>
        </table>
      </section>
    </section>
    <section xml:id="datetimeformat">
      <title>Date and Time Format</title>
      <para> The &PROD; service uses an ISO-8601 compliant date format
        for the display and consumption of date and time values. While
        the standard allows specification of time zones, &PROD; does
        not use time zones. All times are expressed as GMT. </para>
      <para> The following tables show how the date and time format
        works. The first table identifies the elements of the ISO-8601
        standard. The second table shows how a sample time appears
        when formatted for use by &PROD; in compliance with the
        ISO-8601 standard. </para>
      <table rules="all" width="566">
        <caption>Explanation of ISO-8601 Date and Time Format
          Codes</caption>
        <col width="14%"/>
        <col width="86%"/>
        <thead>
          <tr>
            <td>Code</td>
            <td>Description</td>
          </tr>
        </thead>
        <tbody>
          <tr>
            <td>yyyy</td>
            <td>Four-digit year</td>
          </tr>
          <tr>
            <td>MM</td>
            <td>Two-digit month</td>
          </tr>
          <tr>
            <td>dd</td>
            <td>Two-digit day of month</td>
          </tr>
          <tr>
            <td>T</td>
            <td>Separator between date and time</td>
          </tr>
          <tr>
            <td>HH</td>
            <td>Two-digit hour of day (00-23)</td>
          </tr>
          <tr>
            <td>mm</td>
            <td>Two-digit minutes of hour (00-59)</td>
          </tr>
          <tr>
            <td>ss</td>
            <td>Two-digit seconds of the minute (00-59)</td>
          </tr>
          <tr>
            <td>SSS</td>
            <td>Three-digit milliseconds of the second</td>
          </tr>
          <tr>
            <td>Z</td>
            <td>RFC 822 time zone</td>
          </tr>
        </tbody>
      </table>
      <table rules="all">
        <caption>Example of Formatted Time</caption>
        <thead>
          <tr>
            <td>Format</td>
            <td>Formatted Time</td>
            <td>Unformatted Time</td>
          </tr>
        </thead>
        <tbody>
          <tr>
            <td><code>yyyy-MM-dd'T'HH:mm:ss.SSS</code></td>
            <td><code>2013-05-19T08:07:08Z</code></td>
            <td>May 19th, 2013 at 8:07:08 AM, GMT</td>
          </tr>
        </tbody>
      </table>
    </section>
        <section xml:id="pagination">
      <title>Pagination</title>
      <para>The Auto Scale API supports pagination of items that are
        returned in API call responses. Pagination enables users to
        view all responses even if the number of items returned in the
        response body is longer than what fits on one page. </para>
      <para>The pagination limit for the Auto Scale API is 100. This
        means you can view 100 items at a time. </para>
      <para>For example, if you want to get a list of all the scaling
        groups, and there are more than 100 groups, you will see the
        first 100 groups on one page and then a link at the bottom of
        the page that takes you to the next page, which contains the
        next 100 items. </para>
      <para>A pagination limit that is set beyond 100 is defaulted to
        100. And a limit that is set to smaller than 1 is defaulted to
        1. </para>
      <para>The Auto Scale API paginates the following items:</para>
      <itemizedlist>
        <listitem>
          <para>scaling groups</para>
        </listitem>
        <listitem>
          <para>scaling policies </para>
        </listitem>
        <listitem>
          <para>webhooks</para>
        </listitem>
      </itemizedlist>
      <para>You can specify further pages with the
          <parameter>?page</parameter> parameter in the Link header in
        the URI request, and set the number of items to be displayed
        per page in the <parameter>per_page</parameter> parameter as
        shown in the following example:</para>
      <para>
        <programlisting>Link: &lt;https://api.github.com/user/repos?page=3&amp;per_page=100&gt;; rel="next",
      &lt;https://api.github.com/user/repos?page=50&amp;per_page=100&gt;; rel="last"</programlisting>
      </para>
      <para>To navigate the collection of items that are returned in
        the request body, you can set the following parameters in the
        URI:</para>
      <para>
        <table rules="all">
          <caption>Limit and Marker Pagination Parameters</caption>
          <thead>
            <tr>
              <td>Parameter</td>
              <td>Description</td>
            </tr>
          </thead>
          <tbody>
            <tr>
              <td>limit</td>
              <td>Specifies the number of items that can be returned
                on one page. If the client requests a <emphasis
                  role="italic">limit</emphasis> beyond the 100 items
                supported byAuto Scale, an overLimit (413) response
                code will be returned.</td>
            </tr>
            <tr>
              <td>marker</td>
              <td>Specifies the Id of the last item in the previous
                list. Items are sorted by create time in descending
                order. When a create time is not available they are
                sorted by Id. If the Id specified for this parameter
                is invalid, a 400 response code (badRequest) will be
                returned.</td>
            </tr>
          </tbody>
        </table>
      </para>
      <para>
        <note>
          <para>The limit and marker parameters are both
            optional.</para>
        </note>
      </para>
      <para>To specify the direction for the next page of results, you
        need to set the <parameter>rel</parameter> parameter at the
        end of the request URI. The following values can be
        set:</para>
      <table rules="all">
        <caption>Values for Rel Parameter</caption>
        <thead>
          <tr>
            <td>Value</td>
            <td>Description</td>
          </tr>
        </thead>
        <tbody>
          <tr>
            <td>next</td>
            <td>Shows the URL of the immediate next page of
              results.</td>
          </tr>
          <tr>
            <td>last</td>
            <td>Shows the URL of the last page of results.</td>
          </tr>
          <tr>
            <td>first</td>
            <td>Shows the URL of the first page of results.</td>
          </tr>
          <tr>
            <td>prev</td>
            <td>Shows the URL of the immediate previous page of
              results.</td>
          </tr>
        </tbody>
      </table>
      <example>
        <title>Paginating Group Lists</title>
        <para>When submitting a request for a group manifest, you
          receive a list of all the available scaling groups and
          associated policies. However, if there are too many, the
          response body will only list 100, and provide a next link in
          the <parameter>rel</parameter> parameter as shown in the
          following example: </para>
        <programlisting language="json">{
       "groups": [
            ...
       ],
       "group_links": [
           {
               "href":
"https://dfw.autoscale.api.rackspacecloud.com/v1.0/010101/groups/?limit=100&amp;marker=f82bb000-f451-40c8-9dc3-6919097d2f7e"
               "rel": "next"
           }
       ]
   }

</programlisting>
      </example>
      <para>The <parameter>limit</parameter> parameter in the example
        above is set to 100, which means no more than 100 items can be
        displayed on one page. For Auto Scale, this number must be
        between 1 and 100, inclusive. So if you provide a query
        argument of more than 100, it will default to 100, and if you
        set the limit to less than 1, it will default to 1. </para>
      <para>If you provide an invalid query argument for
          <parameter>limit</parameter>, a 400 response code will be
        returned. The <parameter>marker</parameter>parameter specifies
        the last seen group Id. When you click on the link that is
        returned, all the groups displayed will have group Ids that
        are greater than
        "f82bb000-f451-40c8-9dc3-6919097d2f7e".</para>
      <para>
        <example>
          <title>Paginating Policy Lists</title>
          <para>When you submit a request to obtain all the policies
            associated with a scaling group, a list of policies will
            be returned. However, if there are too many policies, the
            response body will only list 100, and provide a next link
            in the <parameter>rel</parameter> parameter as shown in
            the following example: </para>
          <programlisting language="json"> {
       "policies": [
            ...
       ],
       "policies_links": [
           {
               "href":
"http://dfw.autoscale.api.rackspacecloud.com/v1.0/010101/groups/b5210aa2-5c8f-4c17-9fb4-71a351e519cd/policies/?limit=100&amp;marker=f82bb000-f451-40c8-9dc3-6919097d2f7e",
               "rel": "next"
           }
       ]
   }
</programlisting>
          <para>The <parameter>marker</parameter> parameter points to
            the last seen policy Id. When you click on the link that
            is returned, all the policies displayed will have policy
            Ids that are greater than
            "f82bb000-f451-40c8-9dc3-6919097d2f7e".</para>
        </example>
        <example>
      <title>Paginating Webhook Lists</title>
      <para>When you submit a request to obtain all the webhooks
            associated with a policy, a list of webhooks will be
            returned. However, if there are too many webhooks, the
            response body will only list 100, and provide a next link
            in the <parameter>rel</parameter> parameter as shown in
            the following example: </para>
      <programlisting language="json"> {
       "webhooks": [
            ...
       ],
       "webhooks_links": [
           {
               "href":
"http://dfw.autoscale.api.rackspacecloud.com/v1.0/010101/groups/b5210aa2-5c8f-4c17-9fb4-71a351e519cd/policies/5783f588-eba6-4ca2-a9c5-ce04f2c32992/webhooks/?limit=100&amp;marker=f82bb000-f451-40c8-9dc3-6919097d2f7e",
               "rel": "next"
           }
       ]
   }</programlisting>
          <para>The <parameter>marker</parameter> parameter points to
            the last seen webhook Id. When you click on the link that
            is provided in the response body, all the webhooks
            displayed will have webhook Ids that are greater than
            "f82bb000-f451-40c8-9dc3-6919097d2f7e".</para>
          </example></para>
    </section>
<<<<<<< HEAD
=======
        <section xml:id="pagination">
      <title>Pagination</title>
      <para>The Auto Scale API supports pagination of items that are
        returned in API call responses. Pagination enables users to
        view all responses even if the number of items returned in the
        response body is longer than what fits on one page. </para>
      <para>The pagination limit for the Auto Scale API is 100. This
        means you can view 100 items at a time. </para>
      <para>For example, if you want to get a list of all the scaling
        groups, and there are more than 100 groups, you will see the
        first 100 groups on one page and then a link at the bottom of
        the page that takes you to the next page, which contains the
        next 100 items. </para>
      <para>A pagination limit that is set beyond 100 is defaulted to
        100. And a limit that is set to smaller than 1 is defaulted to
        1. </para>
      <para>The Auto Scale API paginates the following items:</para>
      <itemizedlist>
        <listitem>
          <para>scaling groups</para>
        </listitem>
        <listitem>
          <para>scaling policies </para>
        </listitem>
        <listitem>
          <para>webhooks</para>
        </listitem>
      </itemizedlist>
      <para>You can specify further pages with the
          <parameter>?page</parameter> parameter in the Link header in
        the URI request, and set the number of items to be displayed
        per page in the <parameter>per_page</parameter> parameter as
        shown in the following example:</para>
      <para>
        <programlisting>Link: &lt;https://api.github.com/user/repos?page=3&amp;per_page=100&gt;; rel="next",
      &lt;https://api.github.com/user/repos?page=50&amp;per_page=100&gt;; rel="last"</programlisting>
      </para>
      <para>To navigate the collection of items that are returned in
        the request body, you can set the following parameters in the
        URI:</para>
      <para>
        <table rules="all">
          <caption>Limit and Marker Pagination Parameters</caption>
          <thead>
            <tr>
              <td>Parameter</td>
              <td>Description</td>
            </tr>
          </thead>
          <tbody>
            <tr>
              <td>limit</td>
              <td>Specifies the number of items that can be returned
                on one page. If the client requests a <emphasis
                  role="italic">limit</emphasis> beyond the 100 items
                supported byAuto Scale, an overLimit (413) response
                code will be returned.</td>
            </tr>
            <tr>
              <td>marker</td>
              <td>Specifies the Id of the last item in the previous
                list. Items are sorted by create time in descending
                order. When a create time is not available they are
                sorted by Id. If the Id specified for this parameter
                is invalid, a 400 response code (badRequest) will be
                returned.</td>
            </tr>
          </tbody>
        </table>
      </para>
      <para>
        <note>
          <para>The limit and marker parameters are both
            optional.</para>
        </note>
      </para>
      <para>To specify the direction for the next page of results, you
        need to set the <parameter>rel</parameter> parameter at the
        end of the request URI. The following values can be
        set:</para>
      <table rules="all">
        <caption>Values for Rel Parameter</caption>
        <thead>
          <tr>
            <td>Value</td>
            <td>Description</td>
          </tr>
        </thead>
        <tbody>
          <tr>
            <td>next</td>
            <td>Shows the URL of the immediate next page of
              results.</td>
          </tr>
          <tr>
            <td>last</td>
            <td>Shows the URL of the last page of results.</td>
          </tr>
          <tr>
            <td>first</td>
            <td>Shows the URL of the first page of results.</td>
          </tr>
          <tr>
            <td>prev</td>
            <td>Shows the URL of the immediate previous page of
              results.</td>
          </tr>
        </tbody>
      </table>
      <example>
        <title>Paginating Group Lists</title>
        <para>When submitting a request for a group manifest, you
          receive a list of all the available scaling groups and
          associated policies. However, if there are too many, the
          response body will only list 100, and provide a next link in
          the <parameter>rel</parameter> parameter as shown in the
          following example: </para>
        <programlisting language="json">{
       "groups": [
            ...
       ],
       "group_links": [
           {
               "href":
"https://dfw.autoscale.api.rackspacecloud.com/v1.0/010101/groups/?limit=100&amp;marker=f82bb000-f451-40c8-9dc3-6919097d2f7e"
               "rel": "next"
           }
       ]
   }

</programlisting>
      </example>
      <para>The <parameter>limit</parameter> parameter in the example
        above is set to 100, which means no more than 100 items can be
        displayed on one page. For Auto Scale, this number must be
        between 1 and 100, inclusive. So if you provide a query
        argument of more than 100, it will default to 100, and if you
        set the limit to less than 1, it will default to 1. </para>
      <para>If you provide an invalid query argument for
          <parameter>limit</parameter>, a 400 response code will be
        returned. The <parameter>marker</parameter>parameter specifies
        the last seen group Id. When you click on the link that is
        returned, all the groups displayed will have group Ids that
        are greater than
        "f82bb000-f451-40c8-9dc3-6919097d2f7e".</para>
      <para>
        <example>
          <title>Paginating Policy Lists</title>
          <para>When you submit a request to obtain all the policies
            associated with a scaling group, a list of policies will
            be returned. However, if there are too many policies, the
            response body will only list 100, and provide a next link
            in the <parameter>rel</parameter> parameter as shown in
            the following example: </para>
          <programlisting language="json">  {
       "policies": [
            ...
       ],
       "policies_links": [
           {
               "href":
"http://dfw.autoscale.api.rackspacecloud.com/v1.0/010101/groups/b5210aa2-5c8f-4c17-9fb4-71a351e519cd/policies/?limit=100&amp;marker=f82bb000-f451-40c8-9dc3-6919097d2f7e",
               "rel": "next"
           }
       ]
   }
</programlisting>
          <para>The <parameter>marker</parameter> parameter points to
            the last seen policy Id. When you click on the link that
            is returned, all the policies displayed will have policy
            Ids that are greater than
            "f82bb000-f451-40c8-9dc3-6919097d2f7e".</para>
        </example>
        <example>
      <title>Paginating Webhook Lists</title>
      <para>When you submit a request to obtain all the webhooks
            associated with a policy, a list of webhooks will be
            returned. However, if there are too many webhooks, the
            response body will only list 100, and provide a next link
            in the <parameter>rel</parameter> parameter as shown in
            the following example: </para>
      <programlisting language="json">  {
       "webhooks": [
            ...
       ],
       "webhooks_links": [
           {
               "href":
"http://dfw.autoscale.api.rackspacecloud.com/v1.0/010101/groups/b5210aa2-5c8f-4c17-9fb4-71a351e519cd/policies/5783f588-eba6-4ca2-a9c5-ce04f2c32992/webhooks/?limit=100&amp;marker=f82bb000-f451-40c8-9dc3-6919097d2f7e",
               "rel": "next"
           }
       ]
   }</programlisting>
          <para>The <parameter>marker</parameter> parameter points to
            the last seen webhook Id. When you click on the link that
            is provided in the response body, all the webhooks
            displayed will have webhook Ids that are greater than
            "f82bb000-f451-40c8-9dc3-6919097d2f7e".</para>
          </example></para>
    </section> 
>>>>>>> 2bcc218a
      <section xml:id="audit-log">
        <title>Audit Log</title>
      <para>Because of the deferred nature of Autoscale, most errors
        occur outside of the user's session. Errors are logged to a
        user's cloud feed as an audit log. The audit log contains all
        the events that have occurred within a user's scaling group. </para>
        </section>
      <section xml:id="faults-dle101">
        <title>Faults</title>
      <para>If any &PRODNAME; request results in an error, the service
        returns an appropriate 4<emphasis role="italic">xx</emphasis>
        or 5<emphasis role="italic">xx</emphasis> HTTP status code,
        and the following information in the body: </para>
      <itemizedlist>
        <listitem>
          <para>Title</para>
        </listitem>
        <listitem>
          <para>Description</para>
        </listitem>
        <listitem>
          <para>Internal code</para>
        </listitem>
        <listitem>
          <para>Link to more information</para>
        </listitem>
      </itemizedlist>
      <para> For &PROD; users, common faults are caused by invalid
        configurations. For example, trying to boot a server from an
        image that does not exist causes a fault, as does trying to
        attach a load balancer to a scaling group that does not exist. </para>
      <para>An example of an error message follows. </para>
      <!-- improve this example to show something that an Autoscale user would really see -->
      <example>
        <title>Error Message: Bad Request</title>
        <programlisting>HTTP/1.1 400 Bad Request
Content-Type: application/json

{
  "title": "Unsupported limit",
  "description": "The given limit cannot be negative, and cannot be greater than 50.",
  "code": 1092,
  "link": {
    "rel": "help",
    "href": "http://docs.example.com/messages#limit",
    "text": "API documentation for the limit parameter"
  }
}</programlisting>
      </example>
      <para>Error information for each API operation is included with
        the description of that operation in <xref linkend="API_Operations"
        />.</para>
    </section>
        <xi:include href="./chapters/rbac.xml"/>
  </chapter>
    <xi:include href="./chapters/apiref.xml"/>
</book><|MERGE_RESOLUTION|>--- conflicted
+++ resolved
@@ -607,11 +607,7 @@
         the <code>publicURL</code> field returned by the
         authentication response. For example, in <olink
           targetdoc="autoscale-devguide"
-<<<<<<< HEAD
           targetptr="auth-response-example-json">Example 2,
-=======
-          targetptr="auth-response-example-json">Example 2,
->>>>>>> 2bcc218a
           “Authentication Response for US Endpoint: JSON”</olink> the
           <code>publicURL</code> field for <code>autoscale</code>
           ("https://ord.autoscale.api.rackspacecloud.com/v1.0/<emphasis
@@ -850,7 +846,7 @@
         </tbody>
       </table>
     </section>
-        <section xml:id="pagination">
+    <section xml:id="pagination">
       <title>Pagination</title>
       <para>The Auto Scale API supports pagination of items that are
         returned in API call responses. Pagination enables users to
@@ -1050,8 +1046,6 @@
             "f82bb000-f451-40c8-9dc3-6919097d2f7e".</para>
           </example></para>
     </section>
-<<<<<<< HEAD
-=======
         <section xml:id="pagination">
       <title>Pagination</title>
       <para>The Auto Scale API supports pagination of items that are
@@ -1252,7 +1246,6 @@
             "f82bb000-f451-40c8-9dc3-6919097d2f7e".</para>
           </example></para>
     </section> 
->>>>>>> 2bcc218a
       <section xml:id="audit-log">
         <title>Audit Log</title>
       <para>Because of the deferred nature of Autoscale, most errors
