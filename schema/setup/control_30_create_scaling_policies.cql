--- conflicted
+++ resolved
@@ -21,13 +21,7 @@
     "policyId" ascii,
     data ascii,
     PRIMARY KEY("tenantId", "groupId", "policyId")
-<<<<<<< HEAD
-    );
-=======
 ) WITH compaction = {
     'class' : 'SizeTieredCompactionStrategy',
     'min_threshold' : '2'
-} AND gc_grace_seconds = 3600;
-
-CREATE INDEX deleted_scaling_policies ON scaling_policies (deleted);
->>>>>>> dff490bd
+} AND gc_grace_seconds = 3600;