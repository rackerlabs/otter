USE @@KEYSPACE@@;

-- Desired underlying structure is for the row key to be
-- the account ID, the column key to be the group ID, with
-- the data contained as JSON
--
-- In CQL3, the primary key is split such that the first part
-- ends up in the row key, the rest of the key ends up
-- as a composite column key.
--
-- This does a good job of making things a bit more rational
-- than some of the CQL2 ecentricity.
--
-- My mother, who cut her teeth in those heady days of IMS
-- and mainframe computers, before Codd's relational model
-- will probably get the giggles looking at this.

CREATE COLUMNFAMILY scaling_config (
    "tenantId" ascii,
    "groupId" ascii,
    data ascii,
<<<<<<< HEAD
    PRIMARY KEY("tenantId", "groupId")
    );
=======
    deleted boolean,
    PRIMARY KEY("tenantId", "groupId")
) WITH compaction = {
    'class' : 'SizeTieredCompactionStrategy',
    'min_threshold' : '2'
} AND gc_grace_seconds = 3600;

CREATE INDEX deleted_scaling_config ON scaling_config (deleted);
>>>>>>> dff490bd
<|MERGE_RESOLUTION|>--- conflicted
+++ resolved
@@ -19,16 +19,8 @@
     "tenantId" ascii,
     "groupId" ascii,
     data ascii,
-<<<<<<< HEAD
-    PRIMARY KEY("tenantId", "groupId")
-    );
-=======
-    deleted boolean,
     PRIMARY KEY("tenantId", "groupId")
 ) WITH compaction = {
     'class' : 'SizeTieredCompactionStrategy',
     'min_threshold' : '2'
-} AND gc_grace_seconds = 3600;
-
-CREATE INDEX deleted_scaling_config ON scaling_config (deleted);
->>>>>>> dff490bd
+} AND gc_grace_seconds = 3600;